import type { DependencyManager, FeatureRegistry, Module } from '@aries-framework/core'

import { Protocol } from '@aries-framework/core'

import { DummyApi } from './DummyApi'
import { DummyRepository } from './repository'
import { DummyService } from './services'

export class DummyModule implements Module {
<<<<<<< HEAD
  public api = DummyApi

  public register(dependencyManager: DependencyManager) {
=======
  public register(dependencyManager: DependencyManager, featureRegistry: FeatureRegistry) {
>>>>>>> 273e353f
    // Api
    dependencyManager.registerContextScoped(DummyApi)

    dependencyManager.registerSingleton(DummyRepository)
    dependencyManager.registerSingleton(DummyService)

    // Features
    featureRegistry.register(
      new Protocol({
        id: 'https://didcomm.org/dummy/1.0',
        roles: ['requester', 'responder'],
      })
    )
  }
}<|MERGE_RESOLUTION|>--- conflicted
+++ resolved
@@ -7,13 +7,9 @@
 import { DummyService } from './services'
 
 export class DummyModule implements Module {
-<<<<<<< HEAD
   public api = DummyApi
 
-  public register(dependencyManager: DependencyManager) {
-=======
   public register(dependencyManager: DependencyManager, featureRegistry: FeatureRegistry) {
->>>>>>> 273e353f
     // Api
     dependencyManager.registerContextScoped(DummyApi)
 
