--- conflicted
+++ resolved
@@ -1,10 +1,6 @@
 import { get } from '../http'
-<<<<<<< HEAD
-import { getBaseConfig, sleep, toBeConnectedWith, waitForBasicMessage } from '../../src/__tests__/helpers'
 import { Agent, InboundTransporter, HttpOutboundTransporter } from '../../src'
-=======
 import { getBaseConfig, sleep, waitForBasicMessage } from '../../src/__tests__/helpers'
->>>>>>> e5efce0b
 import logger from '../../src/__tests__/logger'
 
 const aliceConfig = getBaseConfig('E2E Alice', { mediatorUrl: 'http://localhost:3001' })
