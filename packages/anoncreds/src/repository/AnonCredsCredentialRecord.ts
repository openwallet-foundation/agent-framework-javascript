--- conflicted
+++ resolved
@@ -23,15 +23,11 @@
   credentialRevocationId?: string
   revocationRegistryId?: string
   schemaId: string
-<<<<<<< HEAD
-  attributes: string[]
   methodName: string
-=======
 
   // the following keys can be used for every `attribute name` in credential.
   [key: `attr::${string}::marker`]: true | undefined
   [key: `attr::${string}::value`]: string | undefined
->>>>>>> 343ce6a2
 }
 
 export type CustomAnonCredsCredentialTags = {
@@ -87,11 +83,7 @@
       credentialRevocationId: this.credentialRevocationId,
       revocationRegistryId: this.credential.rev_reg_id,
       linkSecretId: this.linkSecretId,
-<<<<<<< HEAD
-      attributes: Object.keys(this.credential.values),
       methodName: this.methodName,
-=======
->>>>>>> 343ce6a2
     }
 
     for (const [key, value] of Object.entries(this.credential.values)) {
