/* eslint-disable @typescript-eslint/no-unused-vars */
import type {
  AnonCredsRegistry,
  GetSchemaReturn,
  RegisterSchemaOptions,
  RegisterSchemaReturn,
  GetCredentialDefinitionReturn,
  RegisterCredentialDefinitionOptions,
  RegisterCredentialDefinitionReturn,
  GetRevocationRegistryDefinitionReturn,
  GetRevocationStatusListReturn,
  AnonCredsRevocationStatusList,
  AnonCredsRevocationRegistryDefinition,
  AnonCredsSchema,
  AnonCredsCredentialDefinition,
  RegisterRevocationRegistryDefinitionOptions,
  RegisterRevocationRegistryDefinitionReturn,
  RegisterRevocationStatusListReturn,
  RegisterRevocationStatusListOptions,
} from '../src'
import type { AgentContext } from '@aries-framework/core'

import { Hasher, TypedArrayEncoder } from '@aries-framework/core'
import BigNumber from 'bn.js'

<<<<<<< HEAD
import {
  getDidIndyRevocationRegistryId,
  getDidIndyCredentialDefinitionId,
  getDidIndySchemaId,
  getLegacyRevocationRegistryId,
  getLegacyCredentialDefinitionId,
  getLegacySchemaId,
  parseCredentialDefinitionId,
  parseSchemaId,
} from '../../indy-sdk/src/anoncreds/utils/identifiers'
import { parseIndyDid } from '../../indy-sdk/src/dids/didIndyUtil'
import { dateToTimestamp } from '../src/utils/timestamp'
=======
import { getDidIndyCredentialDefinitionId, getDidIndySchemaId } from '../../indy-sdk/src/anoncreds/utils/identifiers'
import { getUnqualifiedCredentialDefinitionId, getUnqualifiedSchemaId, parseIndyDid, parseIndySchemaId } from '../src'
>>>>>>> 66afda2f

/**
 * In memory implementation of the {@link AnonCredsRegistry} interface. Useful for testing.
 */
export class InMemoryAnonCredsRegistry implements AnonCredsRegistry {
  public readonly methodName = 'inMemory'

  // Roughly match that the identifier starts with an unqualified indy did. Once the
  // anoncreds tests are not based on the indy-sdk anymore, we can use any identifier
  // we want, but the indy-sdk is picky about the identifier format.
  public readonly supportedIdentifier = /.+/

  private schemas: Record<string, AnonCredsSchema>
  private credentialDefinitions: Record<string, AnonCredsCredentialDefinition>
  private revocationRegistryDefinitions: Record<string, AnonCredsRevocationRegistryDefinition>
  private revocationStatusLists: Record<string, Record<string, AnonCredsRevocationStatusList>>

  public constructor({
    existingSchemas = {},
    existingCredentialDefinitions = {},
    existingRevocationRegistryDefinitions = {},
    existingRevocationStatusLists = {},
  }: {
    existingSchemas?: Record<string, AnonCredsSchema>
    existingCredentialDefinitions?: Record<string, AnonCredsCredentialDefinition>
    existingRevocationRegistryDefinitions?: Record<string, AnonCredsRevocationRegistryDefinition>
    existingRevocationStatusLists?: Record<string, Record<string, AnonCredsRevocationStatusList>>
  } = {}) {
    this.schemas = existingSchemas
    this.credentialDefinitions = existingCredentialDefinitions
    this.revocationRegistryDefinitions = existingRevocationRegistryDefinitions
    this.revocationStatusLists = existingRevocationStatusLists
  }

  public async getSchema(agentContext: AgentContext, schemaId: string): Promise<GetSchemaReturn> {
    const schema = this.schemas[schemaId]

    const parsed = parseIndySchemaId(schemaId)

    const legacySchemaId = getUnqualifiedSchemaId(parsed.namespaceIdentifier, parsed.schemaName, parsed.schemaVersion)
    const indyLedgerSeqNo = getSeqNoFromSchemaId(legacySchemaId)

    if (!schema) {
      return {
        resolutionMetadata: {
          error: 'notFound',
          message: `Schema with id ${schemaId} not found in memory registry`,
        },
        schemaId,
        schemaMetadata: {},
      }
    }

    return {
      resolutionMetadata: {},
      schema,
      schemaId,
      schemaMetadata: {
        // NOTE: the seqNo is required by the indy-sdk even though not present in AnonCreds v1.
        // For this reason we return it in the metadata.
        indyLedgerSeqNo,
      },
    }
  }

  public async registerSchema(
    agentContext: AgentContext,
    options: RegisterSchemaOptions
  ): Promise<RegisterSchemaReturn> {
    const { namespace, namespaceIdentifier } = parseIndyDid(options.schema.issuerId)
    const legacyIssuerId = namespaceIdentifier
    const didIndySchemaId = getDidIndySchemaId(
      namespace,
      namespaceIdentifier,
      options.schema.name,
      options.schema.version
    )
    this.schemas[didIndySchemaId] = options.schema

    const legacySchemaId = getUnqualifiedSchemaId(legacyIssuerId, options.schema.name, options.schema.version)
    const indyLedgerSeqNo = getSeqNoFromSchemaId(legacySchemaId)

    this.schemas[legacySchemaId] = {
      ...options.schema,
      issuerId: legacyIssuerId,
    }

    return {
      registrationMetadata: {},
      schemaMetadata: {
        // NOTE: the seqNo is required by the indy-sdk even though not present in AnonCreds v1.
        // For this reason we return it in the metadata.
        indyLedgerSeqNo,
      },
      schemaState: {
        state: 'finished',
        schema: options.schema,
        schemaId: didIndySchemaId,
      },
    }
  }

  public async getCredentialDefinition(
    agentContext: AgentContext,
    credentialDefinitionId: string
  ): Promise<GetCredentialDefinitionReturn> {
    const credentialDefinition = this.credentialDefinitions[credentialDefinitionId]

    if (!credentialDefinition) {
      return {
        resolutionMetadata: {
          error: 'notFound',
          message: `Credential definition with id ${credentialDefinitionId} not found in memory registry`,
        },
        credentialDefinitionId,
        credentialDefinitionMetadata: {},
      }
    }

    return {
      resolutionMetadata: {},
      credentialDefinition,
      credentialDefinitionId,
      credentialDefinitionMetadata: {},
    }
  }

  public async registerCredentialDefinition(
    agentContext: AgentContext,
    options: RegisterCredentialDefinitionOptions
  ): Promise<RegisterCredentialDefinitionReturn> {
    const parsedSchema = parseIndySchemaId(options.credentialDefinition.schemaId)
    const legacySchemaId = getUnqualifiedSchemaId(
      parsedSchema.namespaceIdentifier,
      parsedSchema.schemaName,
      parsedSchema.schemaVersion
    )
    const indyLedgerSeqNo = getSeqNoFromSchemaId(legacySchemaId)

    const { namespace, namespaceIdentifier } = parseIndyDid(options.credentialDefinition.issuerId)
    const legacyIssuerId = namespaceIdentifier
    const didIndyCredentialDefinitionId = getDidIndyCredentialDefinitionId(
      namespace,
      namespaceIdentifier,
      indyLedgerSeqNo,
      options.credentialDefinition.tag
    )

    this.credentialDefinitions[didIndyCredentialDefinitionId] = options.credentialDefinition

    const legacyCredentialDefinitionId = getUnqualifiedCredentialDefinitionId(
      legacyIssuerId,
      indyLedgerSeqNo,
      options.credentialDefinition.tag
    )

    this.credentialDefinitions[legacyCredentialDefinitionId] = {
      ...options.credentialDefinition,
      issuerId: legacyIssuerId,
      schemaId: legacySchemaId,
    }

    return {
      registrationMetadata: {},
      credentialDefinitionMetadata: {},
      credentialDefinitionState: {
        state: 'finished',
        credentialDefinition: options.credentialDefinition,
        credentialDefinitionId: didIndyCredentialDefinitionId,
      },
    }
  }

  public async getRevocationRegistryDefinition(
    agentContext: AgentContext,
    revocationRegistryDefinitionId: string
  ): Promise<GetRevocationRegistryDefinitionReturn> {
    const revocationRegistryDefinition = this.revocationRegistryDefinitions[revocationRegistryDefinitionId]

    if (!revocationRegistryDefinition) {
      return {
        resolutionMetadata: {
          error: 'notFound',
          message: `Revocation registry definition with id ${revocationRegistryDefinition} not found in memory registry`,
        },
        revocationRegistryDefinitionId,
        revocationRegistryDefinitionMetadata: {},
      }
    }

    return {
      resolutionMetadata: {},
      revocationRegistryDefinition,
      revocationRegistryDefinitionId,
      revocationRegistryDefinitionMetadata: {},
    }
  }

  public async registerRevocationRegistryDefinition(
    agentContext: AgentContext,
    options: RegisterRevocationRegistryDefinitionOptions
  ): Promise<RegisterRevocationRegistryDefinitionReturn> {
    const parsedCredentialDefinition = parseCredentialDefinitionId(options.revocationRegistryDefinition.credDefId)
    const legacyCredentialDefinitionId = getLegacyCredentialDefinitionId(
      parsedCredentialDefinition.namespaceIdentifier,
      parsedCredentialDefinition.schemaSeqNo,
      parsedCredentialDefinition.tag
    )
    const indyLedgerSeqNo = getSeqNoFromSchemaId(legacyCredentialDefinitionId)

    let legacyIssuerId
    let didIndyRevocationRegistryDefinitionId = ''
    if (this.useLegacyIdentifiers) {
      legacyIssuerId = options.revocationRegistryDefinition.issuerId
    } else {
      const { namespace, namespaceIdentifier } = parseIndyDid(options.revocationRegistryDefinition.issuerId)
      legacyIssuerId = namespaceIdentifier
      didIndyRevocationRegistryDefinitionId = getDidIndyRevocationRegistryId(
        namespace,
        namespaceIdentifier,
        indyLedgerSeqNo,
        parsedCredentialDefinition.tag,
        options.revocationRegistryDefinition.tag
      )

      this.revocationRegistryDefinitions[didIndyRevocationRegistryDefinitionId] = options.revocationRegistryDefinition
    }

    const legacyRevocationRegistryDefinitionId = getLegacyRevocationRegistryId(
      legacyIssuerId,
      indyLedgerSeqNo,
      parsedCredentialDefinition.tag,
      options.revocationRegistryDefinition.tag
    )

    this.revocationRegistryDefinitions[legacyRevocationRegistryDefinitionId] = {
      ...options.revocationRegistryDefinition,
      issuerId: legacyIssuerId,
      credDefId: legacyCredentialDefinitionId,
    }

    return {
      registrationMetadata: {},
      revocationRegistryDefinitionMetadata: {},
      revocationRegistryDefinitionState: {
        state: 'finished',
        revocationRegistryDefinition: options.revocationRegistryDefinition,
        revocationRegistryDefinitionId: this.useLegacyIdentifiers
          ? legacyRevocationRegistryDefinitionId
          : didIndyRevocationRegistryDefinitionId,
      },
    }
  }

  public async getRevocationStatusList(
    agentContext: AgentContext,
    revocationRegistryId: string,
    timestamp: number
  ): Promise<GetRevocationStatusListReturn> {
    const revocationStatusLists = this.revocationStatusLists[revocationRegistryId]

    if (!revocationStatusLists || Object.entries(revocationStatusLists).length === 0) {
      return {
        resolutionMetadata: {
          error: 'notFound',
          message: `Revocation status list for revocation registry with id ${revocationRegistryId} not found in memory registry`,
        },
        revocationStatusListMetadata: {},
      }
    }

    const previousTimestamps = Object.keys(revocationStatusLists)
      .filter((ts) => Number(ts) <= timestamp)
      .sort()

    if (!previousTimestamps) {
      return {
        resolutionMetadata: {
          error: 'notFound',
          message: `No active Revocation status list found at ${timestamp} for revocation registry with id ${revocationRegistryId}`,
        },
        revocationStatusListMetadata: {},
      }
    }

    return {
      resolutionMetadata: {},
      revocationStatusList: revocationStatusLists[previousTimestamps[previousTimestamps.length - 1]],
      revocationStatusListMetadata: {},
    }
  }

  public async registerRevocationStatusList(
    agentContext: AgentContext,
    options: RegisterRevocationStatusListOptions
  ): Promise<RegisterRevocationStatusListReturn> {
    const timestamp = (options.options.timestamp as number) ?? dateToTimestamp(new Date())
    const revocationStatusList = {
      ...options.revocationStatusList,
      timestamp,
    } satisfies AnonCredsRevocationStatusList
    if (!this.revocationStatusLists[options.revocationStatusList.revRegDefId]) {
      this.revocationStatusLists[options.revocationStatusList.revRegDefId] = {}
    }

    this.revocationStatusLists[revocationStatusList.revRegDefId][timestamp.toString()] = revocationStatusList

    return {
      registrationMetadata: {},
      revocationStatusListMetadata: {},
      revocationStatusListState: {
        state: 'finished',
        revocationStatusList,
        timestamp: timestamp.toString(),
      },
    }
  }
}

/**
 * Calculates a consistent sequence number for a given schema id.
 *
 * Does this by hashing the schema id, transforming the hash to a number and taking the first 6 digits.
 */
function getSeqNoFromSchemaId(schemaId: string) {
  const seqNo = Number(
    new BigNumber(Hasher.hash(TypedArrayEncoder.fromString(schemaId), 'sha2-256')).toString().slice(0, 5)
  )

  return seqNo
}<|MERGE_RESOLUTION|>--- conflicted
+++ resolved
@@ -23,23 +23,20 @@
 import { Hasher, TypedArrayEncoder } from '@aries-framework/core'
 import BigNumber from 'bn.js'
 
-<<<<<<< HEAD
 import {
+  getDidIndyCredentialDefinitionId,
   getDidIndyRevocationRegistryId,
-  getDidIndyCredentialDefinitionId,
   getDidIndySchemaId,
-  getLegacyRevocationRegistryId,
-  getLegacyCredentialDefinitionId,
-  getLegacySchemaId,
-  parseCredentialDefinitionId,
-  parseSchemaId,
 } from '../../indy-sdk/src/anoncreds/utils/identifiers'
-import { parseIndyDid } from '../../indy-sdk/src/dids/didIndyUtil'
+import {
+  parseIndyCredentialDefinitionId,
+  getUnqualifiedRevocationRegistryId,
+  getUnqualifiedCredentialDefinitionId,
+  getUnqualifiedSchemaId,
+  parseIndyDid,
+  parseIndySchemaId,
+} from '../src'
 import { dateToTimestamp } from '../src/utils/timestamp'
-=======
-import { getDidIndyCredentialDefinitionId, getDidIndySchemaId } from '../../indy-sdk/src/anoncreds/utils/identifiers'
-import { getUnqualifiedCredentialDefinitionId, getUnqualifiedSchemaId, parseIndyDid, parseIndySchemaId } from '../src'
->>>>>>> 66afda2f
 
 /**
  * In memory implementation of the {@link AnonCredsRegistry} interface. Useful for testing.
@@ -242,33 +239,27 @@
     agentContext: AgentContext,
     options: RegisterRevocationRegistryDefinitionOptions
   ): Promise<RegisterRevocationRegistryDefinitionReturn> {
-    const parsedCredentialDefinition = parseCredentialDefinitionId(options.revocationRegistryDefinition.credDefId)
-    const legacyCredentialDefinitionId = getLegacyCredentialDefinitionId(
+    const parsedCredentialDefinition = parseIndyCredentialDefinitionId(options.revocationRegistryDefinition.credDefId)
+    const legacyCredentialDefinitionId = getUnqualifiedCredentialDefinitionId(
       parsedCredentialDefinition.namespaceIdentifier,
       parsedCredentialDefinition.schemaSeqNo,
       parsedCredentialDefinition.tag
     )
     const indyLedgerSeqNo = getSeqNoFromSchemaId(legacyCredentialDefinitionId)
 
-    let legacyIssuerId
-    let didIndyRevocationRegistryDefinitionId = ''
-    if (this.useLegacyIdentifiers) {
-      legacyIssuerId = options.revocationRegistryDefinition.issuerId
-    } else {
-      const { namespace, namespaceIdentifier } = parseIndyDid(options.revocationRegistryDefinition.issuerId)
-      legacyIssuerId = namespaceIdentifier
-      didIndyRevocationRegistryDefinitionId = getDidIndyRevocationRegistryId(
-        namespace,
-        namespaceIdentifier,
-        indyLedgerSeqNo,
-        parsedCredentialDefinition.tag,
-        options.revocationRegistryDefinition.tag
-      )
-
-      this.revocationRegistryDefinitions[didIndyRevocationRegistryDefinitionId] = options.revocationRegistryDefinition
-    }
-
-    const legacyRevocationRegistryDefinitionId = getLegacyRevocationRegistryId(
+    const { namespace, namespaceIdentifier } = parseIndyDid(options.revocationRegistryDefinition.issuerId)
+    const legacyIssuerId = namespaceIdentifier
+    const didIndyRevocationRegistryDefinitionId = getDidIndyRevocationRegistryId(
+      namespace,
+      namespaceIdentifier,
+      indyLedgerSeqNo,
+      parsedCredentialDefinition.tag,
+      options.revocationRegistryDefinition.tag
+    )
+
+    this.revocationRegistryDefinitions[didIndyRevocationRegistryDefinitionId] = options.revocationRegistryDefinition
+
+    const legacyRevocationRegistryDefinitionId = getUnqualifiedRevocationRegistryId(
       legacyIssuerId,
       indyLedgerSeqNo,
       parsedCredentialDefinition.tag,
@@ -287,9 +278,7 @@
       revocationRegistryDefinitionState: {
         state: 'finished',
         revocationRegistryDefinition: options.revocationRegistryDefinition,
-        revocationRegistryDefinitionId: this.useLegacyIdentifiers
-          ? legacyRevocationRegistryDefinitionId
-          : didIndyRevocationRegistryDefinitionId,
+        revocationRegistryDefinitionId: didIndyRevocationRegistryDefinitionId,
       },
     }
   }
