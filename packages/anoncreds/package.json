{
  "name": "@aries-framework/anoncreds",
  "main": "build/index",
  "types": "build/index",
  "version": "0.3.3",
  "files": [
    "build"
  ],
  "license": "Apache-2.0",
  "publishConfig": {
    "access": "public"
  },
  "homepage": "https://github.com/hyperledger/aries-framework-javascript/tree/main/packages/anoncreds",
  "repository": {
    "type": "git",
    "url": "https://github.com/hyperledger/aries-framework-javascript",
    "directory": "packages/anoncreds"
  },
  "scripts": {
    "build": "yarn run clean && yarn run compile",
    "clean": "rimraf ./build",
    "compile": "tsc -p tsconfig.build.json",
    "prepublishOnly": "yarn run build",
    "test": "jest"
  },
  "dependencies": {
    "@aries-framework/core": "0.3.3",
    "bn.js": "^5.2.1",
    "class-transformer": "0.5.1",
<<<<<<< HEAD
    "class-validator": "0.14.0"
=======
    "class-validator": "0.13.1",
    "reflect-metadata": "^0.1.13"
>>>>>>> ef00099b
  },
  "devDependencies": {
    "@aries-framework/node": "0.3.3",
    "@hyperledger/anoncreds-nodejs": "^0.1.0-dev.11",
    "indy-sdk": "^1.16.0-dev-1636",
    "rimraf": "^4.4.0",
    "rxjs": "^7.8.0",
    "typescript": "~4.9.5"
  }
}<|MERGE_RESOLUTION|>--- conflicted
+++ resolved
@@ -27,12 +27,8 @@
     "@aries-framework/core": "0.3.3",
     "bn.js": "^5.2.1",
     "class-transformer": "0.5.1",
-<<<<<<< HEAD
-    "class-validator": "0.14.0"
-=======
-    "class-validator": "0.13.1",
+    "class-validator": "0.14.0",
     "reflect-metadata": "^0.1.13"
->>>>>>> ef00099b
   },
   "devDependencies": {
     "@aries-framework/node": "0.3.3",
