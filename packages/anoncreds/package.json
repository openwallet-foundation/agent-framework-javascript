{
  "name": "@aries-framework/anoncreds",
  "main": "build/index",
  "types": "build/index",
  "version": "0.3.3",
  "files": [
    "build"
  ],
  "private": true,
  "license": "Apache-2.0",
  "publishConfig": {
    "access": "public"
  },
  "homepage": "https://github.com/hyperledger/aries-framework-javascript/tree/main/packages/anoncreds",
  "repository": {
    "type": "git",
    "url": "https://github.com/hyperledger/aries-framework-javascript",
    "directory": "packages/anoncreds"
  },
  "scripts": {
    "build": "yarn run clean && yarn run compile",
    "clean": "rimraf ./build",
    "compile": "tsc -p tsconfig.build.json",
    "prepublishOnly": "yarn run build",
    "test": "jest"
  },
  "dependencies": {
<<<<<<< HEAD
    "@aries-framework/core": "0.3.2",
    "@aries-framework/node": "0.3.2",
=======
    "@aries-framework/core": "0.3.3",
    "@aries-framework/node": "0.3.3",
>>>>>>> acdb20a7
    "bn.js": "^5.2.1"
  },
  "devDependencies": {
    "indy-sdk": "^1.16.0-dev-1636",
    "rimraf": "^4.0.7",
    "typescript": "~4.9.4"
  }
}<|MERGE_RESOLUTION|>--- conflicted
+++ resolved
@@ -25,13 +25,8 @@
     "test": "jest"
   },
   "dependencies": {
-<<<<<<< HEAD
-    "@aries-framework/core": "0.3.2",
-    "@aries-framework/node": "0.3.2",
-=======
     "@aries-framework/core": "0.3.3",
     "@aries-framework/node": "0.3.3",
->>>>>>> acdb20a7
     "bn.js": "^5.2.1"
   },
   "devDependencies": {
