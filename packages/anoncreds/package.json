{
  "name": "@credo-ts/anoncreds",
  "main": "build/index",
  "types": "build/index",
<<<<<<< HEAD
  "version": "0.5.1",
=======
  "version": "0.5.2",
>>>>>>> 7ea616be
  "files": [
    "build"
  ],
  "license": "Apache-2.0",
  "publishConfig": {
    "access": "public"
  },
  "homepage": "https://github.com/openwallet-foundation/credo-ts/tree/main/packages/anoncreds",
  "repository": {
    "type": "git",
    "url": "https://github.com/openwallet-foundation/credo-ts",
    "directory": "packages/anoncreds"
  },
  "scripts": {
    "build": "yarn run clean && yarn run compile",
    "clean": "rimraf ./build",
    "compile": "tsc -p tsconfig.build.json",
    "prepublishOnly": "yarn run build",
    "test": "jest"
  },
  "dependencies": {
    "@astronautlabs/jsonpath": "^1.1.2",
<<<<<<< HEAD
    "@credo-ts/core": "0.5.1",
=======
    "@credo-ts/core": "0.5.2",
>>>>>>> 7ea616be
    "big-integer": "^1.6.51",
    "bn.js": "^5.2.1",
    "class-transformer": "0.5.1",
    "class-validator": "0.14.1",
    "reflect-metadata": "^0.1.13"
  },
  "devDependencies": {
<<<<<<< HEAD
    "@credo-ts/node": "0.5.1",
=======
    "@credo-ts/node": "0.5.2",
>>>>>>> 7ea616be
    "@hyperledger/anoncreds-nodejs": "^0.2.2",
    "@hyperledger/anoncreds-shared": "^0.2.2",
    "rimraf": "^4.4.0",
    "rxjs": "^7.8.0",
    "typescript": "~4.9.5"
  },
  "peerDependencies": {
    "@hyperledger/anoncreds-shared": "^0.2.2"
  }
}<|MERGE_RESOLUTION|>--- conflicted
+++ resolved
@@ -2,11 +2,7 @@
   "name": "@credo-ts/anoncreds",
   "main": "build/index",
   "types": "build/index",
-<<<<<<< HEAD
-  "version": "0.5.1",
-=======
   "version": "0.5.2",
->>>>>>> 7ea616be
   "files": [
     "build"
   ],
@@ -29,11 +25,7 @@
   },
   "dependencies": {
     "@astronautlabs/jsonpath": "^1.1.2",
-<<<<<<< HEAD
-    "@credo-ts/core": "0.5.1",
-=======
     "@credo-ts/core": "0.5.2",
->>>>>>> 7ea616be
     "big-integer": "^1.6.51",
     "bn.js": "^5.2.1",
     "class-transformer": "0.5.1",
@@ -41,11 +33,7 @@
     "reflect-metadata": "^0.1.13"
   },
   "devDependencies": {
-<<<<<<< HEAD
-    "@credo-ts/node": "0.5.1",
-=======
     "@credo-ts/node": "0.5.2",
->>>>>>> 7ea616be
     "@hyperledger/anoncreds-nodejs": "^0.2.2",
     "@hyperledger/anoncreds-shared": "^0.2.2",
     "rimraf": "^4.4.0",
