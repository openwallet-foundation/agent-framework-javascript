import { Jwt } from '@credo-ts/core'
import { SigningAlgo } from '@sphereon/oid4vc-common'
import { cleanAll, enableNetConnect } from 'nock'

import { AskarModule } from '../../../../askar/src'
import { askarModuleConfig } from '../../../../askar/tests/helpers'
import { createAgentFromModules, type AgentType } from '../../../tests/utils'
import { universityDegreePresentationDefinition } from '../../../tests/utilsVp'
import { OpenId4VcVerifierModule } from '../OpenId4VcVerifierModule'

const modules = {
  openId4VcVerifier: new OpenId4VcVerifierModule({
    baseUrl: 'http://redirect-uri',
  }),
  askar: new AskarModule(askarModuleConfig),
}

describe('OpenId4VcVerifier', () => {
  let verifier: AgentType<typeof modules>

  beforeEach(async () => {
    verifier = await createAgentFromModules('verifier', modules, '96213c3d7fc8d4d6754c7a0fd969598f')
  })

  afterEach(async () => {
    await verifier.agent.shutdown()
    await verifier.agent.wallet.delete()
  })

  describe('Verification', () => {
    afterEach(() => {
      cleanAll()
      enableNetConnect()
    })

    it('check openid proof request format (vp token)', async () => {
      const openIdVerifier = await verifier.agent.modules.openId4VcVerifier.createVerifier()
      const { authorizationRequest, verificationSession } =
        await verifier.agent.modules.openId4VcVerifier.createAuthorizationRequest({
          requestSigner: {
            method: 'did',
            didUrl: verifier.kid,
          },
          verifierId: openIdVerifier.verifierId,
          presentationExchange: {
            definition: universityDegreePresentationDefinition,
          },
        })

      expect(
        authorizationRequest.startsWith(
          `openid4vp://?client_id=${encodeURIComponent(verifier.did)}&request_uri=http%3A%2F%2Fredirect-uri%2F${
            openIdVerifier.verifierId
          }%2Fauthorization-requests%2F`
        )
      ).toBe(true)

      const jwt = Jwt.fromSerializedJwt(verificationSession.authorizationRequestJwt)

      expect(jwt.header.kid)

      expect(jwt.header.kid).toEqual(verifier.kid)
      expect(jwt.header.alg).toEqual(SigningAlgo.EDDSA)
      expect(jwt.header.typ).toEqual('JWT')
<<<<<<< HEAD
      expect(jwt.payload.additionalClaims.scope).toEqual(undefined)
=======
>>>>>>> 1d83159d
      expect(jwt.payload.additionalClaims.client_id).toEqual(verifier.did)
      expect(jwt.payload.additionalClaims.response_uri).toEqual(
        `http://redirect-uri/${openIdVerifier.verifierId}/authorize`
      )
      expect(jwt.payload.additionalClaims.response_mode).toEqual('direct_post')
      expect(jwt.payload.additionalClaims.nonce).toBeDefined()
      expect(jwt.payload.additionalClaims.state).toBeDefined()
      expect(jwt.payload.additionalClaims.response_type).toEqual('vp_token')
      expect(jwt.payload.iss).toEqual(verifier.did)
      expect(jwt.payload.sub).toEqual(verifier.did)
    })

    it('check openid proof request format (id token)', async () => {
      const openIdVerifier = await verifier.agent.modules.openId4VcVerifier.createVerifier()
      const { authorizationRequest, verificationSession } =
        await verifier.agent.modules.openId4VcVerifier.createAuthorizationRequest({
          requestSigner: {
            method: 'did',
            didUrl: verifier.kid,
          },
          verifierId: openIdVerifier.verifierId,
        })

      expect(
        authorizationRequest.startsWith(
          `openid://?client_id=${encodeURIComponent(verifier.did)}&request_uri=http%3A%2F%2Fredirect-uri%2F${
            openIdVerifier.verifierId
          }%2Fauthorization-requests%2F`
        )
      ).toBe(true)

      const jwt = Jwt.fromSerializedJwt(verificationSession.authorizationRequestJwt)

      expect(jwt.header.kid)

      expect(jwt.header.kid).toEqual(verifier.kid)
      expect(jwt.header.alg).toEqual(SigningAlgo.EDDSA)
      expect(jwt.header.typ).toEqual('JWT')
      expect(jwt.payload.additionalClaims.scope).toEqual('openid')
      expect(jwt.payload.additionalClaims.client_id).toEqual(verifier.did)
      expect(jwt.payload.additionalClaims.response_uri).toEqual(
        `http://redirect-uri/${openIdVerifier.verifierId}/authorize`
      )
      expect(jwt.payload.additionalClaims.response_mode).toEqual('direct_post')
      expect(jwt.payload.additionalClaims.nonce).toBeDefined()
      expect(jwt.payload.additionalClaims.state).toBeDefined()
      expect(jwt.payload.additionalClaims.response_type).toEqual('id_token')
      expect(jwt.payload.iss).toEqual(verifier.did)
      expect(jwt.payload.sub).toEqual(verifier.did)
    })
  })
})<|MERGE_RESOLUTION|>--- conflicted
+++ resolved
@@ -49,8 +49,7 @@
 
       expect(
         authorizationRequest.startsWith(
-          `openid4vp://?client_id=${encodeURIComponent(verifier.did)}&request_uri=http%3A%2F%2Fredirect-uri%2F${
-            openIdVerifier.verifierId
+          `openid4vp://?client_id=${encodeURIComponent(verifier.did)}&request_uri=http%3A%2F%2Fredirect-uri%2F${openIdVerifier.verifierId
           }%2Fauthorization-requests%2F`
         )
       ).toBe(true)
@@ -62,10 +61,7 @@
       expect(jwt.header.kid).toEqual(verifier.kid)
       expect(jwt.header.alg).toEqual(SigningAlgo.EDDSA)
       expect(jwt.header.typ).toEqual('JWT')
-<<<<<<< HEAD
       expect(jwt.payload.additionalClaims.scope).toEqual(undefined)
-=======
->>>>>>> 1d83159d
       expect(jwt.payload.additionalClaims.client_id).toEqual(verifier.did)
       expect(jwt.payload.additionalClaims.response_uri).toEqual(
         `http://redirect-uri/${openIdVerifier.verifierId}/authorize`
@@ -91,8 +87,7 @@
 
       expect(
         authorizationRequest.startsWith(
-          `openid://?client_id=${encodeURIComponent(verifier.did)}&request_uri=http%3A%2F%2Fredirect-uri%2F${
-            openIdVerifier.verifierId
+          `openid://?client_id=${encodeURIComponent(verifier.did)}&request_uri=http%3A%2F%2Fredirect-uri%2F${openIdVerifier.verifierId
           }%2Fauthorization-requests%2F`
         )
       ).toBe(true)
