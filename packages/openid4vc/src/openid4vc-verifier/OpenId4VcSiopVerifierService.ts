--- conflicted
+++ resolved
@@ -38,11 +38,8 @@
   DidsApi,
   X509Service,
   getDomainFromUrl,
-<<<<<<< HEAD
-=======
   KeyType,
   getJwkFromKey,
->>>>>>> 1d83159d
 } from '@credo-ts/core'
 import {
   AuthorizationRequest,
@@ -90,7 +87,7 @@
     private openId4VcVerifierRepository: OpenId4VcVerifierRepository,
     private config: OpenId4VcVerifierModuleConfig,
     private openId4VcVerificationSessionRepository: OpenId4VcVerificationSessionRepository
-  ) {}
+  ) { }
 
   public async createAuthorizationRequest(
     agentContext: AgentContext,
@@ -110,9 +107,9 @@
     const jwtIssuer =
       options.requestSigner.method === 'x5c'
         ? await openIdTokenIssuerToJwtIssuer(agentContext, {
-            ...options.requestSigner,
-            issuer: authorizationResponseUrl,
-          })
+          ...options.requestSigner,
+          issuer: authorizationResponseUrl,
+        })
         : await openIdTokenIssuerToJwtIssuer(agentContext, options.requestSigner)
 
     let clientIdScheme: ClientIdScheme
@@ -247,7 +244,6 @@
       presentationDefinition: presentationDefinitionsWithLocation?.[0]?.definition,
       authorizationResponseUrl,
       clientId: requestClientId,
-      authorizationResponseUrl,
     })
 
     // This is very unfortunate, but storing state in sphereon's SiOP-OID4VP library
@@ -335,19 +331,12 @@
         throw new CredoError('Unable to extract submission from the response.')
       }
 
-<<<<<<< HEAD
       // FIXME: should return type be an array? As now it doesn't always match the submission
       const presentationsArray = Array.isArray(presentations) ? presentations : [presentations]
 
       presentationExchange = {
         definition: presentationDefinitions[0].definition,
         presentations: presentationsArray.map(getVerifiablePresentationFromSphereonWrapped),
-=======
-      const vps = Array.isArray(presentations) ? presentations : [presentations]
-      presentationExchange = {
-        definition: presentationDefinitions[0].definition,
-        presentations: vps.map(getVerifiablePresentationFromSphereonWrapped),
->>>>>>> 1d83159d
         submission,
       }
     }
@@ -374,18 +363,18 @@
       verifierId,
     }:
       | {
-          authorizationResponse?: never
-          authorizationResponseParams: {
-            state?: string
-            nonce?: string
-          }
-          verifierId?: string
+        authorizationResponse?: never
+        authorizationResponseParams: {
+          state?: string
+          nonce?: string
         }
+        verifierId?: string
+      }
       | {
-          authorizationResponse: OpenId4VcSiopAuthorizationResponsePayload
-          authorizationResponseParams?: never
-          verifierId?: string
-        }
+        authorizationResponse: OpenId4VcSiopAuthorizationResponsePayload
+        authorizationResponseParams?: never
+        verifierId?: string
+      }
   ) {
     let nonce: string | undefined
     let state: string | undefined
@@ -469,13 +458,9 @@
       clientId,
       clientIdScheme,
       authorizationResponseUrl,
-<<<<<<< HEAD
-=======
       responseMode,
->>>>>>> 1d83159d
     }: {
       responseMode?: ResponseMode
-      authorizationResponseUrl: string
       idToken?: boolean
       presentationDefinition?: DifPresentationExchangeDefinition
       clientId: string
@@ -529,21 +514,16 @@
     const jarmClientMetadata: (JarmClientMetadata & { jwks: { keys: JarmEncryptionJwk[] } }) | undefined =
       jarmEncryptionJwk
         ? {
-            jwks: { keys: [jarmEncryptionJwk] },
-            authorization_encrypted_response_alg: 'ECDH-ES',
-            authorization_encrypted_response_enc: 'A256GCM',
-          }
+          jwks: { keys: [jarmEncryptionJwk] },
+          authorization_encrypted_response_alg: 'ECDH-ES',
+          authorization_encrypted_response_enc: 'A256GCM',
+        }
         : undefined
 
     builder
-<<<<<<< HEAD
-      // FIXME: reponset (T!!!)
-      .withResponsetUri(authorizationResponseUrl)
       .withClientId(clientId)
-=======
       .withResponseUri(authorizationResponseUrl)
       .withIssuer(ResponseIss.SELF_ISSUED_V2)
->>>>>>> 1d83159d
       .withAudience(RequestAud.SELF_ISSUED_V2)
       .withIssuer(ResponseIss.SELF_ISSUED_V2)
       .withSupportedVersions([
@@ -564,12 +544,8 @@
 
       // TODO: we should probably allow some dynamic values here
       .withClientMetadata({
-<<<<<<< HEAD
-=======
+        ...jarmClientMetadata,
         client_id: clientId,
-        ...jarmClientMetadata,
-        client_id_scheme: clientIdScheme,
->>>>>>> 1d83159d
         passBy: PassBy.VALUE,
         responseTypesSupported: [ResponseType.VP_TOKEN],
         subject_syntax_types_supported: supportedDidMethods.map((m) => `did:${m}`),
