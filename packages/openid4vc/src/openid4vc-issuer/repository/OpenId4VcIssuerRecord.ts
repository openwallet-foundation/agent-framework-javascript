import type {
  OpenId4VciCredentialSupportedWithId,
<<<<<<< HEAD
  OpenId4VciIssuerMetadataDisplay,
  OpenId4VciAuthorizationServerConfig,
} from '../../shared'
import type { RecordTags, TagsBase } from '@credo-ts/core'
=======
  OpenId4VciCredentialConfigurationsSupported,
  OpenId4VciIssuerMetadataDisplay,
} from '../../shared'
import type { JwaSignatureAlgorithm, RecordTags, TagsBase } from '@credo-ts/core'
>>>>>>> 4485dc94

import { BaseRecord, utils } from '@credo-ts/core'

import { credentialsSupportedV13ToV11 } from '../../shared/issuerMetadataUtils'

export type OpenId4VcIssuerRecordTags = RecordTags<OpenId4VcIssuerRecord>

export type DefaultOpenId4VcIssuerRecordTags = {
  issuerId: string
}

export interface OpenId4VcIssuerRecordCredentialSupportedProps {
  credentialsSupported: OpenId4VciCredentialSupportedWithId[]
  credentialConfigurationsSupported?: never
}

export interface OpenId4VcIssuerRecordCredentialConfigurationsSupportedProps {
  credentialsSupported?: never
  credentialConfigurationsSupported: OpenId4VciCredentialConfigurationsSupported
}

export type OpenId4VcIssuerRecordProps = {
  id?: string
  createdAt?: Date
  tags?: TagsBase

  issuerId: string

  /**
   * The fingerprint (multibase encoded) of the public key used to sign access tokens for
   * this issuer.
   */
  accessTokenPublicKeyFingerprint: string

  /**
   * The DPoP signing algorithms supported by this issuer.
   * If not provided, dPoP is considered unsupported.
   */
  dpopSigningAlgValuesSupported?: [JwaSignatureAlgorithm, ...JwaSignatureAlgorithm[]]

  display?: OpenId4VciIssuerMetadataDisplay[]
<<<<<<< HEAD
  authorizationServerConfigs?: OpenId4VciAuthorizationServerConfig[]
}
=======
} & (OpenId4VcIssuerRecordCredentialSupportedProps | OpenId4VcIssuerRecordCredentialConfigurationsSupportedProps)
>>>>>>> 4485dc94

/**
 * For OID4VC you need to expos metadata files. Each issuer needs to host this metadata. This is not the case for DIDComm where we can just have one /didcomm endpoint.
 * So we create a record per openid issuer/verifier that you want, and each tenant can create multiple issuers/verifiers which have different endpoints
 * and metadata files
 * */
export class OpenId4VcIssuerRecord extends BaseRecord<DefaultOpenId4VcIssuerRecordTags> {
  public static readonly type = 'OpenId4VcIssuerRecord'
  public readonly type = OpenId4VcIssuerRecord.type

  public issuerId!: string
  public accessTokenPublicKeyFingerprint!: string

  public credentialsSupported!: OpenId4VciCredentialSupportedWithId[]
  public credentialConfigurationsSupported?: OpenId4VciCredentialConfigurationsSupported
  public display?: OpenId4VciIssuerMetadataDisplay[]
<<<<<<< HEAD
  public authorizationServerConfigs?: OpenId4VciAuthorizationServerConfig[]
=======
  public dpopSigningAlgValuesSupported?: [JwaSignatureAlgorithm, ...JwaSignatureAlgorithm[]]
>>>>>>> 4485dc94

  public constructor(props: OpenId4VcIssuerRecordProps) {
    super()

    if (props) {
      this.id = props.id ?? utils.uuid()
      this.createdAt = props.createdAt ?? new Date()
      this._tags = props.tags ?? {}

      this.issuerId = props.issuerId
      this.accessTokenPublicKeyFingerprint = props.accessTokenPublicKeyFingerprint
      this.credentialsSupported =
        props.credentialsSupported ?? credentialsSupportedV13ToV11(props.credentialConfigurationsSupported)
      this.credentialConfigurationsSupported = props.credentialConfigurationsSupported
      this.dpopSigningAlgValuesSupported = props.dpopSigningAlgValuesSupported
      this.display = props.display
      this.authorizationServerConfigs = props.authorizationServerConfigs
    }
  }

  public getTags() {
    return {
      ...this._tags,
      issuerId: this.issuerId,
    }
  }
}<|MERGE_RESOLUTION|>--- conflicted
+++ resolved
@@ -1,16 +1,10 @@
 import type {
+  OpenId4VciAuthorizationServerConfig,
   OpenId4VciCredentialSupportedWithId,
-<<<<<<< HEAD
-  OpenId4VciIssuerMetadataDisplay,
-  OpenId4VciAuthorizationServerConfig,
-} from '../../shared'
-import type { RecordTags, TagsBase } from '@credo-ts/core'
-=======
   OpenId4VciCredentialConfigurationsSupported,
   OpenId4VciIssuerMetadataDisplay,
 } from '../../shared'
 import type { JwaSignatureAlgorithm, RecordTags, TagsBase } from '@credo-ts/core'
->>>>>>> 4485dc94
 
 import { BaseRecord, utils } from '@credo-ts/core'
 
@@ -52,12 +46,8 @@
   dpopSigningAlgValuesSupported?: [JwaSignatureAlgorithm, ...JwaSignatureAlgorithm[]]
 
   display?: OpenId4VciIssuerMetadataDisplay[]
-<<<<<<< HEAD
   authorizationServerConfigs?: OpenId4VciAuthorizationServerConfig[]
-}
-=======
 } & (OpenId4VcIssuerRecordCredentialSupportedProps | OpenId4VcIssuerRecordCredentialConfigurationsSupportedProps)
->>>>>>> 4485dc94
 
 /**
  * For OID4VC you need to expos metadata files. Each issuer needs to host this metadata. This is not the case for DIDComm where we can just have one /didcomm endpoint.
@@ -74,11 +64,8 @@
   public credentialsSupported!: OpenId4VciCredentialSupportedWithId[]
   public credentialConfigurationsSupported?: OpenId4VciCredentialConfigurationsSupported
   public display?: OpenId4VciIssuerMetadataDisplay[]
-<<<<<<< HEAD
   public authorizationServerConfigs?: OpenId4VciAuthorizationServerConfig[]
-=======
   public dpopSigningAlgValuesSupported?: [JwaSignatureAlgorithm, ...JwaSignatureAlgorithm[]]
->>>>>>> 4485dc94
 
   public constructor(props: OpenId4VcIssuerRecordProps) {
     super()
