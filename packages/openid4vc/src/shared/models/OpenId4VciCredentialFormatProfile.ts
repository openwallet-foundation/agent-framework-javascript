export enum OpenId4VciCredentialFormatProfile {
  JwtVcJson = 'jwt_vc_json',
  JwtVcJsonLd = 'jwt_vc_json-ld',
  LdpVc = 'ldp_vc',
  SdJwtVc = 'vc+sd-jwt',
<<<<<<< HEAD
  MsoMdoc = 'mso_mdoc'
=======
  MsoMdoc = 'mso_mdoc',
>>>>>>> 595c3d63
}<|MERGE_RESOLUTION|>--- conflicted
+++ resolved
@@ -3,9 +3,5 @@
   JwtVcJsonLd = 'jwt_vc_json-ld',
   LdpVc = 'ldp_vc',
   SdJwtVc = 'vc+sd-jwt',
-<<<<<<< HEAD
-  MsoMdoc = 'mso_mdoc'
-=======
   MsoMdoc = 'mso_mdoc',
->>>>>>> 595c3d63
 }