import type { WalletConfig, WalletConfigRekey, WalletExportImportConfig } from '@credo-ts/core'

import {
  WalletExportPathExistsError,
  WalletInvalidKeyError,
  WalletDuplicateError,
  AriesFrameworkError,
  Logger,
  WalletError,
  InjectionSymbols,
  SigningProviderRegistry,
  FileSystem,
  WalletNotFoundError,
  KeyDerivationMethod,
  WalletImportPathExistsError,
} from '@credo-ts/core'
// eslint-disable-next-line import/order
import { Store } from '@hyperledger/aries-askar-shared'

import { inject, injectable } from 'tsyringe'

import { AskarErrorCode, isAskarError, keyDerivationMethodToStoreKeyMethod, uriFromWalletConfig } from '../utils'

import { AskarBaseWallet } from './AskarBaseWallet'
<<<<<<< HEAD
=======
import { AskarProfileWallet } from './AskarProfileWallet'
import { isAskarWalletSqliteStorageConfig } from './AskarWalletStorageConfig'
>>>>>>> f11f8fdf

/**
 * @todo: rename after 0.5.0, as we now have multiple types of AskarWallet
 */
@injectable()
export class AskarWallet extends AskarBaseWallet {
  private fileSystem: FileSystem

  private walletConfig?: WalletConfig
  private _store?: Store

  public constructor(
    @inject(InjectionSymbols.Logger) logger: Logger,
    @inject(InjectionSymbols.FileSystem) fileSystem: FileSystem,
    signingKeyProviderRegistry: SigningProviderRegistry
  ) {
    super(logger, signingKeyProviderRegistry)
    this.fileSystem = fileSystem
  }

  public get isProvisioned() {
    return this.walletConfig !== undefined
  }

  public get isInitialized() {
    return this._store !== undefined
  }

  public get store() {
    if (!this._store) {
      throw new AriesFrameworkError(
        'Wallet has not been initialized yet. Make sure to await agent.initialize() before using the agent.'
      )
    }

    return this._store
  }

  public get profile() {
    if (!this.walletConfig) {
      throw new WalletError('No profile configured.')
    }

    return this.walletConfig.id
  }

  /**
   * Dispose method is called when an agent context is disposed.
   */
  public async dispose() {
    if (this.isInitialized) {
      await this.close()
    }
  }

  /**
   * @throws {WalletDuplicateError} if the wallet already exists
   * @throws {WalletError} if another error occurs
   */
  public async create(walletConfig: WalletConfig): Promise<void> {
    await this.createAndOpen(walletConfig)
    await this.close()
  }

  /**
   * @throws {WalletDuplicateError} if the wallet already exists
   * @throws {WalletError} if another error occurs
   */
  public async createAndOpen(walletConfig: WalletConfig): Promise<void> {
    this.logger.debug(`Creating wallet '${walletConfig.id}`)

    const askarWalletConfig = await this.getAskarWalletConfig(walletConfig)

    // Check if database exists
    const { path: filePath } = uriFromWalletConfig(walletConfig, this.fileSystem.dataPath)
    if (filePath && (await this.fileSystem.exists(filePath))) {
      throw new WalletDuplicateError(`Wallet '${walletConfig.id}' already exists.`, {
        walletType: 'AskarWallet',
      })
    }
    try {
      // Make sure path exists before creating the wallet
      if (filePath) {
        await this.fileSystem.createDirectory(filePath)
      }

      this._store = await Store.provision({
        recreate: false,
        uri: askarWalletConfig.uri,
        profile: askarWalletConfig.profile,
        keyMethod: askarWalletConfig.keyMethod,
        passKey: askarWalletConfig.passKey,
      })
      this.walletConfig = walletConfig
      this._session = await this._store.openSession()
    } catch (error) {
      // FIXME: Askar should throw a Duplicate error code, but is currently returning Encryption
      // And if we provide the very same wallet key, it will open it without any error
      if (
        isAskarError(error) &&
        (error.code === AskarErrorCode.Encryption || error.code === AskarErrorCode.Duplicate)
      ) {
        const errorMessage = `Wallet '${walletConfig.id}' already exists`
        this.logger.debug(errorMessage)

        throw new WalletDuplicateError(errorMessage, {
          walletType: 'AskarWallet',
          cause: error,
        })
      }

      const errorMessage = `Error creating wallet '${walletConfig.id}'`
      this.logger.error(errorMessage, {
        error,
        errorMessage: error.message,
      })

      throw new WalletError(errorMessage, { cause: error })
    }

    this.logger.debug(`Successfully created wallet '${walletConfig.id}'`)
  }

  /**
   * @throws {WalletNotFoundError} if the wallet does not exist
   * @throws {WalletError} if another error occurs
   */
  public async open(walletConfig: WalletConfig): Promise<void> {
    await this._open(walletConfig)
  }

  /**
   * @throws {WalletNotFoundError} if the wallet does not exist
   * @throws {WalletError} if another error occurs
   */
  public async rotateKey(walletConfig: WalletConfigRekey): Promise<void> {
    if (!walletConfig.rekey) {
      throw new WalletError('Wallet rekey undefined!. Please specify the new wallet key')
    }
    await this._open(
      {
        id: walletConfig.id,
        key: walletConfig.key,
        keyDerivationMethod: walletConfig.keyDerivationMethod,
      },
      walletConfig.rekey,
      walletConfig.rekeyDerivationMethod
    )
  }

  /**
   * @throws {WalletNotFoundError} if the wallet does not exist
   * @throws {WalletError} if another error occurs
   */
  private async _open(
    walletConfig: WalletConfig,
    rekey?: string,
    rekeyDerivation?: KeyDerivationMethod
  ): Promise<void> {
    if (this._store) {
      throw new WalletError(
        'Wallet instance already opened. Close the currently opened wallet before re-opening the wallet'
      )
    }

    const askarWalletConfig = await this.getAskarWalletConfig(walletConfig)

    try {
      this._store = await Store.open({
        uri: askarWalletConfig.uri,
        keyMethod: askarWalletConfig.keyMethod,
        passKey: askarWalletConfig.passKey,
      })

      if (rekey) {
        await this._store.rekey({
          passKey: rekey,
          keyMethod: keyDerivationMethodToStoreKeyMethod(rekeyDerivation ?? KeyDerivationMethod.Argon2IMod),
        })
      }
      this._session = await this._store.openSession()

      this.walletConfig = walletConfig
    } catch (error) {
      if (
        isAskarError(error) &&
        (error.code === AskarErrorCode.NotFound ||
          (error.code === AskarErrorCode.Backend &&
            isAskarWalletSqliteStorageConfig(walletConfig.storage) &&
            walletConfig.storage.config?.inMemory))
      ) {
        const errorMessage = `Wallet '${walletConfig.id}' not found`
        this.logger.debug(errorMessage)

        throw new WalletNotFoundError(errorMessage, {
          walletType: 'AskarWallet',
          cause: error,
        })
      } else if (isAskarError(error) && error.code === AskarErrorCode.Encryption) {
        const errorMessage = `Incorrect key for wallet '${walletConfig.id}'`
        this.logger.debug(errorMessage)
        throw new WalletInvalidKeyError(errorMessage, {
          walletType: 'AskarWallet',
          cause: error,
        })
      }
      throw new WalletError(`Error opening wallet ${walletConfig.id}: ${error.message}`, { cause: error })
    }

    this.logger.debug(`Wallet '${walletConfig.id}' opened with handle '${this._store.handle.handle}'`)
  }

  /**
   * @throws {WalletNotFoundError} if the wallet does not exist
   * @throws {WalletError} if another error occurs
   */
  public async delete(): Promise<void> {
    if (!this.walletConfig) {
      throw new WalletError(
        'Can not delete wallet that does not have wallet config set. Make sure to call create wallet before deleting the wallet'
      )
    }

    this.logger.info(`Deleting wallet '${this.walletConfig.id}'`)
    if (this._store) {
      await this.close()
    }

    try {
      const { uri } = uriFromWalletConfig(this.walletConfig, this.fileSystem.dataPath)
      await Store.remove(uri)
    } catch (error) {
      const errorMessage = `Error deleting wallet '${this.walletConfig.id}': ${error.message}`
      this.logger.error(errorMessage, {
        error,
        errorMessage: error.message,
      })

      throw new WalletError(errorMessage, { cause: error })
    }
  }

  public async export(exportConfig: WalletExportImportConfig) {
    if (!this.walletConfig) {
      throw new WalletError(
        'Can not export wallet that does not have wallet config set. Make sure to open it before exporting'
      )
    }

    const { path: destinationPath, key: exportKey } = exportConfig

    const { path: sourcePath } = uriFromWalletConfig(this.walletConfig, this.fileSystem.dataPath)

    if (isAskarWalletSqliteStorageConfig(this.walletConfig.storage) && this.walletConfig.storage?.inMemory) {
      throw new WalletError('Export is not supported for in memory wallet')
    }
    if (!sourcePath) {
      throw new WalletError('Export is only supported for SQLite backend')
    }

    try {
      // Export path already exists
      if (await this.fileSystem.exists(destinationPath)) {
        throw new WalletExportPathExistsError(
          `Unable to create export, wallet export at path '${exportConfig.path}' already exists`
        )
      }
      const exportedWalletConfig = await this.getAskarWalletConfig({
        ...this.walletConfig,
        key: exportKey,
        storage: { type: 'sqlite', config: { path: destinationPath } },
      })

      // Make sure destination path exists
      await this.fileSystem.createDirectory(destinationPath)

      await this.store.copyTo({
        recreate: false,
        uri: exportedWalletConfig.uri,
        keyMethod: exportedWalletConfig.keyMethod,
        passKey: exportedWalletConfig.passKey,
      })
    } catch (error) {
      const errorMessage = `Error exporting wallet '${this.walletConfig.id}': ${error.message}`
      this.logger.error(errorMessage, {
        error,
        errorMessage: error.message,
      })

      if (error instanceof WalletExportPathExistsError) throw error

      throw new WalletError(errorMessage, { cause: error })
    }
  }

  public async import(walletConfig: WalletConfig, importConfig: WalletExportImportConfig) {
    const { path: sourcePath, key: importKey } = importConfig
    const { path: destinationPath } = uriFromWalletConfig(walletConfig, this.fileSystem.dataPath)

    if (!destinationPath) {
      throw new WalletError('Import is only supported for SQLite backend')
    }

    try {
      const importWalletConfig = await this.getAskarWalletConfig(walletConfig)

      // Import path already exists
      if (await this.fileSystem.exists(destinationPath)) {
        throw new WalletExportPathExistsError(`Unable to import wallet. Path '${destinationPath}' already exists`)
      }

      // Make sure destination path exists
      await this.fileSystem.createDirectory(destinationPath)
      // Open imported wallet and copy to destination
      const sourceWalletStore = await Store.open({
        uri: `sqlite://${sourcePath}`,
        keyMethod: importWalletConfig.keyMethod,
        passKey: importKey,
      })

      await sourceWalletStore.copyTo({
        recreate: false,
        uri: importWalletConfig.uri,
        keyMethod: importWalletConfig.keyMethod,
        passKey: importWalletConfig.passKey,
      })

      await sourceWalletStore.close()
    } catch (error) {
      const errorMessage = `Error importing wallet '${walletConfig.id}': ${error.message}`
      this.logger.error(errorMessage, {
        error,
        errorMessage: error.message,
      })

      if (error instanceof WalletImportPathExistsError) throw error

      // Cleanup any wallet file we could have created
      if (await this.fileSystem.exists(destinationPath)) {
        await this.fileSystem.delete(destinationPath)
      }

      throw new WalletError(errorMessage, { cause: error })
    }
  }

  /**
   * @throws {WalletError} if the wallet is already closed or another error occurs
   */
  public async close(): Promise<void> {
    this.logger.debug(`Closing wallet ${this.walletConfig?.id}`)
    if (!this._store) {
      throw new WalletError('Wallet is in invalid state, you are trying to close wallet that has no handle.')
    }

    try {
      await this.session.close()
      await this.store.close()
      this._session = undefined
      this._store = undefined
    } catch (error) {
      const errorMessage = `Error closing wallet': ${error.message}`
      this.logger.error(errorMessage, {
        error,
        errorMessage: error.message,
      })

      throw new WalletError(errorMessage, { cause: error })
    }
  }

  private async getAskarWalletConfig(walletConfig: WalletConfig) {
    const { uri, path } = uriFromWalletConfig(walletConfig, this.fileSystem.dataPath)

    return {
      uri,
      path,
      profile: walletConfig.id,
      // FIXME: Default derivation method should be set somewhere in either agent config or some constants
      keyMethod: keyDerivationMethodToStoreKeyMethod(
        walletConfig.keyDerivationMethod ?? KeyDerivationMethod.Argon2IMod
      ),
      passKey: walletConfig.key,
    }
  }
}<|MERGE_RESOLUTION|>--- conflicted
+++ resolved
@@ -22,11 +22,7 @@
 import { AskarErrorCode, isAskarError, keyDerivationMethodToStoreKeyMethod, uriFromWalletConfig } from '../utils'
 
 import { AskarBaseWallet } from './AskarBaseWallet'
-<<<<<<< HEAD
-=======
-import { AskarProfileWallet } from './AskarProfileWallet'
 import { isAskarWalletSqliteStorageConfig } from './AskarWalletStorageConfig'
->>>>>>> f11f8fdf
 
 /**
  * @todo: rename after 0.5.0, as we now have multiple types of AskarWallet
