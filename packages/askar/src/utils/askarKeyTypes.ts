--- conflicted
+++ resolved
@@ -7,18 +7,6 @@
 }
 
 const keyTypeToAskarAlg = {
-<<<<<<< HEAD
-  [KeyType.Ed25519]: KeyAlgs.Ed25519,
-  [KeyType.X25519]: KeyAlgs.X25519,
-  [KeyType.Bls12381g1]: KeyAlgs.Bls12381G1,
-  [KeyType.Bls12381g2]: KeyAlgs.Bls12381G2,
-  [KeyType.Bls12381g1g2]: KeyAlgs.Bls12381G1G2,
-  [KeyType.P256]: KeyAlgs.EcSecp256r1,
-  [KeyType.K256]: KeyAlgs.EcSecp256k1,
-} as const
-
-export const isKeyTypeSupportedByAskar = (keyType: KeyType) => keyType in keyTypeToAskarAlg
-=======
   [KeyType.Ed25519]: {
     keyAlg: KeyAlgs.Ed25519,
     purposes: [AskarKeyTypePurpose.KeyManagement, AskarKeyTypePurpose.Signing],
@@ -43,11 +31,14 @@
     keyAlg: KeyAlgs.EcSecp256r1,
     purposes: [AskarKeyTypePurpose.KeyManagement],
   },
+  [KeyType.K256]: {
+    keyAlg: KeyAlgs.EcSecp256k1,
+    purposes: [AskarKeyTypePurpose.KeyManagement],
+  },
 }
 
 export const isKeyTypeSupportedByAskarForPurpose = (keyType: KeyType, purpose: AskarKeyTypePurpose) =>
   keyType in keyTypeToAskarAlg &&
   keyTypeToAskarAlg[keyType as keyof typeof keyTypeToAskarAlg].purposes.includes(purpose)
->>>>>>> 0feda532
 
 export const keyTypesSupportedByAskar = Object.keys(keyTypeToAskarAlg) as KeyType[]