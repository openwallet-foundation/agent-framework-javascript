import { tmpdir } from 'os'
import path from 'path'

import { Agent } from '../src/agent/Agent'
<<<<<<< HEAD
import { uuid } from '../src/utils/uuid'
=======
import { KeyDerivationMethod } from '../src/types'
>>>>>>> 8a98e139

import { getBaseConfig } from './helpers'

import {
  BasicMessageRecord,
  BasicMessageRepository,
  BasicMessageRole,
  WalletDuplicateError,
  WalletInvalidKeyError,
  WalletNotFoundError,
} from '@aries-framework/core'

const aliceConfig = getBaseConfig('wallet-tests-Alice')
const bobConfig = getBaseConfig('wallet-tests-Bob')

describe('wallet', () => {
  let aliceAgent: Agent
  let bobAgent: Agent

  beforeEach(async () => {
    aliceAgent = new Agent(aliceConfig.config, aliceConfig.agentDependencies)
    bobAgent = new Agent(bobConfig.config, bobConfig.agentDependencies)
  })

  afterEach(async () => {
    await aliceAgent.shutdown()
    await bobAgent.shutdown()

    if (aliceAgent.wallet.isProvisioned) {
      await aliceAgent.wallet.delete()
    }

    if (bobAgent.wallet.isProvisioned) {
      await bobAgent.wallet.delete()
    }
  })

  test('open, create and open wallet with different wallet key that it is in agent config', async () => {
    const walletConfig = {
      id: 'mywallet',
      key: 'mysecretwalletkey',
    }

    try {
      await aliceAgent.wallet.open(walletConfig)
    } catch (error) {
      if (error instanceof WalletNotFoundError) {
        await aliceAgent.wallet.create(walletConfig)
        await aliceAgent.wallet.open(walletConfig)
      }
    }

    await aliceAgent.initialize()

    expect(aliceAgent.isInitialized).toBe(true)
  })

  test('when creating already existing wallet throw WalletDuplicateError', async () => {
    const walletConfig = {
      id: 'mywallet',
      key: 'mysecretwalletkey',
    }

    await aliceAgent.wallet.create(walletConfig)

    await expect(aliceAgent.wallet.create(walletConfig)).rejects.toThrowError(WalletDuplicateError)
  })

  test('when opening non-existing wallet throw WalletNotFoundError', async () => {
    const walletConfig = {
      id: 'mywallet',
      key: 'mysecretwalletkey',
    }

    await expect(aliceAgent.wallet.open(walletConfig)).rejects.toThrowError(WalletNotFoundError)
  })

  test('when opening wallet with invalid key throw WalletInvalidKeyError', async () => {
    const walletConfig = {
      id: 'mywallet',
      key: 'mysecretwalletkey',
    }

    await aliceAgent.wallet.create(walletConfig)
    await expect(aliceAgent.wallet.open({ ...walletConfig, key: 'abcd' })).rejects.toThrowError(WalletInvalidKeyError)
  })

  test('when create wallet and shutdown, wallet is closed', async () => {
    const walletConfig = {
      id: 'mywallet',
      key: 'mysecretwalletkey',
    }

    await aliceAgent.wallet.create(walletConfig)

    await aliceAgent.shutdown()

    await expect(aliceAgent.wallet.open(walletConfig)).resolves.toBeUndefined()
  })

<<<<<<< HEAD
  test('when exporting and importing a wallet, content is copied', async () => {
    await bobAgent.initialize()
    const bobBasicMessageRepository = bobAgent.injectionContainer.resolve(BasicMessageRepository)

    const basicMessageRecord = new BasicMessageRecord({
      id: 'some-id',
      connectionId: 'connId',
      content: 'hello',
      role: BasicMessageRole.Receiver,
      sentTime: 'sentIt',
    })

    // Save in wallet
    await bobBasicMessageRepository.save(basicMessageRecord)

    if (!bobAgent.config.walletConfig) {
      throw new Error('No wallet config on bobAgent')
    }

    const backupKey = 'someBackupKey'
    const backupWalletName = `backup-${uuid()}`
    const backupPath = path.join(tmpdir(), backupWalletName)

    // Create backup and delete wallet
    await bobAgent.wallet.export({ path: backupPath, key: backupKey })
    await bobAgent.wallet.delete()

    // Import backup with different wallet id and initialize
    await bobAgent.wallet.import({ id: backupWalletName, key: backupWalletName }, { path: backupPath, key: backupKey })
    await bobAgent.wallet.initialize({ id: backupWalletName, key: backupWalletName })

    // Expect same basic message record to exist in new wallet
    expect(await bobBasicMessageRepository.getById(basicMessageRecord.id)).toMatchObject(basicMessageRecord)
=======
  test('create wallet with custom key derivation method', async () => {
    const walletConfig = {
      id: 'mywallet',
      key: 'mysecretwalletkey',
      keyDerivationMethod: KeyDerivationMethod.Argon2IInt,
    }

    await aliceAgent.wallet.create(walletConfig)
    await aliceAgent.wallet.open(walletConfig)

    expect(aliceAgent.wallet.isInitialized).toBe(true)
>>>>>>> 8a98e139
  })
})<|MERGE_RESOLUTION|>--- conflicted
+++ resolved
@@ -2,11 +2,8 @@
 import path from 'path'
 
 import { Agent } from '../src/agent/Agent'
-<<<<<<< HEAD
+import { KeyDerivationMethod } from '../src/types'
 import { uuid } from '../src/utils/uuid'
-=======
-import { KeyDerivationMethod } from '../src/types'
->>>>>>> 8a98e139
 
 import { getBaseConfig } from './helpers'
 
@@ -107,7 +104,19 @@
     await expect(aliceAgent.wallet.open(walletConfig)).resolves.toBeUndefined()
   })
 
-<<<<<<< HEAD
+  test('create wallet with custom key derivation method', async () => {
+    const walletConfig = {
+      id: 'mywallet',
+      key: 'mysecretwalletkey',
+      keyDerivationMethod: KeyDerivationMethod.Argon2IInt,
+    }
+
+    await aliceAgent.wallet.create(walletConfig)
+    await aliceAgent.wallet.open(walletConfig)
+
+    expect(aliceAgent.wallet.isInitialized).toBe(true)
+  })
+
   test('when exporting and importing a wallet, content is copied', async () => {
     await bobAgent.initialize()
     const bobBasicMessageRepository = bobAgent.injectionContainer.resolve(BasicMessageRepository)
@@ -135,24 +144,18 @@
     await bobAgent.wallet.export({ path: backupPath, key: backupKey })
     await bobAgent.wallet.delete()
 
+    // Initialize the wallet again and assert record does not exist
+    // This should create a new wallet
+    // eslint-disable-next-line @typescript-eslint/no-non-null-assertion
+    await bobAgent.wallet.initialize(bobConfig.config.walletConfig!)
+    expect(await bobBasicMessageRepository.findById(basicMessageRecord.id)).toBeNull()
+    await bobAgent.wallet.delete()
+
     // Import backup with different wallet id and initialize
     await bobAgent.wallet.import({ id: backupWalletName, key: backupWalletName }, { path: backupPath, key: backupKey })
     await bobAgent.wallet.initialize({ id: backupWalletName, key: backupWalletName })
 
     // Expect same basic message record to exist in new wallet
     expect(await bobBasicMessageRepository.getById(basicMessageRecord.id)).toMatchObject(basicMessageRecord)
-=======
-  test('create wallet with custom key derivation method', async () => {
-    const walletConfig = {
-      id: 'mywallet',
-      key: 'mysecretwalletkey',
-      keyDerivationMethod: KeyDerivationMethod.Argon2IInt,
-    }
-
-    await aliceAgent.wallet.create(walletConfig)
-    await aliceAgent.wallet.open(walletConfig)
-
-    expect(aliceAgent.wallet.isInitialized).toBe(true)
->>>>>>> 8a98e139
   })
 })