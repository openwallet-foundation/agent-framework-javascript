/* eslint-disable @typescript-eslint/no-non-null-assertion */
import type { AskarWalletSqliteStorageConfig } from '../../askar/src/wallet'
import type {
  AgentDependencies,
  BaseEvent,
  BasicMessage,
  BasicMessageStateChangedEvent,
  ConnectionRecordProps,
  CredentialStateChangedEvent,
  InitConfig,
  InjectionToken,
  ProofStateChangedEvent,
  Wallet,
  Agent,
  CredentialState,
  ConnectionStateChangedEvent,
  Buffer,
  AgentMessageProcessedEvent,
  RevocationNotificationReceivedEvent,
  AgentMessageProcessedEvent,
  AgentMessageReceivedEvent,
} from '../src'
import type { ConstructableAgentMessage } from '../src/agent/AgentMessage'
import type { AgentModulesInput, EmptyModuleMap } from '../src/agent/AgentModules'
import type { TrustPingReceivedEvent, TrustPingResponseReceivedEvent } from '../src/modules/connections/TrustPingEvents'
import type { ProofState } from '../src/modules/proofs/models/ProofState'
import type { WalletConfig } from '../src/types'
import type { Observable } from 'rxjs'

import { readFileSync } from 'fs'
import path from 'path'
import { lastValueFrom, firstValueFrom, ReplaySubject } from 'rxjs'
import { catchError, filter, map, take, timeout } from 'rxjs/operators'

import { agentDependencies } from '../../node/src'
import {
  AgentEventTypes,
  parseMessageType,
  OutOfBandDidCommService,
  ConnectionsModule,
  ConnectionEventTypes,
  TypedArrayEncoder,
  AgentConfig,
  AgentContext,
  BasicMessageEventTypes,
  ConnectionRecord,
  CredentialEventTypes,
  DependencyManager,
  DidExchangeRole,
  DidExchangeState,
  HandshakeProtocol,
  InjectionSymbols,
  ProofEventTypes,
  TrustPingEventTypes,
  AgentEventTypes,
} from '../src'
import { Key, KeyType } from '../src/crypto'
import { DidKey } from '../src/modules/dids/methods/key'
import { OutOfBandRole } from '../src/modules/oob/domain/OutOfBandRole'
import { OutOfBandState } from '../src/modules/oob/domain/OutOfBandState'
import { OutOfBandInvitation } from '../src/modules/oob/messages'
import { OutOfBandRecord } from '../src/modules/oob/repository'
import { KeyDerivationMethod } from '../src/types'
import { supportsIncomingMessageType } from '../src/utils/messageType'
import { sleep } from '../src/utils/sleep'
import { uuid } from '../src/utils/uuid'

import testLogger, { TestLogger } from './logger'

export const genesisPath = process.env.GENESIS_TXN_PATH
  ? path.resolve(process.env.GENESIS_TXN_PATH)
  : path.join(__dirname, '../../../network/genesis/local-genesis.txn')

export const genesisTransactions = readFileSync(genesisPath).toString('utf-8')

export const publicDidSeed = process.env.TEST_AGENT_PUBLIC_DID_SEED ?? '000000000000000000000000Trustee9'
export const taaVersion = (process.env.TEST_AGENT_TAA_VERSION ?? '1') as `${number}.${number}` | `${number}`
export const taaAcceptanceMechanism = process.env.TEST_AGENT_TAA_ACCEPTANCE_MECHANISM ?? 'accept'
export { agentDependencies }

export function getAskarWalletConfig(
  name: string,
  {
    inMemory = true,
    random = uuid().slice(0, 4),
    maxConnections,
  }: { inMemory?: boolean; random?: string; maxConnections?: number } = {}
) {
  return {
    id: `Wallet: ${name} - ${random}`,
    key: 'DZ9hPqFWTPxemcGea72C1X1nusqk5wFNLq6QPjwXGqAa', // generated using indy.generateWalletKey
    keyDerivationMethod: KeyDerivationMethod.Raw,
    // Use in memory by default
    storage: {
      type: 'sqlite',
      config: {
        inMemory,
        maxConnections,
      },
    } satisfies AskarWalletSqliteStorageConfig,
  } satisfies WalletConfig
}

export function getAgentOptions<AgentModules extends AgentModulesInput | EmptyModuleMap>(
  name: string,
  extraConfig: Partial<InitConfig> = {},
  inputModules?: AgentModules
): { config: InitConfig; modules: AgentModules; dependencies: AgentDependencies } {
  const random = uuid().slice(0, 4)
  const config: InitConfig = {
    label: `Agent: ${name} - ${random}`,
    walletConfig: getAskarWalletConfig(name, { inMemory: true, random }),
    // TODO: determine the log level based on an environment variable. This will make it
    // possible to run e.g. failed github actions in debug mode for extra logs
    logger: TestLogger.fromLogger(testLogger, name),
    ...extraConfig,
  }

  const m = (inputModules ?? {}) as AgentModulesInput
  const modules = {
    ...m,
    // Make sure connections module is always defined so we can set autoAcceptConnections
    connections:
      m.connections ??
      new ConnectionsModule({
        autoAcceptConnections: true,
      }),
  }

  return { config, modules: modules as AgentModules, dependencies: agentDependencies } as const
}

export async function importExistingIndyDidFromPrivateKey(agent: Agent, privateKey: Buffer) {
  const key = await agent.wallet.createKey({
    keyType: KeyType.Ed25519,
    privateKey,
  })

  // did is first 16 bytes of public key encoded as base58
  const unqualifiedIndyDid = TypedArrayEncoder.toBase58(key.publicKey.slice(0, 16))

  // import the did in the wallet so it can be used
  await agent.dids.import({ did: `did:indy:pool:localtest:${unqualifiedIndyDid}` })

  return unqualifiedIndyDid
}

export function getAgentConfig(
  name: string,
  extraConfig: Partial<InitConfig> = {}
): AgentConfig & { walletConfig: WalletConfig } {
  const { config, dependencies } = getAgentOptions(name, extraConfig)
  return new AgentConfig(config, dependencies) as AgentConfig & { walletConfig: WalletConfig }
}

export function getAgentContext({
  dependencyManager = new DependencyManager(),
  wallet,
  agentConfig,
  contextCorrelationId = 'mock',
  registerInstances = [],
}: {
  dependencyManager?: DependencyManager
  wallet?: Wallet
  agentConfig?: AgentConfig
  contextCorrelationId?: string
  // Must be an array of arrays as objects can't have injection tokens
  // as keys (it must be number, string or symbol)
  registerInstances?: Array<[InjectionToken, unknown]>
} = {}) {
  if (wallet) dependencyManager.registerInstance(InjectionSymbols.Wallet, wallet)
  if (agentConfig) dependencyManager.registerInstance(AgentConfig, agentConfig)

  // Register custom instances on the dependency manager
  for (const [token, instance] of registerInstances.values()) {
    dependencyManager.registerInstance(token, instance)
  }

  return new AgentContext({ dependencyManager, contextCorrelationId })
}

export async function waitForProofExchangeRecord(
  agent: Agent,
  options: {
    threadId?: string
    parentThreadId?: string
    state?: ProofState
    previousState?: ProofState | null
    timeoutMs?: number
  }
) {
  const observable = agent.events.observable<ProofStateChangedEvent>(ProofEventTypes.ProofStateChanged)

  return waitForProofExchangeRecordSubject(observable, options)
}

const isProofStateChangedEvent = (e: BaseEvent): e is ProofStateChangedEvent =>
  e.type === ProofEventTypes.ProofStateChanged
const isCredentialStateChangedEvent = (e: BaseEvent): e is CredentialStateChangedEvent =>
  e.type === CredentialEventTypes.CredentialStateChanged
const isConnectionStateChangedEvent = (e: BaseEvent): e is ConnectionStateChangedEvent =>
  e.type === ConnectionEventTypes.ConnectionStateChanged
const isTrustPingReceivedEvent = (e: BaseEvent): e is TrustPingReceivedEvent =>
  e.type === TrustPingEventTypes.TrustPingReceivedEvent
const isTrustPingResponseReceivedEvent = (e: BaseEvent): e is TrustPingResponseReceivedEvent =>
  e.type === TrustPingEventTypes.TrustPingResponseReceivedEvent
const isAgentMessageProcessedEvent = (e: BaseEvent): e is AgentMessageProcessedEvent =>
  e.type === AgentEventTypes.AgentMessageProcessed

export function waitForProofExchangeRecordSubject(
  subject: ReplaySubject<BaseEvent> | Observable<BaseEvent>,
  {
    threadId,
    parentThreadId,
    state,
    previousState,
    timeoutMs = 10000,
    count = 1,
  }: {
    threadId?: string
    parentThreadId?: string
    state?: ProofState
    previousState?: ProofState | null
    timeoutMs?: number
    count?: number
  }
) {
  const observable: Observable<BaseEvent> = subject instanceof ReplaySubject ? subject.asObservable() : subject
  return lastValueFrom(
    observable.pipe(
      filter(isProofStateChangedEvent),
      filter((e) => previousState === undefined || e.payload.previousState === previousState),
      filter((e) => threadId === undefined || e.payload.proofRecord.threadId === threadId),
      filter((e) => parentThreadId === undefined || e.payload.proofRecord.parentThreadId === parentThreadId),
      filter((e) => state === undefined || e.payload.proofRecord.state === state),
      timeout(timeoutMs),
      catchError(() => {
        throw new Error(
          `ProofStateChangedEvent event not emitted within specified timeout: ${timeoutMs}
          previousState: ${previousState},
          threadId: ${threadId},
          parentThreadId: ${parentThreadId},
          state: ${state}
        }`
        )
      }),
      take(count),
      map((e) => e.payload.proofRecord)
    )
  )
}

export async function waitForTrustPingReceivedEvent(
  agent: Agent,
  options: {
    threadId?: string
    timeoutMs?: number
  }
) {
  const observable = agent.events.observable<TrustPingReceivedEvent>(TrustPingEventTypes.TrustPingReceivedEvent)

  return waitForTrustPingReceivedEventSubject(observable, options)
}

export function waitForTrustPingReceivedEventSubject(
  subject: ReplaySubject<BaseEvent> | Observable<BaseEvent>,
  {
    threadId,
    timeoutMs = 10000,
  }: {
    threadId?: string
    timeoutMs?: number
  }
) {
  const observable = subject instanceof ReplaySubject ? subject.asObservable() : subject
  return firstValueFrom(
    observable.pipe(
      filter(isTrustPingReceivedEvent),
      filter((e) => threadId === undefined || e.payload.message.threadId === threadId),
      timeout(timeoutMs),
      catchError(() => {
        throw new Error(
          `TrustPingReceivedEvent event not emitted within specified timeout: ${timeoutMs}
  threadId: ${threadId},
}`
        )
      }),
      map((e) => e.payload.message)
    )
  )
}

export async function waitForTrustPingResponseReceivedEvent(
  agent: Agent,
  options: {
    threadId?: string
    timeoutMs?: number
  }
) {
  const observable = agent.events.observable<TrustPingResponseReceivedEvent>(
    TrustPingEventTypes.TrustPingResponseReceivedEvent
  )

  return waitForTrustPingResponseReceivedEventSubject(observable, options)
}

export function waitForTrustPingResponseReceivedEventSubject(
  subject: ReplaySubject<BaseEvent> | Observable<BaseEvent>,
  {
    threadId,
    timeoutMs = 10000,
  }: {
    threadId?: string
    timeoutMs?: number
  }
) {
  const observable = subject instanceof ReplaySubject ? subject.asObservable() : subject
  return firstValueFrom(
    observable.pipe(
      filter(isTrustPingResponseReceivedEvent),
      filter((e) => threadId === undefined || e.payload.message.threadId === threadId),
      timeout(timeoutMs),
      catchError(() => {
        throw new Error(
          `TrustPingResponseReceivedEvent event not emitted within specified timeout: ${timeoutMs}
  threadId: ${threadId},
}`
        )
      }),
      map((e) => e.payload.message)
    )
  )
}

<<<<<<< HEAD
export function waitForMessageProcessedSubject(
  subject: ReplaySubject<BaseEvent> | Observable<BaseEvent>,
  {
    threadId,
    messageClass,
    timeoutMs = 10000,
  }: {
    threadId?: string
    messageClass: ConstructableAgentMessage
=======
export async function waitForAgentMessageProcessedEvent(
  agent: Agent,
  options: {
    threadId?: string
    messageType?: string
    timeoutMs?: number
  }
) {
  const observable = agent.events.observable<AgentMessageProcessedEvent>(AgentEventTypes.AgentMessageProcessed)

  return waitForAgentMessageProcessedEventSubject(observable, options)
}

export function waitForAgentMessageProcessedEventSubject(
  subject: ReplaySubject<BaseEvent> | Observable<BaseEvent>,
  {
    threadId,
    timeoutMs = 10000,
    messageType,
  }: {
    threadId?: string
    messageType?: string
>>>>>>> 6f088673
    timeoutMs?: number
  }
) {
  const observable = subject instanceof ReplaySubject ? subject.asObservable() : subject
<<<<<<< HEAD

  return firstValueFrom(
    observable.pipe(
      filter((e): e is AgentMessageProcessedEvent => e.type === AgentEventTypes.AgentMessageProcessed),
      filter((e) => threadId === undefined || e.payload.message.threadId === threadId),
      filter((e) => supportsIncomingMessageType(parseMessageType(e.payload.message.type), messageClass.type)),
      timeout(timeoutMs),
      catchError(() => {
        throw new Error(`AgentMessageProcessed event not emitted within specified timeout: {
  previousState: ${messageClass.type.messageTypeUri},
  threadId: ${threadId}
}`)
      })
=======
  return firstValueFrom(
    observable.pipe(
      filter(isAgentMessageProcessedEvent),
      filter((e) => threadId === undefined || e.payload.message.threadId === threadId),
      filter((e) => messageType === undefined || e.payload.message.type === messageType),
      timeout(timeoutMs),
      catchError(() => {
        throw new Error(
          `AgentMessageProcessedEvent event not emitted within specified timeout: ${timeoutMs}
  threadId: ${threadId}, messageType: ${messageType}
}`
        )
      }),
      map((e) => e.payload.message)
>>>>>>> 6f088673
    )
  )
}

export function waitForCredentialRecordSubject(
  subject: ReplaySubject<BaseEvent> | Observable<BaseEvent>,
  {
    threadId,
    state,
    previousState,
    timeoutMs = 15000, // sign and store credential in W3c credential protocols take several seconds
  }: {
    threadId?: string
    state?: CredentialState
    previousState?: CredentialState | null
    timeoutMs?: number
  }
) {
  const observable = subject instanceof ReplaySubject ? subject.asObservable() : subject

  return firstValueFrom(
    observable.pipe(
      filter(isCredentialStateChangedEvent),
      filter((e) => previousState === undefined || e.payload.previousState === previousState),
      filter((e) => threadId === undefined || e.payload.credentialRecord.threadId === threadId),
      filter((e) => state === undefined || e.payload.credentialRecord.state === state),
      timeout(timeoutMs),
      catchError(() => {
        throw new Error(`CredentialStateChanged event not emitted within specified timeout: {
  previousState: ${previousState},
  threadId: ${threadId},
  state: ${state}
}`)
      }),
      map((e) => e.payload.credentialRecord)
    )
  )
}

export async function waitForCredentialRecord(
  agent: Agent,
  options: {
    threadId?: string
    state?: CredentialState
    previousState?: CredentialState | null
    timeoutMs?: number
  }
) {
  const observable = agent.events.observable<CredentialStateChangedEvent>(CredentialEventTypes.CredentialStateChanged)
  return waitForCredentialRecordSubject(observable, options)
}

export function waitForConnectionRecordSubject(
  subject: ReplaySubject<BaseEvent> | Observable<BaseEvent>,
  {
    threadId,
    state,
    previousState,
    timeoutMs = 15000, // sign and store credential in W3c credential protocols take several seconds
  }: {
    threadId?: string
    state?: DidExchangeState
    previousState?: DidExchangeState | null
    timeoutMs?: number
  }
) {
  const observable = subject instanceof ReplaySubject ? subject.asObservable() : subject

  return firstValueFrom(
    observable.pipe(
      filter(isConnectionStateChangedEvent),
      filter((e) => previousState === undefined || e.payload.previousState === previousState),
      filter((e) => threadId === undefined || e.payload.connectionRecord.threadId === threadId),
      filter((e) => state === undefined || e.payload.connectionRecord.state === state),
      timeout(timeoutMs),
      catchError(() => {
        throw new Error(`ConnectionStateChanged event not emitted within specified timeout: {
  previousState: ${previousState},
  threadId: ${threadId},
  state: ${state}
}`)
      }),
      map((e) => e.payload.connectionRecord)
    )
  )
}

export async function waitForConnectionRecord(
  agent: Agent,
  options: {
    threadId?: string
    state?: DidExchangeState
    previousState?: DidExchangeState | null
    timeoutMs?: number
  }
) {
  const observable = agent.events.observable<ConnectionStateChangedEvent>(ConnectionEventTypes.ConnectionStateChanged)
  return waitForConnectionRecordSubject(observable, options)
}

export async function waitForBasicMessage(
  agent: Agent,
  { content, connectionId }: { content?: string; connectionId?: string }
): Promise<BasicMessage> {
  return new Promise((resolve) => {
    const listener = (event: BasicMessageStateChangedEvent) => {
      const contentMatches = content === undefined || event.payload.message.content === content
      const connectionIdMatches =
        connectionId === undefined || event.payload.basicMessageRecord.connectionId === connectionId

      if (contentMatches && connectionIdMatches) {
        agent.events.off<BasicMessageStateChangedEvent>(BasicMessageEventTypes.BasicMessageStateChanged, listener)

        resolve(event.payload.message)
      }
    }

    agent.events.on<BasicMessageStateChangedEvent>(BasicMessageEventTypes.BasicMessageStateChanged, listener)
  })
}

export async function waitForRevocationNotification(
  agent: Agent,
  options: {
    threadId?: string
    timeoutMs?: number
  }
) {
  const observable = agent.events.observable<RevocationNotificationReceivedEvent>(
    CredentialEventTypes.RevocationNotificationReceived
  )

  return waitForRevocationNotificationSubject(observable, options)
}

export function waitForRevocationNotificationSubject(
  subject: ReplaySubject<RevocationNotificationReceivedEvent> | Observable<RevocationNotificationReceivedEvent>,
  {
    threadId,
    timeoutMs = 10000,
  }: {
    threadId?: string
    timeoutMs?: number
  }
) {
  const observable = subject instanceof ReplaySubject ? subject.asObservable() : subject
  return firstValueFrom(
    observable.pipe(
      filter((e) => threadId === undefined || e.payload.credentialRecord.threadId === threadId),
      timeout(timeoutMs),
      catchError(() => {
        throw new Error(
          `RevocationNotificationReceivedEvent event not emitted within specified timeout: {
    threadId: ${threadId},
  }`
        )
      }),
      map((e) => e.payload.credentialRecord)
    )
  )
}

export function getMockConnection({
  state = DidExchangeState.InvitationReceived,
  role = DidExchangeRole.Requester,
  id = 'test',
  did = 'test-did',
  threadId = 'threadId',
  tags = {},
  theirLabel,
  theirDid = 'their-did',
}: Partial<ConnectionRecordProps> = {}) {
  return new ConnectionRecord({
    did,
    threadId,
    theirDid,
    id,
    role,
    state,
    tags,
    theirLabel,
  })
}

export function getMockOutOfBand({
  label,
  serviceEndpoint,
  recipientKeys = [
    new DidKey(Key.fromPublicKeyBase58('ByHnpUCFb1vAfh9CFZ8ZkmUZguURW8nSw889hy6rD8L7', KeyType.Ed25519)).did,
  ],
  mediatorId,
  role,
  state,
  reusable,
  reuseConnectionId,
  imageUrl,
}: {
  label?: string
  serviceEndpoint?: string
  mediatorId?: string
  recipientKeys?: string[]
  role?: OutOfBandRole
  state?: OutOfBandState
  reusable?: boolean
  reuseConnectionId?: string
  imageUrl?: string
} = {}) {
  const options = {
    label: label ?? 'label',
    imageUrl: imageUrl ?? undefined,
    accept: ['didcomm/aip1', 'didcomm/aip2;env=rfc19'],
    handshakeProtocols: [HandshakeProtocol.DidExchange],
    services: [
      new OutOfBandDidCommService({
        id: `#inline-0`,
        serviceEndpoint: serviceEndpoint ?? 'http://example.com',
        recipientKeys,
        routingKeys: [],
      }),
    ],
  }
  const outOfBandInvitation = new OutOfBandInvitation(options)
  const outOfBandRecord = new OutOfBandRecord({
    mediatorId,
    role: role || OutOfBandRole.Receiver,
    state: state || OutOfBandState.Initial,
    outOfBandInvitation: outOfBandInvitation,
    reusable,
    reuseConnectionId,
    tags: {
      recipientKeyFingerprints: recipientKeys.map((didKey) => DidKey.fromDid(didKey).key.fingerprint),
    },
  })
  return outOfBandRecord
}

export async function makeConnection(agentA: Agent, agentB: Agent) {
  const agentAOutOfBand = await agentA.oob.createInvitation({
    handshakeProtocols: [HandshakeProtocol.Connections],
  })

  let { connectionRecord: agentBConnection } = await agentB.oob.receiveInvitation(agentAOutOfBand.outOfBandInvitation)

  agentBConnection = await agentB.connections.returnWhenIsConnected(agentBConnection!.id)
  let [agentAConnection] = await agentA.connections.findAllByOutOfBandId(agentAOutOfBand.id)
  agentAConnection = await agentA.connections.returnWhenIsConnected(agentAConnection!.id)

  return [agentAConnection, agentBConnection]
}

/**
 * Returns mock of function with correct type annotations according to original function `fn`.
 * It can be used also for class methods.
 *
 * @param fn function you want to mock
 * @returns mock function with type annotations
 */
// eslint-disable-next-line @typescript-eslint/no-explicit-any
export function mockFunction<T extends (...args: any[]) => any>(fn: T): jest.MockedFunction<T> {
  return fn as jest.MockedFunction<T>
}

/**
 * Set a property using a getter value on a mocked oject.
 */
// eslint-disable-next-line @typescript-eslint/ban-types
export function mockProperty<T extends {}, K extends keyof T>(object: T, property: K, value: T[K]) {
  Object.defineProperty(object, property, { get: () => value })
}

export async function retryUntilResult<T, M extends () => Promise<T | null>>(
  method: M,
  {
    intervalMs = 500,
    delay = 1000,
    maxAttempts = 5,
  }: {
    intervalMs?: number
    delay?: number
    maxAttempts?: number
  } = {}
): Promise<T> {
  await sleep(delay)

  for (let i = 0; i < maxAttempts; i++) {
    const result = await method()
    if (result) return result
    await sleep(intervalMs)
  }

  throw new Error(`Unable to get result from method in ${maxAttempts} attempts`)
}<|MERGE_RESOLUTION|>--- conflicted
+++ resolved
@@ -17,10 +17,7 @@
   Buffer,
   AgentMessageProcessedEvent,
   RevocationNotificationReceivedEvent,
-  AgentMessageProcessedEvent,
-  AgentMessageReceivedEvent,
 } from '../src'
-import type { ConstructableAgentMessage } from '../src/agent/AgentMessage'
 import type { AgentModulesInput, EmptyModuleMap } from '../src/agent/AgentModules'
 import type { TrustPingReceivedEvent, TrustPingResponseReceivedEvent } from '../src/modules/connections/TrustPingEvents'
 import type { ProofState } from '../src/modules/proofs/models/ProofState'
@@ -35,7 +32,6 @@
 import { agentDependencies } from '../../node/src'
 import {
   AgentEventTypes,
-  parseMessageType,
   OutOfBandDidCommService,
   ConnectionsModule,
   ConnectionEventTypes,
@@ -52,7 +48,6 @@
   InjectionSymbols,
   ProofEventTypes,
   TrustPingEventTypes,
-  AgentEventTypes,
 } from '../src'
 import { Key, KeyType } from '../src/crypto'
 import { DidKey } from '../src/modules/dids/methods/key'
@@ -61,7 +56,6 @@
 import { OutOfBandInvitation } from '../src/modules/oob/messages'
 import { OutOfBandRecord } from '../src/modules/oob/repository'
 import { KeyDerivationMethod } from '../src/types'
-import { supportsIncomingMessageType } from '../src/utils/messageType'
 import { sleep } from '../src/utils/sleep'
 import { uuid } from '../src/utils/uuid'
 
@@ -332,17 +326,6 @@
   )
 }
 
-<<<<<<< HEAD
-export function waitForMessageProcessedSubject(
-  subject: ReplaySubject<BaseEvent> | Observable<BaseEvent>,
-  {
-    threadId,
-    messageClass,
-    timeoutMs = 10000,
-  }: {
-    threadId?: string
-    messageClass: ConstructableAgentMessage
-=======
 export async function waitForAgentMessageProcessedEvent(
   agent: Agent,
   options: {
@@ -365,26 +348,10 @@
   }: {
     threadId?: string
     messageType?: string
->>>>>>> 6f088673
     timeoutMs?: number
   }
 ) {
   const observable = subject instanceof ReplaySubject ? subject.asObservable() : subject
-<<<<<<< HEAD
-
-  return firstValueFrom(
-    observable.pipe(
-      filter((e): e is AgentMessageProcessedEvent => e.type === AgentEventTypes.AgentMessageProcessed),
-      filter((e) => threadId === undefined || e.payload.message.threadId === threadId),
-      filter((e) => supportsIncomingMessageType(parseMessageType(e.payload.message.type), messageClass.type)),
-      timeout(timeoutMs),
-      catchError(() => {
-        throw new Error(`AgentMessageProcessed event not emitted within specified timeout: {
-  previousState: ${messageClass.type.messageTypeUri},
-  threadId: ${threadId}
-}`)
-      })
-=======
   return firstValueFrom(
     observable.pipe(
       filter(isAgentMessageProcessedEvent),
@@ -399,7 +366,6 @@
         )
       }),
       map((e) => e.payload.message)
->>>>>>> 6f088673
     )
   )
 }
