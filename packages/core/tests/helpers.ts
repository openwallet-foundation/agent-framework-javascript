import type { SubjectMessage } from '../../../tests/transport/SubjectInboundTransport'
<<<<<<< HEAD
import type { BasicMessage, BasicMessageReceivedEvent } from '../src/modules/basic-messages'
import type { ConnectionRecordProps } from '../src/modules/connections'
import type { CredentialOfferTemplate, CredentialStateChangedEvent } from '../src/modules/credentials'
import type { CredentialDefinitionTemplate, SchemaTemplate } from '../src/modules/ledger'
import type { ProofAttributeInfo, ProofPredicateInfo, ProofStateChangedEvent } from '../src/modules/proofs'
import type { InitConfig } from '../src/types'
import type { CredDef, Did, Schema } from 'indy-sdk'
=======
import type {
  InitConfig,
  ProofRecord,
  ProofStateChangedEvent,
  CredentialRecord,
  CredentialStateChangedEvent,
  BasicMessage,
  BasicMessageReceivedEvent,
  ConnectionRecordProps,
  SchemaTemplate,
  CredentialDefinitionTemplate,
  CredentialOfferTemplate,
  ProofAttributeInfo,
  ProofPredicateInfo,
  AutoAcceptProof,
} from '../src'
import type { Schema, CredDef, Did } from 'indy-sdk'
>>>>>>> 69684bc4

import path from 'path'
import { firstValueFrom, Subject } from 'rxjs'
import { catchError, filter, first, map, timeout } from 'rxjs/operators'

import { SubjectInboundTransporter } from '../../../tests/transport/SubjectInboundTransport'
import { SubjectOutboundTransporter } from '../../../tests/transport/SubjectOutboundTransport'
import { agentDependencies } from '../../node/src'
import {
<<<<<<< HEAD
=======
  LogLevel,
  AgentConfig,
  ProofState,
  ProofEventTypes,
  CredentialState,
>>>>>>> 69684bc4
  CredentialEventTypes,
  BasicMessageEventTypes,
  ConnectionState,
  ConnectionRole,
  DidDoc,
  DidCommService,
  ConnectionInvitationMessage,
  ConnectionRecord,
  CredentialPreview,
  CredentialPreviewAttribute,
<<<<<<< HEAD
  CredentialState,
} from '../src/modules/credentials'
import { AutoAcceptCredential } from '../src/modules/credentials/CredentialAutoAcceptType'
import { ProofEventTypes, ProofState } from '../src/modules/proofs'
=======
  AriesFrameworkError,
  AutoAcceptCredential,
  PresentationPreview,
  PresentationPreviewAttribute,
  PresentationPreviewPredicate,
  PredicateType,
  Agent,
} from '../src'
import { Attachment, AttachmentData } from '../src/decorators/attachment/Attachment'
import { LinkedAttachment } from '../src/utils/LinkedAttachment'
>>>>>>> 69684bc4
import { uuid } from '../src/utils/uuid'

import testLogger, { TestLogger } from './logger'

export const genesisPath = process.env.GENESIS_TXN_PATH
  ? path.resolve(process.env.GENESIS_TXN_PATH)
  : path.join(__dirname, '../../../network/genesis/local-genesis.txn')

export const publicDidSeed = process.env.TEST_AGENT_PUBLIC_DID_SEED ?? '000000000000000000000000Trustee9'

export function getBaseConfig(name: string, extraConfig: Partial<InitConfig> = {}) {
  const config: InitConfig = {
    label: `Agent: ${name}`,
    walletConfig: { id: `Wallet: ${name}` },
    walletCredentials: { key: `Key: ${name}` },
    publicDidSeed,
    autoAcceptConnections: true,
    genesisPath,
    poolName: `pool-${name.toLowerCase()}`,
    logger: new TestLogger(LogLevel.error, name),
    ...extraConfig,
  }

  return { config, agentDependencies: agentDependencies } as const
}

export function getAgentConfig(name: string, extraConfig: Partial<InitConfig> = {}) {
  const { config, agentDependencies } = getBaseConfig(name, extraConfig)
  return new AgentConfig(config, agentDependencies)
}

export async function waitForProofRecord(
  agent: Agent,
  {
    threadId,
    state,
    previousState,
    timeoutMs = 5000,
  }: {
    threadId?: string
    state?: ProofState
    previousState?: ProofState | null
    timeoutMs?: number
  }
) {
  const observable = agent.events.observable<ProofStateChangedEvent>(ProofEventTypes.ProofStateChanged).pipe(
    filter((e) => previousState === undefined || e.payload.previousState === previousState),
    filter((e) => threadId === undefined || e.payload.proofRecord.threadId === threadId),
    filter((e) => state === undefined || e.payload.proofRecord.state === state),
    timeout(timeoutMs),
    catchError(() => {
      throw new Error(`ProofStateChanged event not emitted within specified timeout: {
  previousState: ${previousState},
  threadId: ${threadId},
  state: ${state}
}`)
    }),
    first(),
    map((e) => e.payload.proofRecord)
  )

  return firstValueFrom(observable)
}

export async function waitForCredentialRecord(
  agent: Agent,
  {
    threadId,
    state,
    previousState,
    timeoutMs = 5000,
  }: {
    threadId?: string
    state?: CredentialState
    previousState?: CredentialState | null
    timeoutMs?: number
  }
) {
  const observable = agent.events
    .observable<CredentialStateChangedEvent>(CredentialEventTypes.CredentialStateChanged)
    .pipe(
      filter((e) => previousState === undefined || e.payload.previousState === previousState),
      filter((e) => threadId === undefined || e.payload.credentialRecord.threadId === threadId),
      filter((e) => state === undefined || e.payload.credentialRecord.state === state),
      timeout(timeoutMs),
      catchError(() => {
        throw new Error(`CredentialStateChanged event not emitted within specified timeout: {
  previousState: ${previousState},
  threadId: ${threadId},
  state: ${state}
}`)
      }),
      first(),
      map((e) => e.payload.credentialRecord)
    )

  return firstValueFrom(observable)
}

export async function waitForBasicMessage(agent: Agent, { content }: { content?: string }): Promise<BasicMessage> {
  return new Promise((resolve) => {
    const listener = (event: BasicMessageReceivedEvent) => {
      const contentMatches = content === undefined || event.payload.message.content === content

      if (contentMatches) {
        agent.events.off<BasicMessageReceivedEvent>(BasicMessageEventTypes.BasicMessageReceived, listener)

        resolve(event.payload.message)
      }
    }

    agent.events.on<BasicMessageReceivedEvent>(BasicMessageEventTypes.BasicMessageReceived, listener)
  })
}

export function getMockConnection({
  state = ConnectionState.Invited,
  role = ConnectionRole.Invitee,
  id = 'test',
  did = 'test-did',
  threadId = 'threadId',
  verkey = 'key-1',
  didDoc = new DidDoc({
    id: did,
    publicKey: [],
    authentication: [],
    service: [
      new DidCommService({
        id: `${did};indy`,
        serviceEndpoint: 'https://endpoint.com',
        recipientKeys: [verkey],
      }),
    ],
  }),
  tags = {},
  theirLabel,
  invitation = new ConnectionInvitationMessage({
    label: 'test',
    recipientKeys: [verkey],
    serviceEndpoint: 'https:endpoint.com/msg',
  }),
  theirDid = 'their-did',
  theirDidDoc = new DidDoc({
    id: theirDid,
    publicKey: [],
    authentication: [],
    service: [
      new DidCommService({
        id: `${did};indy`,
        serviceEndpoint: 'https://endpoint.com',
        recipientKeys: [verkey],
      }),
    ],
  }),
}: Partial<ConnectionRecordProps> = {}) {
  return new ConnectionRecord({
    did,
    didDoc,
    threadId,
    theirDid,
    theirDidDoc,
    id,
    role,
    state,
    tags,
    verkey,
    invitation,
    theirLabel,
  })
}

export async function makeConnection(
  agentA: Agent,
  agentB: Agent,
  config?: {
    autoAcceptConnection?: boolean
    alias?: string
    mediatorId?: string
  }
) {
  // eslint-disable-next-line prefer-const
  let { invitation, connectionRecord: agentAConnection } = await agentA.connections.createConnection(config)
  let agentBConnection = await agentB.connections.receiveInvitation(invitation)

  agentAConnection = await agentA.connections.returnWhenIsConnected(agentAConnection.id)
  agentBConnection = await agentB.connections.returnWhenIsConnected(agentBConnection.id)

  return [agentAConnection, agentBConnection]
}

export async function registerSchema(agent: Agent, schemaTemplate: SchemaTemplate): Promise<Schema> {
  const schema = await agent.ledger.registerSchema(schemaTemplate)
  testLogger.test(`created schema with id ${schema.id}`, schema)
  return schema
}

export async function registerDefinition(
  agent: Agent,
  definitionTemplate: CredentialDefinitionTemplate
): Promise<CredDef> {
  const credentialDefinition = await agent.ledger.registerCredentialDefinition(definitionTemplate)
  testLogger.test(`created credential definition with id ${credentialDefinition.id}`, credentialDefinition)
  return credentialDefinition
}

export function previewFromAttributes(attributes: Record<string, string>): CredentialPreview {
  return new CredentialPreview({
    attributes: Object.entries(attributes).map(
      ([name, value]) =>
        new CredentialPreviewAttribute({
          name,
          value,
        })
    ),
  })
}

export async function prepareForIssuance(agent: Agent, attributes: string[]) {
  const publicDid = agent.publicDid?.did

  if (!publicDid) {
    throw new AriesFrameworkError('No public did')
  }

  await ensurePublicDidIsOnLedger(agent, publicDid)

  const schema = await registerSchema(agent, {
    attributes,
    name: `schema-${uuid()}`,
    version: '1.0',
  })

  const definition = await registerDefinition(agent, {
    schema,
    signatureType: 'CL',
    supportRevocation: false,
    tag: 'default',
  })

  return {
    schema,
    definition,
    publicDid,
  }
}

export async function ensurePublicDidIsOnLedger(agent: Agent, publicDid: Did) {
  try {
    testLogger.test(`Ensure test DID ${publicDid} is written to ledger`)
    await agent.ledger.getPublicDid(publicDid)
  } catch (error) {
    // Unfortunately, this won't prevent from the test suite running because of Jest runner runs all tests
    // regardless of thrown errors. We're more explicit about the problem with this error handling.
    throw new Error(`Test DID ${publicDid} is not written on ledger or ledger is not available: ${error.message}`)
  }
}

/**
 * Assumes that the autoAcceptCredential is set to {@link AutoAcceptCredential.ContentApproved}
 */
export async function issueCredential({
  issuerAgent,
  issuerConnectionId,
  holderAgent,
  credentialTemplate,
}: {
  issuerAgent: Agent
  issuerConnectionId: string
  holderAgent: Agent
  credentialTemplate: Omit<CredentialOfferTemplate, 'autoAcceptCredential'>
}) {
  let issuerCredentialRecord = await issuerAgent.credentials.offerCredential(issuerConnectionId, {
    ...credentialTemplate,
    autoAcceptCredential: AutoAcceptCredential.ContentApproved,
  })

  let holderCredentialRecord = await waitForCredentialRecord(holderAgent, {
    threadId: issuerCredentialRecord.threadId,
    state: CredentialState.OfferReceived,
  })

  await holderAgent.credentials.acceptOffer(holderCredentialRecord.id, {
    autoAcceptCredential: AutoAcceptCredential.ContentApproved,
  })

  holderCredentialRecord = await waitForCredentialRecord(holderAgent, {
    threadId: issuerCredentialRecord.threadId,
    state: CredentialState.Done,
  })

  issuerCredentialRecord = await waitForCredentialRecord(issuerAgent, {
    threadId: issuerCredentialRecord.threadId,
    state: CredentialState.Done,
  })

  return {
    issuerCredential: issuerCredentialRecord,
    holderCredential: holderCredentialRecord,
  }
}

export async function issueConnectionLessCredential({
  issuerAgent,
  holderAgent,
  credentialTemplate,
}: {
  issuerAgent: Agent
  holderAgent: Agent
  credentialTemplate: Omit<CredentialOfferTemplate, 'autoAcceptCredential'>
}) {
  // eslint-disable-next-line prefer-const
  let { credentialRecord: issuerCredentialRecord, offerMessage } = await issuerAgent.credentials.createOutOfBandOffer({
    ...credentialTemplate,
    autoAcceptCredential: AutoAcceptCredential.ContentApproved,
  })

  const credentialRecordPromise = waitForCredentialRecord(holderAgent, {
    threadId: issuerCredentialRecord.threadId,
    state: CredentialState.OfferReceived,
  })

  await holderAgent.receiveMessage(offerMessage.toJSON())
  let holderCredentialRecord = await credentialRecordPromise

  holderCredentialRecord = await holderAgent.credentials.acceptOffer(holderCredentialRecord.id, {
    autoAcceptCredential: AutoAcceptCredential.ContentApproved,
  })

  holderCredentialRecord = await waitForCredentialRecord(holderAgent, {
    threadId: issuerCredentialRecord.threadId,
    state: CredentialState.Done,
  })

  issuerCredentialRecord = await waitForCredentialRecord(issuerAgent, {
    threadId: issuerCredentialRecord.threadId,
    state: CredentialState.Done,
  })

  return {
    issuerCredential: issuerCredentialRecord,
    holderCredential: holderCredentialRecord,
  }
}

export async function presentProof({
  verifierAgent,
  verifierConnectionId,
  holderAgent,
  presentationTemplate: { attributes, predicates },
}: {
  verifierAgent: Agent
  verifierConnectionId: string
  holderAgent: Agent
  presentationTemplate: {
    attributes?: Record<string, ProofAttributeInfo>
    predicates?: Record<string, ProofPredicateInfo>
  }
}) {
  let verifierRecord = await verifierAgent.proofs.requestProof(verifierConnectionId, {
    name: 'test-proof-request',
    requestedAttributes: attributes,
    requestedPredicates: predicates,
  })

  let holderRecord = await waitForProofRecord(holderAgent, {
    threadId: verifierRecord.threadId,
    state: ProofState.RequestReceived,
  })

  const verifierRecordPromise = waitForProofRecord(verifierAgent, {
    threadId: holderRecord.threadId,
    state: ProofState.PresentationReceived,
  })

  const indyProofRequest = holderRecord.requestMessage?.indyProofRequest
  if (!indyProofRequest) {
    throw new Error('indyProofRequest missing')
  }
  const retrievedCredentials = await holderAgent.proofs.getRequestedCredentialsForProofRequest(indyProofRequest)
  const requestedCredentials = holderAgent.proofs.autoSelectCredentialsForProofRequest(retrievedCredentials)
  await holderAgent.proofs.acceptRequest(holderRecord.id, requestedCredentials)

  verifierRecord = await verifierRecordPromise

  // assert presentation is valid
  expect(verifierRecord.isVerified).toBe(true)

  const holderRecordPromise = waitForProofRecord(holderAgent, {
    threadId: holderRecord.threadId,
    state: ProofState.Done,
  })

  verifierRecord = await verifierAgent.proofs.acceptPresentation(verifierRecord.id)
  holderRecord = await holderRecordPromise

  return {
    verifierProof: verifierRecord,
    holderProof: holderRecord,
  }
}

/**
 * Returns mock of function with correct type annotations according to original function `fn`.
 * It can be used also for class methods.
 *
 * @param fn function you want to mock
 * @returns mock function with type annotations
 */
// eslint-disable-next-line @typescript-eslint/no-explicit-any
export function mockFunction<T extends (...args: any[]) => any>(fn: T): jest.MockedFunction<T> {
  return fn as jest.MockedFunction<T>
}

export async function setupCredentialTests(
  faberName: string,
  aliceName: string,
  autoAcceptCredentials?: AutoAcceptCredential
) {
  const faberMessages = new Subject<SubjectMessage>()
  const aliceMessages = new Subject<SubjectMessage>()
  const subjectMap = {
    'rxjs:faber': faberMessages,
    'rxjs:alice': aliceMessages,
  }
  const faberConfig = getBaseConfig(faberName, {
    genesisPath,
    endpoint: 'rxjs:faber',
    autoAcceptCredentials,
  })

  const aliceConfig = getBaseConfig(aliceName, {
    genesisPath,
    endpoint: 'rxjs:alice',
    autoAcceptCredentials,
  })
  const faberAgent = new Agent(faberConfig.config, faberConfig.agentDependencies)
  faberAgent.setInboundTransporter(new SubjectInboundTransporter(faberMessages))
  faberAgent.setOutboundTransporter(new SubjectOutboundTransporter(aliceMessages, subjectMap))
  await faberAgent.initialize()

  const aliceAgent = new Agent(aliceConfig.config, aliceConfig.agentDependencies)
  aliceAgent.setInboundTransporter(new SubjectInboundTransporter(aliceMessages))
  aliceAgent.setOutboundTransporter(new SubjectOutboundTransporter(faberMessages, subjectMap))
  await aliceAgent.initialize()

  const {
    schema: { id: schemaId },
    definition: { id: credDefId },
  } = await prepareForIssuance(faberAgent, ['name', 'age', 'profile_picture', 'x-ray'])

  const [faberConnection, aliceConnection] = await makeConnection(faberAgent, aliceAgent)

  return { faberAgent, aliceAgent, credDefId, schemaId, faberConnection, aliceConnection }
}

export async function setupProofsTest(faberName: string, aliceName: string, autoAcceptProofs?: AutoAcceptProof) {
  const credentialPreview = new CredentialPreview({
    attributes: [
      new CredentialPreviewAttribute({
        name: 'name',
        mimeType: 'text/plain',
        value: 'John',
      }),
      new CredentialPreviewAttribute({
        name: 'age',
        mimeType: 'text/plain',
        value: '99',
      }),
    ],
  })

  const faberConfig = getBaseConfig(faberName, {
    genesisPath,
    autoAcceptProofs,
    endpoint: 'rxjs:faber',
  })

  const aliceConfig = getBaseConfig(aliceName, {
    genesisPath,
    autoAcceptProofs,
    endpoint: 'rxjs:alice',
  })

  const faberMessages = new Subject<SubjectMessage>()
  const aliceMessages = new Subject<SubjectMessage>()

  const subjectMap = {
    'rxjs:faber': faberMessages,
    'rxjs:alice': aliceMessages,
  }
  const faberAgent = new Agent(faberConfig.config, faberConfig.agentDependencies)
  faberAgent.setInboundTransporter(new SubjectInboundTransporter(faberMessages))
  faberAgent.setOutboundTransporter(new SubjectOutboundTransporter(aliceMessages, subjectMap))
  await faberAgent.initialize()

  const aliceAgent = new Agent(aliceConfig.config, aliceConfig.agentDependencies)
  aliceAgent.setInboundTransporter(new SubjectInboundTransporter(aliceMessages))
  aliceAgent.setOutboundTransporter(new SubjectOutboundTransporter(faberMessages, subjectMap))
  await aliceAgent.initialize()

  const schemaTemplate = {
    name: `test-schema-${Date.now()}`,
    attributes: ['name', 'age', 'image_0', 'image_1'],
    version: '1.0',
  }
  const schema = await registerSchema(faberAgent, schemaTemplate)

  const definitionTemplate = {
    schema,
    tag: 'TAG',
    signatureType: 'CL' as const,
    supportRevocation: false,
  }
  const credentialDefinition = await registerDefinition(faberAgent, definitionTemplate)
  const credDefId = credentialDefinition.id

  const publicDid = faberAgent.publicDid?.did
  // eslint-disable-next-line @typescript-eslint/no-non-null-assertion
  await ensurePublicDidIsOnLedger(faberAgent, publicDid!)
  const [agentAConnection, agentBConnection] = await makeConnection(faberAgent, aliceAgent)
  expect(agentAConnection.isReady).toBe(true)
  expect(agentBConnection.isReady).toBe(true)

  const faberConnection = agentAConnection
  const aliceConnection = agentBConnection

  const presentationPreview = new PresentationPreview({
    attributes: [
      new PresentationPreviewAttribute({
        name: 'name',
        credentialDefinitionId: credDefId,
        referent: '0',
        value: 'John',
      }),
      new PresentationPreviewAttribute({
        name: 'image_0',
        credentialDefinitionId: credDefId,
      }),
    ],
    predicates: [
      new PresentationPreviewPredicate({
        name: 'age',
        credentialDefinitionId: credDefId,
        predicate: PredicateType.GreaterThanOrEqualTo,
        threshold: 50,
      }),
    ],
  })

  await issueCredential({
    issuerAgent: faberAgent,
    issuerConnectionId: faberConnection.id,
    holderAgent: aliceAgent,
    credentialTemplate: {
      credentialDefinitionId: credDefId,
      comment: 'some comment about credential',
      preview: credentialPreview,
      linkedAttachments: [
        new LinkedAttachment({
          name: 'image_0',
          attachment: new Attachment({
            filename: 'picture-of-a-cat.png',
            data: new AttachmentData({ base64: 'cGljdHVyZSBvZiBhIGNhdA==' }),
          }),
        }),
        new LinkedAttachment({
          name: 'image_1',
          attachment: new Attachment({
            filename: 'picture-of-a-dog.png',
            data: new AttachmentData({ base64: 'UGljdHVyZSBvZiBhIGRvZw==' }),
          }),
        }),
      ],
    },
  })

  return { faberAgent, aliceAgent, credDefId, faberConnection, aliceConnection, presentationPreview }
}<|MERGE_RESOLUTION|>--- conflicted
+++ resolved
@@ -1,31 +1,19 @@
 import type { SubjectMessage } from '../../../tests/transport/SubjectInboundTransport'
-<<<<<<< HEAD
-import type { BasicMessage, BasicMessageReceivedEvent } from '../src/modules/basic-messages'
-import type { ConnectionRecordProps } from '../src/modules/connections'
-import type { CredentialOfferTemplate, CredentialStateChangedEvent } from '../src/modules/credentials'
-import type { CredentialDefinitionTemplate, SchemaTemplate } from '../src/modules/ledger'
-import type { ProofAttributeInfo, ProofPredicateInfo, ProofStateChangedEvent } from '../src/modules/proofs'
-import type { InitConfig } from '../src/types'
-import type { CredDef, Did, Schema } from 'indy-sdk'
-=======
 import type {
-  InitConfig,
-  ProofRecord,
-  ProofStateChangedEvent,
-  CredentialRecord,
-  CredentialStateChangedEvent,
+  AutoAcceptProof,
   BasicMessage,
   BasicMessageReceivedEvent,
   ConnectionRecordProps,
-  SchemaTemplate,
   CredentialDefinitionTemplate,
   CredentialOfferTemplate,
+  CredentialStateChangedEvent,
+  InitConfig,
   ProofAttributeInfo,
   ProofPredicateInfo,
-  AutoAcceptProof,
+  ProofStateChangedEvent,
+  SchemaTemplate,
 } from '../src'
 import type { Schema, CredDef, Did } from 'indy-sdk'
->>>>>>> 69684bc4
 
 import path from 'path'
 import { firstValueFrom, Subject } from 'rxjs'
@@ -35,41 +23,31 @@
 import { SubjectOutboundTransporter } from '../../../tests/transport/SubjectOutboundTransport'
 import { agentDependencies } from '../../node/src'
 import {
-<<<<<<< HEAD
-=======
   LogLevel,
   AgentConfig,
-  ProofState,
-  ProofEventTypes,
-  CredentialState,
->>>>>>> 69684bc4
-  CredentialEventTypes,
+  AriesFrameworkError,
   BasicMessageEventTypes,
-  ConnectionState,
-  ConnectionRole,
-  DidDoc,
-  DidCommService,
   ConnectionInvitationMessage,
   ConnectionRecord,
+  ConnectionRole,
+  ConnectionState,
+  CredentialEventTypes,
   CredentialPreview,
   CredentialPreviewAttribute,
-<<<<<<< HEAD
   CredentialState,
-} from '../src/modules/credentials'
-import { AutoAcceptCredential } from '../src/modules/credentials/CredentialAutoAcceptType'
-import { ProofEventTypes, ProofState } from '../src/modules/proofs'
-=======
-  AriesFrameworkError,
-  AutoAcceptCredential,
+  DidCommService,
+  DidDoc,
+  PredicateType,
   PresentationPreview,
   PresentationPreviewAttribute,
   PresentationPreviewPredicate,
-  PredicateType,
+  ProofEventTypes,
+  ProofState,
   Agent,
 } from '../src'
 import { Attachment, AttachmentData } from '../src/decorators/attachment/Attachment'
+import { AutoAcceptCredential } from '../src/modules/credentials/CredentialAutoAcceptType'
 import { LinkedAttachment } from '../src/utils/LinkedAttachment'
->>>>>>> 69684bc4
 import { uuid } from '../src/utils/uuid'
 
 import testLogger, { TestLogger } from './logger'
@@ -526,19 +504,9 @@
 }
 
 export async function setupProofsTest(faberName: string, aliceName: string, autoAcceptProofs?: AutoAcceptProof) {
-  const credentialPreview = new CredentialPreview({
-    attributes: [
-      new CredentialPreviewAttribute({
-        name: 'name',
-        mimeType: 'text/plain',
-        value: 'John',
-      }),
-      new CredentialPreviewAttribute({
-        name: 'age',
-        mimeType: 'text/plain',
-        value: '99',
-      }),
-    ],
+  const credentialPreview = previewFromAttributes({
+    name: 'John',
+    age: '99',
   })
 
   const faberConfig = getBaseConfig(faberName, {
