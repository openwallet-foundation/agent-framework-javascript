/* eslint-disable @typescript-eslint/no-non-null-assertion */
import type {
  AgentDependencies,
  BaseEvent,
  BasicMessage,
  BasicMessageStateChangedEvent,
  ConnectionRecordProps,
  CredentialStateChangedEvent,
  InitConfig,
  InjectionToken,
  ProofStateChangedEvent,
  Wallet,
  Agent,
  CredentialState,
<<<<<<< HEAD
  ConnectionStateChangedEvent,
=======
  Buffer,
>>>>>>> 254f661c
} from '../src'
import type { AgentModulesInput, EmptyModuleMap } from '../src/agent/AgentModules'
import type { TrustPingReceivedEvent, TrustPingResponseReceivedEvent } from '../src/modules/connections/TrustPingEvents'
import type { ProofState } from '../src/modules/proofs/models/ProofState'
import type { WalletConfig } from '../src/types'
import type { Observable } from 'rxjs'

import { readFileSync } from 'fs'
import path from 'path'
import { lastValueFrom, firstValueFrom, ReplaySubject } from 'rxjs'
import { catchError, filter, map, take, timeout } from 'rxjs/operators'

import { agentDependencies, IndySdkPostgresWalletScheme } from '../../node/src'
import {
<<<<<<< HEAD
  ConnectionEventTypes,
=======
  TypedArrayEncoder,
>>>>>>> 254f661c
  AgentConfig,
  AgentContext,
  BasicMessageEventTypes,
  ConnectionRecord,
  CredentialEventTypes,
  DependencyManager,
  DidExchangeRole,
  DidExchangeState,
  HandshakeProtocol,
  InjectionSymbols,
  ProofEventTypes,
  TrustPingEventTypes,
} from '../src'
import { Key, KeyType } from '../src/crypto'
import { DidCommV1Service } from '../src/modules/dids'
import { DidKey } from '../src/modules/dids/methods/key'
import { OutOfBandRole } from '../src/modules/oob/domain/OutOfBandRole'
import { OutOfBandState } from '../src/modules/oob/domain/OutOfBandState'
import { OutOfBandInvitation } from '../src/modules/oob/messages'
import { OutOfBandRecord } from '../src/modules/oob/repository'
import { KeyDerivationMethod } from '../src/types'
import { uuid } from '../src/utils/uuid'

import testLogger, { TestLogger } from './logger'

export const genesisPath = process.env.GENESIS_TXN_PATH
  ? path.resolve(process.env.GENESIS_TXN_PATH)
  : path.join(__dirname, '../../../network/genesis/local-genesis.txn')

export const genesisTransactions = readFileSync(genesisPath).toString('utf-8')

export const publicDidSeed = process.env.TEST_AGENT_PUBLIC_DID_SEED ?? '000000000000000000000000Trustee9'
export const taaVersion = (process.env.TEST_AGENT_TAA_VERSION ?? '1') as `${number}.${number}` | `${number}`
export const taaAcceptanceMechanism = process.env.TEST_AGENT_TAA_ACCEPTANCE_MECHANISM ?? 'accept'
export { agentDependencies }

export function getAgentOptions<AgentModules extends AgentModulesInput | EmptyModuleMap>(
  name: string,
  extraConfig: Partial<InitConfig> = {},
  modules?: AgentModules
): { config: InitConfig; modules: AgentModules; dependencies: AgentDependencies } {
  const random = uuid().slice(0, 4)
  const config: InitConfig = {
    label: `Agent: ${name} - ${random}`,
    walletConfig: {
      id: `Wallet: ${name} - ${random}`,
      key: 'DZ9hPqFWTPxemcGea72C1X1nusqk5wFNLq6QPjwXGqAa', // generated using indy.generateWalletKey
      keyDerivationMethod: KeyDerivationMethod.Raw,
    },
    autoAcceptConnections: true,
    // TODO: determine the log level based on an environment variable. This will make it
    // possible to run e.g. failed github actions in debug mode for extra logs
    logger: TestLogger.fromLogger(testLogger, name),
    ...extraConfig,
  }

  return { config, modules: (modules ?? {}) as AgentModules, dependencies: agentDependencies } as const
}

export function getPostgresAgentOptions<AgentModules extends AgentModulesInput | EmptyModuleMap>(
  name: string,
  extraConfig: Partial<InitConfig> = {},
  modules?: AgentModules
) {
  const config: InitConfig = {
    label: `Agent: ${name}`,
    walletConfig: {
      // NOTE: IndySDK Postgres database per wallet doesn't support special characters/spaces in the wallet name
      id: `PostGresWallet${name}`,
      key: `Key${name}`,
      storage: {
        type: 'postgres_storage',
        config: {
          url: 'localhost:5432',
          wallet_scheme: IndySdkPostgresWalletScheme.DatabasePerWallet,
        },
        credentials: {
          account: 'postgres',
          password: 'postgres',
          admin_account: 'postgres',
          admin_password: 'postgres',
        },
      },
    },
    autoAcceptConnections: true,
    autoUpdateStorageOnStartup: false,
    logger: TestLogger.fromLogger(testLogger, name),
    ...extraConfig,
  }

  return { config, dependencies: agentDependencies, modules: (modules ?? {}) as AgentModules } as const
}

export async function importExistingIndyDidFromPrivateKey(agent: Agent, privateKey: Buffer) {
  const key = await agent.wallet.createKey({
    keyType: KeyType.Ed25519,
    privateKey,
  })

  // did is first 16 bytes of public key encoded as base58
  const unqualifiedIndyDid = TypedArrayEncoder.toBase58(key.publicKey.slice(0, 16))

  // import the did in the wallet so it can be used
  await agent.dids.import({ did: `did:sov:${unqualifiedIndyDid}` })

  return unqualifiedIndyDid
}

export function getAgentConfig(
  name: string,
  extraConfig: Partial<InitConfig> = {}
): AgentConfig & { walletConfig: WalletConfig } {
  const { config, dependencies } = getAgentOptions(name, extraConfig)
  return new AgentConfig(config, dependencies) as AgentConfig & { walletConfig: WalletConfig }
}

export function getAgentContext({
  dependencyManager = new DependencyManager(),
  wallet,
  agentConfig,
  contextCorrelationId = 'mock',
  registerInstances = [],
}: {
  dependencyManager?: DependencyManager
  wallet?: Wallet
  agentConfig?: AgentConfig
  contextCorrelationId?: string
  // Must be an array of arrays as objects can't have injection tokens
  // as keys (it must be number, string or symbol)
  registerInstances?: Array<[InjectionToken, unknown]>
} = {}) {
  if (wallet) dependencyManager.registerInstance(InjectionSymbols.Wallet, wallet)
  if (agentConfig) dependencyManager.registerInstance(AgentConfig, agentConfig)

  // Register custom instances on the dependency manager
  for (const [token, instance] of registerInstances.values()) {
    dependencyManager.registerInstance(token, instance)
  }

  return new AgentContext({ dependencyManager, contextCorrelationId })
}

export async function waitForProofExchangeRecord(
  agent: Agent,
  options: {
    threadId?: string
    parentThreadId?: string
    state?: ProofState
    previousState?: ProofState | null
    timeoutMs?: number
  }
) {
  const observable = agent.events.observable<ProofStateChangedEvent>(ProofEventTypes.ProofStateChanged)

  return waitForProofExchangeRecordSubject(observable, options)
}

const isProofStateChangedEvent = (e: BaseEvent): e is ProofStateChangedEvent =>
  e.type === ProofEventTypes.ProofStateChanged
const isCredentialStateChangedEvent = (e: BaseEvent): e is CredentialStateChangedEvent =>
  e.type === CredentialEventTypes.CredentialStateChanged
const isConnectionStateChangedEvent = (e: BaseEvent): e is ConnectionStateChangedEvent =>
  e.type === ConnectionEventTypes.ConnectionStateChanged
const isTrustPingReceivedEvent = (e: BaseEvent): e is TrustPingReceivedEvent =>
  e.type === TrustPingEventTypes.TrustPingReceivedEvent
const isTrustPingResponseReceivedEvent = (e: BaseEvent): e is TrustPingResponseReceivedEvent =>
  e.type === TrustPingEventTypes.TrustPingResponseReceivedEvent

export function waitForProofExchangeRecordSubject(
  subject: ReplaySubject<BaseEvent> | Observable<BaseEvent>,
  {
    threadId,
    parentThreadId,
    state,
    previousState,
    timeoutMs = 10000,
    count = 1,
  }: {
    threadId?: string
    parentThreadId?: string
    state?: ProofState
    previousState?: ProofState | null
    timeoutMs?: number
    count?: number
  }
) {
  const observable: Observable<BaseEvent> = subject instanceof ReplaySubject ? subject.asObservable() : subject
  return lastValueFrom(
    observable.pipe(
      filter(isProofStateChangedEvent),
      filter((e) => previousState === undefined || e.payload.previousState === previousState),
      filter((e) => threadId === undefined || e.payload.proofRecord.threadId === threadId),
      filter((e) => parentThreadId === undefined || e.payload.proofRecord.parentThreadId === parentThreadId),
      filter((e) => state === undefined || e.payload.proofRecord.state === state),
      timeout(timeoutMs),
      catchError(() => {
        throw new Error(
          `ProofStateChangedEvent event not emitted within specified timeout: ${timeoutMs}
          previousState: ${previousState},
          threadId: ${threadId},
          parentThreadId: ${parentThreadId},
          state: ${state}
        }`
        )
      }),
      take(count),
      map((e) => e.payload.proofRecord)
    )
  )
}

export async function waitForTrustPingReceivedEvent(
  agent: Agent,
  options: {
    threadId?: string
    timeoutMs?: number
  }
) {
  const observable = agent.events.observable<TrustPingReceivedEvent>(TrustPingEventTypes.TrustPingReceivedEvent)

  return waitForTrustPingReceivedEventSubject(observable, options)
}

export function waitForTrustPingReceivedEventSubject(
  subject: ReplaySubject<BaseEvent> | Observable<BaseEvent>,
  {
    threadId,
    timeoutMs = 10000,
  }: {
    threadId?: string
    timeoutMs?: number
  }
) {
  const observable = subject instanceof ReplaySubject ? subject.asObservable() : subject
  return firstValueFrom(
    observable.pipe(
      filter(isTrustPingReceivedEvent),
      filter((e) => threadId === undefined || e.payload.message.threadId === threadId),
      timeout(timeoutMs),
      catchError(() => {
        throw new Error(
          `TrustPingReceivedEvent event not emitted within specified timeout: ${timeoutMs}
  threadId: ${threadId},
}`
        )
      }),
      map((e) => e.payload.message)
    )
  )
}

export async function waitForTrustPingResponseReceivedEvent(
  agent: Agent,
  options: {
    threadId?: string
    timeoutMs?: number
  }
) {
  const observable = agent.events.observable<TrustPingResponseReceivedEvent>(
    TrustPingEventTypes.TrustPingResponseReceivedEvent
  )

  return waitForTrustPingResponseReceivedEventSubject(observable, options)
}

export function waitForTrustPingResponseReceivedEventSubject(
  subject: ReplaySubject<BaseEvent> | Observable<BaseEvent>,
  {
    threadId,
    timeoutMs = 10000,
  }: {
    threadId?: string
    timeoutMs?: number
  }
) {
  const observable = subject instanceof ReplaySubject ? subject.asObservable() : subject
  return firstValueFrom(
    observable.pipe(
      filter(isTrustPingResponseReceivedEvent),
      filter((e) => threadId === undefined || e.payload.message.threadId === threadId),
      timeout(timeoutMs),
      catchError(() => {
        throw new Error(
          `TrustPingResponseReceivedEvent event not emitted within specified timeout: ${timeoutMs}
  threadId: ${threadId},
}`
        )
      }),
      map((e) => e.payload.message)
    )
  )
}

export function waitForCredentialRecordSubject(
  subject: ReplaySubject<BaseEvent> | Observable<BaseEvent>,
  {
    threadId,
    state,
    previousState,
    timeoutMs = 15000, // sign and store credential in W3c credential protocols take several seconds
  }: {
    threadId?: string
    state?: CredentialState
    previousState?: CredentialState | null
    timeoutMs?: number
  }
) {
  const observable = subject instanceof ReplaySubject ? subject.asObservable() : subject

  return firstValueFrom(
    observable.pipe(
      filter(isCredentialStateChangedEvent),
      filter((e) => previousState === undefined || e.payload.previousState === previousState),
      filter((e) => threadId === undefined || e.payload.credentialRecord.threadId === threadId),
      filter((e) => state === undefined || e.payload.credentialRecord.state === state),
      timeout(timeoutMs),
      catchError(() => {
        throw new Error(`CredentialStateChanged event not emitted within specified timeout: {
  previousState: ${previousState},
  threadId: ${threadId},
  state: ${state}
}`)
      }),
      map((e) => e.payload.credentialRecord)
    )
  )
}

export async function waitForCredentialRecord(
  agent: Agent,
  options: {
    threadId?: string
    state?: CredentialState
    previousState?: CredentialState | null
    timeoutMs?: number
  }
) {
  const observable = agent.events.observable<CredentialStateChangedEvent>(CredentialEventTypes.CredentialStateChanged)
  return waitForCredentialRecordSubject(observable, options)
}

export function waitForConnectionRecordSubject(
  subject: ReplaySubject<BaseEvent> | Observable<BaseEvent>,
  {
    threadId,
    state,
    previousState,
    timeoutMs = 15000, // sign and store credential in W3c credential protocols take several seconds
  }: {
    threadId?: string
    state?: DidExchangeState
    previousState?: DidExchangeState | null
    timeoutMs?: number
  }
) {
  const observable = subject instanceof ReplaySubject ? subject.asObservable() : subject

  return firstValueFrom(
    observable.pipe(
      filter(isConnectionStateChangedEvent),
      filter((e) => previousState === undefined || e.payload.previousState === previousState),
      filter((e) => threadId === undefined || e.payload.connectionRecord.threadId === threadId),
      filter((e) => state === undefined || e.payload.connectionRecord.state === state),
      timeout(timeoutMs),
      catchError(() => {
        throw new Error(`ConnectionStateChanged event not emitted within specified timeout: {
  previousState: ${previousState},
  threadId: ${threadId},
  state: ${state}
}`)
      }),
      map((e) => e.payload.connectionRecord)
    )
  )
}

export async function waitForConnectionRecord(
  agent: Agent,
  options: {
    threadId?: string
    state?: DidExchangeState
    previousState?: DidExchangeState | null
    timeoutMs?: number
  }
) {
  const observable = agent.events.observable<ConnectionStateChangedEvent>(ConnectionEventTypes.ConnectionStateChanged)
  return waitForConnectionRecordSubject(observable, options)
}

export async function waitForBasicMessage(agent: Agent, { content }: { content?: string }): Promise<BasicMessage> {
  return new Promise((resolve) => {
    const listener = (event: BasicMessageStateChangedEvent) => {
      const contentMatches = content === undefined || event.payload.message.content === content

      if (contentMatches) {
        agent.events.off<BasicMessageStateChangedEvent>(BasicMessageEventTypes.BasicMessageStateChanged, listener)

        resolve(event.payload.message)
      }
    }

    agent.events.on<BasicMessageStateChangedEvent>(BasicMessageEventTypes.BasicMessageStateChanged, listener)
  })
}

export function getMockConnection({
  state = DidExchangeState.InvitationReceived,
  role = DidExchangeRole.Requester,
  id = 'test',
  did = 'test-did',
  threadId = 'threadId',
  tags = {},
  theirLabel,
  theirDid = 'their-did',
}: Partial<ConnectionRecordProps> = {}) {
  return new ConnectionRecord({
    did,
    threadId,
    theirDid,
    id,
    role,
    state,
    tags,
    theirLabel,
  })
}

export function getMockOutOfBand({
  label,
  serviceEndpoint,
  recipientKeys = [
    new DidKey(Key.fromPublicKeyBase58('ByHnpUCFb1vAfh9CFZ8ZkmUZguURW8nSw889hy6rD8L7', KeyType.Ed25519)).did,
  ],
  mediatorId,
  role,
  state,
  reusable,
  reuseConnectionId,
  imageUrl,
}: {
  label?: string
  serviceEndpoint?: string
  mediatorId?: string
  recipientKeys?: string[]
  role?: OutOfBandRole
  state?: OutOfBandState
  reusable?: boolean
  reuseConnectionId?: string
  imageUrl?: string
} = {}) {
  const options = {
    label: label ?? 'label',
    imageUrl: imageUrl ?? undefined,
    accept: ['didcomm/aip1', 'didcomm/aip2;env=rfc19'],
    handshakeProtocols: [HandshakeProtocol.DidExchange],
    services: [
      new DidCommV1Service({
        id: `#inline-0`,
        priority: 0,
        serviceEndpoint: serviceEndpoint ?? 'http://example.com',
        recipientKeys,
        routingKeys: [],
      }),
    ],
  }
  const outOfBandInvitation = new OutOfBandInvitation(options)
  const outOfBandRecord = new OutOfBandRecord({
    mediatorId,
    role: role || OutOfBandRole.Receiver,
    state: state || OutOfBandState.Initial,
    outOfBandInvitation: outOfBandInvitation,
    reusable,
    reuseConnectionId,
    tags: {
      recipientKeyFingerprints: recipientKeys.map((didKey) => DidKey.fromDid(didKey).key.fingerprint),
    },
  })
  return outOfBandRecord
}

export async function makeConnection(agentA: Agent, agentB: Agent) {
  const agentAOutOfBand = await agentA.oob.createInvitation({
    handshakeProtocols: [HandshakeProtocol.Connections],
  })

  let { connectionRecord: agentBConnection } = await agentB.oob.receiveInvitation(agentAOutOfBand.outOfBandInvitation)

  agentBConnection = await agentB.connections.returnWhenIsConnected(agentBConnection!.id)
  let [agentAConnection] = await agentA.connections.findAllByOutOfBandId(agentAOutOfBand.id)
  agentAConnection = await agentA.connections.returnWhenIsConnected(agentAConnection!.id)

  return [agentAConnection, agentBConnection]
}

/**
 * Returns mock of function with correct type annotations according to original function `fn`.
 * It can be used also for class methods.
 *
 * @param fn function you want to mock
 * @returns mock function with type annotations
 */
// eslint-disable-next-line @typescript-eslint/no-explicit-any
export function mockFunction<T extends (...args: any[]) => any>(fn: T): jest.MockedFunction<T> {
  return fn as jest.MockedFunction<T>
}

/**
 * Set a property using a getter value on a mocked oject.
 */
// eslint-disable-next-line @typescript-eslint/ban-types
export function mockProperty<T extends {}, K extends keyof T>(object: T, property: K, value: T[K]) {
  Object.defineProperty(object, property, { get: () => value })
}<|MERGE_RESOLUTION|>--- conflicted
+++ resolved
@@ -12,11 +12,8 @@
   Wallet,
   Agent,
   CredentialState,
-<<<<<<< HEAD
   ConnectionStateChangedEvent,
-=======
   Buffer,
->>>>>>> 254f661c
 } from '../src'
 import type { AgentModulesInput, EmptyModuleMap } from '../src/agent/AgentModules'
 import type { TrustPingReceivedEvent, TrustPingResponseReceivedEvent } from '../src/modules/connections/TrustPingEvents'
@@ -31,11 +28,8 @@
 
 import { agentDependencies, IndySdkPostgresWalletScheme } from '../../node/src'
 import {
-<<<<<<< HEAD
   ConnectionEventTypes,
-=======
   TypedArrayEncoder,
->>>>>>> 254f661c
   AgentConfig,
   AgentContext,
   BasicMessageEventTypes,
