--- conflicted
+++ resolved
@@ -396,17 +396,7 @@
 
     await faberProofRecordPromise
 
-<<<<<<< HEAD
-    // We want to stop the mediator polling before the agent is shutdown.
-    // FIXME: add a way to stop mediator polling from the public api, and make sure this is
-    // being handled in the agent shutdown so we don't get any errors with wallets being closed.
-    const faberStop$ = faberAgent.injectionContainer.resolve<Subject<boolean>>(InjectionSymbols.Stop$)
-    const aliceStop$ = aliceAgent.injectionContainer.resolve<Subject<boolean>>(InjectionSymbols.Stop$)
-    faberStop$.next(true)
-    aliceStop$.next(true)
-=======
     await aliceAgent.mediationRecipient.stopMessagePickup()
     await faberAgent.mediationRecipient.stopMessagePickup()
->>>>>>> e0df0d88
   })
 })