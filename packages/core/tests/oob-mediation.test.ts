--- conflicted
+++ resolved
@@ -93,14 +93,8 @@
 
     // ========== Set mediation between Alice and Mediator agents ==========
     const mediationRecord = await aliceAgent.mediationRecipient.requestAndAwaitGrant(aliceMediatorConnection)
-<<<<<<< HEAD
     const connectonTypes = await aliceAgent.connections.getConnectionTypes(mediationRecord.connectionId)
     expect(connectonTypes).toContain(ConnectionType.Mediator)
-=======
-    const connectonRecord = await aliceAgent.connections.findById(mediationRecord.connectionId)
-    const tag = connectonRecord?.getTag('connectionType')
-    expect(tag).toContain(ConnectionType.Mediator)
->>>>>>> 4cb4e8e0
     expect(mediationRecord.state).toBe(MediationState.Granted)
 
     await aliceAgent.mediationRecipient.setDefaultMediator(mediationRecord)
