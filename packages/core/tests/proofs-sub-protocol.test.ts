import type { Agent, ConnectionRecord, ProofExchangeRecord } from '../src'
import type { PresentationPreview } from '../src/modules/proofs/protocol/v1/models/V1PresentationPreview'
import type { CredDefId } from 'indy-sdk'

import {
  ProofAttributeInfo,
  AttributeFilter,
  ProofPredicateInfo,
  PredicateType,
} from '../src/modules/proofs/formats/indy/models'
import { ProofState } from '../src/modules/proofs/models/ProofState'
import { uuid } from '../src/utils/uuid'

<<<<<<< HEAD
import { setupIndyProofsTest, waitForProofRecord } from './helpers'
=======
import { setupProofsTest, waitForProofExchangeRecord } from './helpers'
>>>>>>> e37575f5
import testLogger from './logger'

describe('Present Proof Subprotocol', () => {
  let faberAgent: Agent
  let aliceAgent: Agent
  let credDefId: CredDefId
  let faberConnection: ConnectionRecord
  let aliceConnection: ConnectionRecord
  let aliceProofExchangeRecord: ProofExchangeRecord
  let presentationPreview: PresentationPreview

  beforeAll(async () => {
    testLogger.test('Initializing the agents')
    ;({ faberAgent, aliceAgent, credDefId, faberConnection, aliceConnection, presentationPreview } =
      await setupIndyProofsTest('Faber agent', 'Alice agent'))
    testLogger.test('Issuing second credential')
  })

  afterAll(async () => {
    testLogger.test('Shutting down both agents')
    await faberAgent.shutdown()
    await faberAgent.wallet.delete()
    await aliceAgent.shutdown()
    await aliceAgent.wallet.delete()
  })

  test('Alice starts with v1 proof proposal to Faber with parentThreadId', async () => {
    const parentThreadId = uuid()

    // Alice sends a presentation proposal to Faber
    testLogger.test('Alice sends a presentation proposal to Faber')

    const faberProofExchangeRecordPromise = waitForProofExchangeRecord(faberAgent, {
      parentThreadId,
      state: ProofState.ProposalReceived,
    })

    aliceProofExchangeRecord = await aliceAgent.proofs.proposeProof({
      connectionId: aliceConnection.id,
      protocolVersion: 'v1',
      parentThreadId,
      proofFormats: {
        indy: {
          name: 'abc',
          version: '1.0',
          nonce: '947121108704767252195126',
          attributes: presentationPreview.attributes,
          predicates: presentationPreview.predicates,
        },
      },
    })

    expect(aliceProofExchangeRecord.parentThreadId).toBe(parentThreadId)
    const proofsByParentThread = await aliceAgent.proofs.getByParentThreadAndConnectionId(parentThreadId)
    expect(proofsByParentThread.length).toEqual(1)
    expect(proofsByParentThread[0].parentThreadId).toBe(parentThreadId)

    const threadId = aliceProofExchangeRecord.threadId

    testLogger.test('Faber waits for a presentation proposal from Alice')
    let faberProofExchangeRecord = await faberProofExchangeRecordPromise

    // Faber accepts the presentation proposal from Alice
    testLogger.test('Faber accepts the presentation proposal from Alice')
    await faberAgent.proofs.acceptProposal({ proofRecordId: faberProofExchangeRecord.id })

    testLogger.test('Alice waits till it receives presentation ack')
    await waitForProofExchangeRecord(aliceAgent, {
      threadId,
      parentThreadId,
      state: ProofState.RequestReceived,
    })

    // Alice retrieves the requested credentials and accepts the presentation request
    testLogger.test('Alice accepts presentation request from Faber')
    const requestedCredentials = await aliceAgent.proofs.autoSelectCredentialsForProofRequest({
      proofRecordId: aliceProofExchangeRecord.id,
      config: {
        filterByPresentationPreview: true,
      },
    })
    await aliceAgent.proofs.acceptRequest({
      proofRecordId: aliceProofExchangeRecord.id,
      proofFormats: requestedCredentials.proofFormats,
    })

    testLogger.test('Faber waits for presentation from Alice')
    faberProofExchangeRecord = await waitForProofExchangeRecord(faberAgent, {
      threadId,
      parentThreadId,
      state: ProofState.PresentationReceived,
    })

    // Faber accepts the presentation provided by Alice
    testLogger.test('Faber accepts the presentation provided by Alice')
    await faberAgent.proofs.acceptPresentation(faberProofExchangeRecord.id)

    // Alice waits until she received a presentation acknowledgement
    testLogger.test('Alice waits until she receives a presentation acknowledgement')
    await waitForProofExchangeRecord(aliceAgent, {
      threadId,
      parentThreadId,
      state: ProofState.Done,
    })
  })

  test('Faber starts with v1 proof requests to Alice with parentThreadId', async () => {
    const parentThreadId = uuid()
    testLogger.test('Faber sends presentation request to Alice')

    const attributes = {
      name: new ProofAttributeInfo({
        name: 'name',
        restrictions: [
          new AttributeFilter({
            credentialDefinitionId: credDefId,
          }),
        ],
      }),
    }

    const predicates = {
      age: new ProofPredicateInfo({
        name: 'age',
        predicateType: PredicateType.GreaterThanOrEqualTo,
        predicateValue: 50,
        restrictions: [
          new AttributeFilter({
            credentialDefinitionId: credDefId,
          }),
        ],
      }),
    }

    const aliceProofExchangeRecordPromise = waitForProofExchangeRecord(aliceAgent, {
      parentThreadId,
      state: ProofState.RequestReceived,
    })

    // Faber sends a presentation request to Alice
    testLogger.test('Faber sends a presentation request to Alice')
    const faberProofExchangeRecord = await faberAgent.proofs.requestProof({
      connectionId: faberConnection.id,
      parentThreadId,
      protocolVersion: 'v1',
      proofFormats: {
        indy: {
          name: 'proof-request',
          version: '1.0',
          nonce: '1298236324864',
          requestedAttributes: attributes,
          requestedPredicates: predicates,
        },
      },
    })

    expect(faberProofExchangeRecord.parentThreadId).toBe(parentThreadId)
    const proofsByParentThread = await faberAgent.proofs.getByParentThreadAndConnectionId(parentThreadId)
    expect(proofsByParentThread.length).toEqual(1)
    expect(proofsByParentThread[0].parentThreadId).toBe(parentThreadId)

    const threadId = faberProofExchangeRecord.threadId

    // Alice waits for presentation request from Faber
    testLogger.test('Alice waits for presentation request from Faber')
    const aliceProofExchangeRecord = await aliceProofExchangeRecordPromise

    // Alice retrieves the requested credentials and accepts the presentation request
    testLogger.test('Alice accepts presentation request from Faber')
    const requestedCredentials = await aliceAgent.proofs.autoSelectCredentialsForProofRequest({
      proofRecordId: aliceProofExchangeRecord.id,
      config: {
        filterByPresentationPreview: true,
      },
    })
    await aliceAgent.proofs.acceptRequest({
      proofRecordId: aliceProofExchangeRecord.id,
      proofFormats: requestedCredentials.proofFormats,
    })

    // Faber waits until it receives a presentation from Alice
    testLogger.test('Faber waits for presentation from Alice')
    await waitForProofExchangeRecord(faberAgent, {
      threadId,
      parentThreadId,
      state: ProofState.PresentationReceived,
    })

    // Faber accepts the presentation
    testLogger.test('Faber accept the presentation from Alice')
    await faberAgent.proofs.acceptPresentation(faberProofExchangeRecord.id)

    // Alice waits until she receives a presentation acknowledgement
    testLogger.test('Alice waits for acceptance by Faber')
    await waitForProofExchangeRecord(aliceAgent, {
      threadId,
      parentThreadId,
      state: ProofState.Done,
    })
  })

  test('Alice starts with v2 proof proposal to Faber with parentThreadId', async () => {
    const parentThreadId = uuid()

    // Alice sends a presentation proposal to Faber
    testLogger.test('Alice sends a presentation proposal to Faber')

    const faberProofExchangeRecordPromise = waitForProofExchangeRecord(faberAgent, {
      parentThreadId,
      state: ProofState.ProposalReceived,
    })

    aliceProofExchangeRecord = await aliceAgent.proofs.proposeProof({
      connectionId: aliceConnection.id,
      protocolVersion: 'v2',
      parentThreadId,
      proofFormats: {
        indy: {
          name: 'abc',
          version: '1.0',
          nonce: '947121108704767252195126',
          attributes: presentationPreview.attributes,
          predicates: presentationPreview.predicates,
        },
      },
    })

    expect(aliceProofExchangeRecord.parentThreadId).toBe(parentThreadId)
    const proofsByParentThread = await aliceAgent.proofs.getByParentThreadAndConnectionId(parentThreadId)
    expect(proofsByParentThread.length).toEqual(1)
    expect(proofsByParentThread[0].parentThreadId).toBe(parentThreadId)

    const threadId = aliceProofExchangeRecord.threadId

    testLogger.test('Faber waits for a presentation proposal from Alice')
    let faberProofExchangeRecord = await faberProofExchangeRecordPromise

    // Faber accepts the presentation proposal from Alice
    testLogger.test('Faber accepts the presentation proposal from Alice')
    await faberAgent.proofs.acceptProposal({ proofRecordId: faberProofExchangeRecord.id })

    testLogger.test('Alice waits till it receives presentation ack')
    await waitForProofExchangeRecord(aliceAgent, {
      threadId,
      parentThreadId,
      state: ProofState.RequestReceived,
    })

    // Alice retrieves the requested credentials and accepts the presentation request
    testLogger.test('Alice accepts presentation request from Faber')
    const requestedCredentials = await aliceAgent.proofs.autoSelectCredentialsForProofRequest({
      proofRecordId: aliceProofExchangeRecord.id,
      config: {
        filterByPresentationPreview: true,
      },
    })
    await aliceAgent.proofs.acceptRequest({
      proofRecordId: aliceProofExchangeRecord.id,
      proofFormats: requestedCredentials.proofFormats,
    })

    testLogger.test('Faber waits for presentation from Alice')
    faberProofExchangeRecord = await waitForProofExchangeRecord(faberAgent, {
      threadId,
      parentThreadId,
      state: ProofState.PresentationReceived,
    })

    // Faber accepts the presentation provided by Alice
    testLogger.test('Faber accepts the presentation provided by Alice')
    await faberAgent.proofs.acceptPresentation(faberProofExchangeRecord.id)

    // Alice waits until she received a presentation acknowledgement
    testLogger.test('Alice waits until she receives a presentation acknowledgement')
    await waitForProofExchangeRecord(aliceAgent, {
      threadId,
      parentThreadId,
      state: ProofState.Done,
    })
  })

  test('Faber starts with v2 proof requests to Alice with parentThreadId', async () => {
    const parentThreadId = uuid()
    testLogger.test('Faber sends presentation request to Alice')

    const attributes = {
      name: new ProofAttributeInfo({
        name: 'name',
        restrictions: [
          new AttributeFilter({
            credentialDefinitionId: credDefId,
          }),
        ],
      }),
    }

    const predicates = {
      age: new ProofPredicateInfo({
        name: 'age',
        predicateType: PredicateType.GreaterThanOrEqualTo,
        predicateValue: 50,
        restrictions: [
          new AttributeFilter({
            credentialDefinitionId: credDefId,
          }),
        ],
      }),
    }

    const aliceProofExchangeRecordPromise = waitForProofExchangeRecord(aliceAgent, {
      parentThreadId,
      state: ProofState.RequestReceived,
    })

    // Faber sends a presentation request to Alice
    testLogger.test('Faber sends a presentation request to Alice')
    const faberProofExchangeRecord = await faberAgent.proofs.requestProof({
      connectionId: faberConnection.id,
      parentThreadId,
      protocolVersion: 'v2',
      proofFormats: {
        indy: {
          name: 'proof-request',
          version: '1.0',
          nonce: '1298236324864',
          requestedAttributes: attributes,
          requestedPredicates: predicates,
        },
      },
    })

    expect(faberProofExchangeRecord.parentThreadId).toBe(parentThreadId)
    const proofsByParentThread = await faberAgent.proofs.getByParentThreadAndConnectionId(parentThreadId)
    expect(proofsByParentThread.length).toEqual(1)
    expect(proofsByParentThread[0].parentThreadId).toBe(parentThreadId)

    const threadId = faberProofExchangeRecord.threadId

    // Alice waits for presentation request from Faber
    testLogger.test('Alice waits for presentation request from Faber')
    const aliceProofExchangeRecord = await aliceProofExchangeRecordPromise

    // Alice retrieves the requested credentials and accepts the presentation request
    testLogger.test('Alice accepts presentation request from Faber')
    const requestedCredentials = await aliceAgent.proofs.autoSelectCredentialsForProofRequest({
      proofRecordId: aliceProofExchangeRecord.id,
      config: {
        filterByPresentationPreview: true,
      },
    })
    await aliceAgent.proofs.acceptRequest({
      proofRecordId: aliceProofExchangeRecord.id,
      proofFormats: requestedCredentials.proofFormats,
    })

    // Faber waits until it receives a presentation from Alice
    testLogger.test('Faber waits for presentation from Alice')
    await waitForProofExchangeRecord(faberAgent, {
      threadId,
      parentThreadId,
      state: ProofState.PresentationReceived,
    })

    // Faber accepts the presentation
    testLogger.test('Faber accept the presentation from Alice')
    await faberAgent.proofs.acceptPresentation(faberProofExchangeRecord.id)

    // Alice waits until she receives a presentation acknowledgement
    testLogger.test('Alice waits for acceptance by Faber')
    await waitForProofExchangeRecord(aliceAgent, {
      threadId,
      parentThreadId,
      state: ProofState.Done,
    })
  })
})<|MERGE_RESOLUTION|>--- conflicted
+++ resolved
@@ -11,11 +11,7 @@
 import { ProofState } from '../src/modules/proofs/models/ProofState'
 import { uuid } from '../src/utils/uuid'
 
-<<<<<<< HEAD
-import { setupIndyProofsTest, waitForProofRecord } from './helpers'
-=======
-import { setupProofsTest, waitForProofExchangeRecord } from './helpers'
->>>>>>> e37575f5
+import { setupIndyProofsTest, waitForProofExchangeRecord } from './helpers'
 import testLogger from './logger'
 
 describe('Present Proof Subprotocol', () => {
