--- conflicted
+++ resolved
@@ -23,10 +23,6 @@
     "prepublishOnly": "yarn run build"
   },
   "dependencies": {
-<<<<<<< HEAD
-    "@digitalbazaar/ed25519-verification-key-2018": "^3.1.2",
-=======
->>>>>>> c90729de
     "@digitalbazaar/ed25519-verification-key-2020": "^3.2.0",
     "@digitalcredentials/jsonld": "^5.2.1",
     "@digitalcredentials/jsonld-signatures": "^9.3.1",
@@ -49,11 +45,6 @@
     "class-transformer": "0.5.1",
     "class-validator": "0.13.1",
     "did-resolver": "^3.1.3",
-<<<<<<< HEAD
-    "ed25519-signature-2018-context": "^1.1.0",
-    "ed25519-signature-2020-context": "^1.1.0",
-=======
->>>>>>> c90729de
     "jsonld": "^5.2.0",
     "lru_map": "^0.4.1",
     "luxon": "^1.27.0",
