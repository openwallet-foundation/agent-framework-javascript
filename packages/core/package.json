{
  "name": "@aries-framework/core",
  "main": "build/index",
  "types": "build/index",
  "version": "0.2.2",
  "files": [
    "build"
  ],
  "license": "Apache-2.0",
  "publishConfig": {
    "access": "public"
  },
  "homepage": "https://github.com/hyperledger/aries-framework-javascript/tree/main/packages/core",
  "repository": {
    "type": "git",
    "url": "https://github.com/hyperledger/aries-framework-javascript",
    "directory": "packages/core"
  },
  "scripts": {
    "build": "yarn run clean && yarn run compile",
    "clean": "rimraf -rf ./build",
    "compile": "tsc -p tsconfig.build.json",
    "prepublishOnly": "yarn run build"
  },
  "dependencies": {
    "@digitalcredentials/jsonld": "^5.2.1",
    "@digitalcredentials/jsonld-signatures": "^9.3.1",
    "@digitalcredentials/vc": "^1.1.2",
    "@mattrglobal/bbs-signatures": "^1.0.0",
    "@mattrglobal/bls12381-key-pair": "^1.0.0",
<<<<<<< HEAD
    "@sphereon/pex": "^1.1.0",
=======
>>>>>>> f38ac058
    "@multiformats/base-x": "^4.0.1",
    "@stablelib/ed25519": "^1.0.2",
    "@stablelib/random": "^1.0.1",
    "@stablelib/sha256": "^1.0.1",
    "@types/indy-sdk": "^1.16.21",
    "@types/node-fetch": "^2.5.10",
    "@types/ws": "^7.4.6",
    "abort-controller": "^3.0.0",
    "bn.js": "^5.2.0",
    "borc": "^3.0.0",
    "buffer": "^6.0.3",
    "class-transformer": "0.5.1",
    "class-validator": "0.13.1",
    "did-resolver": "^3.1.3",
    "lru_map": "^0.4.1",
    "luxon": "^1.27.0",
    "make-error": "^1.3.6",
    "object-inspect": "^1.10.3",
    "query-string": "^7.0.1",
    "reflect-metadata": "^0.1.13",
    "rxjs": "^7.2.0",
    "tsyringe": "^4.7.0",
    "uuid": "^8.3.2",
    "varint": "^6.0.0",
    "web-did-resolver": "^2.0.8"
  },
  "devDependencies": {
    "@types/bn.js": "^5.1.0",
    "@types/events": "^3.0.0",
    "@types/luxon": "^1.27.0",
    "@types/object-inspect": "^1.8.0",
    "@types/uuid": "^8.3.0",
    "@types/varint": "^6.0.0",
    "node-fetch": "^2.0",
    "rimraf": "~3.0.2",
    "tslog": "^3.2.0",
    "typescript": "~4.3.0"
  }
}<|MERGE_RESOLUTION|>--- conflicted
+++ resolved
@@ -28,10 +28,7 @@
     "@digitalcredentials/vc": "^1.1.2",
     "@mattrglobal/bbs-signatures": "^1.0.0",
     "@mattrglobal/bls12381-key-pair": "^1.0.0",
-<<<<<<< HEAD
     "@sphereon/pex": "^1.1.0",
-=======
->>>>>>> f38ac058
     "@multiformats/base-x": "^4.0.1",
     "@stablelib/ed25519": "^1.0.2",
     "@stablelib/random": "^1.0.1",
