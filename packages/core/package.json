{
  "name": "@aries-framework/core",
  "main": "build/index",
  "types": "build/index",
  "version": "0.1.0",
  "files": [
    "build"
  ],
  "license": "Apache-2.0",
  "publishConfig": {
    "access": "public"
  },
  "homepage": "https://github.com/hyperledger/aries-framework-javascript/tree/main/packages/core",
  "repository": {
    "type": "git",
    "url": "https://github.com/hyperledger/aries-framework-javascript",
    "directory": "packages/core"
  },
  "scripts": {
    "build": "yarn run clean && yarn run compile",
    "clean": "rimraf -rf ./build",
    "compile": "tsc -p tsconfig.build.json",
    "prepublishOnly": "yarn run build"
  },
  "dependencies": {
    "@digitalbazaar/ed25519-verification-key-2018": "^3.1.2",
    "@digitalbazaar/ed25519-verification-key-2020": "^3.2.0",
<<<<<<< HEAD
    "@digitalcredentials/jsonld": "^5.2.1",
    "@digitalcredentials/jsonld-signatures": "^9.3.1",
    "@digitalcredentials/vc": "^1.1.2",
    "@mattrglobal/bbs-signatures": "^1.0.0",
=======
    "@digitalcredentials/jsonld-signatures": "^9.3.1",
    "@digitalcredentials/vc": "^1.1.2",
    "@mattrglobal/bbs-signatures": "^1.0.0",
    "@mattrglobal/bls12381-key-pair": "^1.0.0",
>>>>>>> 92922ea5
    "@mattrglobal/jsonld-signatures-bbs": "^1.0.1",
    "@multiformats/base-x": "^4.0.1",
    "@stablelib/ed25519": "^1.0.2",
    "@stablelib/random": "^1.0.1",
    "@stablelib/sha256": "^1.0.1",
    "@types/indy-sdk": "^1.16.16",
    "@types/node-fetch": "^2.5.10",
    "@types/ws": "^7.4.6",
    "abort-controller": "^3.0.0",
    "bn.js": "^5.2.0",
    "borc": "^3.0.0",
    "buffer": "^6.0.3",
    "class-transformer": "0.5.1",
    "class-validator": "0.13.1",
    "did-resolver": "^3.1.3",
    "ed25519-signature-2018-context": "^1.1.0",
    "ed25519-signature-2020-context": "^1.1.0",
<<<<<<< HEAD
=======
    "jsonld": "^5.2.0",
>>>>>>> 92922ea5
    "lru_map": "^0.4.1",
    "luxon": "^1.27.0",
    "make-error": "^1.3.6",
    "object-inspect": "^1.10.3",
    "query-string": "^7.0.1",
    "reflect-metadata": "^0.1.13",
    "rxjs": "^7.2.0",
    "tsyringe": "^4.5.0",
    "uuid": "^8.3.2",
    "varint": "^6.0.0",
    "web-did-resolver": "^2.0.8"
  },
  "devDependencies": {
    "@types/bn.js": "^5.1.0",
    "@types/digitalcredentials__jsonld": "npm:@types/jsonld@^1.5.6",
    "@types/events": "^3.0.0",
    "@types/jsonld": "^1.5.6",
    "@types/luxon": "^1.27.0",
    "@types/object-inspect": "^1.8.0",
    "@types/uuid": "^8.3.0",
    "@types/varint": "^6.0.0",
    "rimraf": "~3.0.2",
    "tslog": "^3.2.0",
    "typescript": "~4.3.0"
  }
}<|MERGE_RESOLUTION|>--- conflicted
+++ resolved
@@ -25,17 +25,10 @@
   "dependencies": {
     "@digitalbazaar/ed25519-verification-key-2018": "^3.1.2",
     "@digitalbazaar/ed25519-verification-key-2020": "^3.2.0",
-<<<<<<< HEAD
-    "@digitalcredentials/jsonld": "^5.2.1",
-    "@digitalcredentials/jsonld-signatures": "^9.3.1",
-    "@digitalcredentials/vc": "^1.1.2",
-    "@mattrglobal/bbs-signatures": "^1.0.0",
-=======
     "@digitalcredentials/jsonld-signatures": "^9.3.1",
     "@digitalcredentials/vc": "^1.1.2",
     "@mattrglobal/bbs-signatures": "^1.0.0",
     "@mattrglobal/bls12381-key-pair": "^1.0.0",
->>>>>>> 92922ea5
     "@mattrglobal/jsonld-signatures-bbs": "^1.0.1",
     "@multiformats/base-x": "^4.0.1",
     "@stablelib/ed25519": "^1.0.2",
@@ -53,10 +46,7 @@
     "did-resolver": "^3.1.3",
     "ed25519-signature-2018-context": "^1.1.0",
     "ed25519-signature-2020-context": "^1.1.0",
-<<<<<<< HEAD
-=======
     "jsonld": "^5.2.0",
->>>>>>> 92922ea5
     "lru_map": "^0.4.1",
     "luxon": "^1.27.0",
     "make-error": "^1.3.6",
@@ -71,9 +61,7 @@
   },
   "devDependencies": {
     "@types/bn.js": "^5.1.0",
-    "@types/digitalcredentials__jsonld": "npm:@types/jsonld@^1.5.6",
     "@types/events": "^3.0.0",
-    "@types/jsonld": "^1.5.6",
     "@types/luxon": "^1.27.0",
     "@types/object-inspect": "^1.8.0",
     "@types/uuid": "^8.3.0",
