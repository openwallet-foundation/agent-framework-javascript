{
  "name": "@sicpa-dlab/aries-framework-core",
  "main": "build/index",
  "types": "build/index",
  "version": "0.1.44",
  "files": [
    "build"
  ],
  "license": "Apache-2.0",
  "publishConfig": {
    "registry": "https://npm.pkg.github.com"
  },
  "homepage": "https://github.com/hyperledger/aries-framework-javascript/tree/main/packages/core",
  "scripts": {
    "build": "yarn run clean && yarn run compile",
    "clean": "rimraf -rf ./build",
    "compile": "tsc -p tsconfig.build.json",
    "prepublishOnly": "yarn run build"
  },
  "repository": {
    "type": "git",
    "url": "https://github.com/sicpa-dlab/aries-framework-javascript/",
    "directory": "packages/core"
  },
  "dependencies": {
    "@multiformats/base-x": "^4.0.1",
<<<<<<< HEAD
    "@sicpa-dlab/value-transfer-protocol-ts": "file:../../../value-transfer-protocol-ts/build",
=======
    "@sicpa-dlab/value-transfer-protocol-ts": "0.0.29",
>>>>>>> cf073072
    "@stablelib/ed25519": "^1.0.2",
    "@stablelib/sha256": "^1.0.1",
    "@stablelib/uuid": "^1.0.1",
    "@types/indy-sdk": "^1.16.16",
    "@types/node-fetch": "^2.5.10",
    "@types/ws": "^7.4.6",
    "abort-controller": "^3.0.0",
    "bloom-filters": "^3.0.0",
    "bn.js": "^5.2.0",
    "borc": "^3.0.0",
    "buffer": "^6.0.3",
    "class-transformer": "0.5.1",
    "class-validator": "0.13.1",
    "did-resolver": "3.1.3",
    "didcomm": "0.3.3",
    "fast-json-patch": "^3.1.1",
    "lru_map": "^0.4.1",
    "luxon": "^1.27.0",
    "make-error": "^1.3.6",
    "object-inspect": "^1.10.3",
    "query-string": "^7.0.1",
    "reflect-metadata": "^0.1.13",
    "rxjs": "^7.2.0",
    "tsyringe": "^4.5.0",
    "uuid": "^8.3.2",
    "varint": "^6.0.0",
    "web-did-resolver": "2.0.8"
  },
  "devDependencies": {
    "@types/bn.js": "^5.1.0",
    "@types/events": "^3.0.0",
    "@types/luxon": "^1.27.0",
    "@types/object-inspect": "^1.8.0",
    "@types/uuid": "^8.3.0",
    "@types/varint": "^6.0.0",
    "rimraf": "~3.0.2",
    "tslog": "^3.2.0",
    "typescript": "~4.3.0"
  }
}<|MERGE_RESOLUTION|>--- conflicted
+++ resolved
@@ -24,11 +24,7 @@
   },
   "dependencies": {
     "@multiformats/base-x": "^4.0.1",
-<<<<<<< HEAD
-    "@sicpa-dlab/value-transfer-protocol-ts": "file:../../../value-transfer-protocol-ts/build",
-=======
     "@sicpa-dlab/value-transfer-protocol-ts": "0.0.29",
->>>>>>> cf073072
     "@stablelib/ed25519": "^1.0.2",
     "@stablelib/sha256": "^1.0.1",
     "@stablelib/uuid": "^1.0.1",
