{
  "name": "@aries-framework/core",
  "main": "build/index",
  "types": "build/index",
  "version": "0.1.0",
  "files": [
    "build"
  ],
  "license": "Apache-2.0",
  "publishConfig": {
    "access": "public"
  },
  "homepage": "https://github.com/hyperledger/aries-framework-javascript/tree/main/packages/core",
  "repository": {
    "type": "git",
    "url": "https://github.com/hyperledger/aries-framework-javascript",
    "directory": "packages/core"
  },
  "scripts": {
    "build": "yarn run clean && yarn run compile",
    "clean": "rimraf -rf ./build",
    "compile": "tsc -p tsconfig.build.json",
    "prepublishOnly": "yarn run build"
  },
  "dependencies": {
    "@digitalbazaar/ed25519-verification-key-2018": "^3.1.2",
    "@digitalbazaar/ed25519-verification-key-2020": "^3.2.0",
    "@digitalcredentials/jsonld": "^5.2.1",
    "@digitalcredentials/jsonld-signatures": "^9.3.1",
    "@digitalcredentials/vc": "^1.1.2",
    "@mattrglobal/bbs-signatures": "^1.0.0",
<<<<<<< HEAD
=======
    "@mattrglobal/jsonld-signatures-bbs": "^1.0.1",
>>>>>>> 9b5bed9c
    "@multiformats/base-x": "^4.0.1",
    "@stablelib/ed25519": "^1.0.2",
    "@stablelib/sha256": "^1.0.1",
    "@types/indy-sdk": "^1.16.16",
    "@types/node-fetch": "^2.5.10",
    "@types/ws": "^7.4.6",
    "abort-controller": "^3.0.0",
    "bn.js": "^5.2.0",
    "borc": "^3.0.0",
    "buffer": "^6.0.3",
    "class-transformer": "0.5.1",
    "class-validator": "0.13.1",
    "did-resolver": "^3.1.3",
    "ed25519-signature-2018-context": "^1.1.0",
    "ed25519-signature-2020-context": "^1.1.0",
    "lru_map": "^0.4.1",
    "luxon": "^1.27.0",
    "make-error": "^1.3.6",
    "object-inspect": "^1.10.3",
    "query-string": "^7.0.1",
    "reflect-metadata": "^0.1.13",
    "rxjs": "^7.2.0",
    "tsyringe": "^4.5.0",
    "uuid": "^8.3.2",
    "varint": "^6.0.0",
    "web-did-resolver": "^2.0.8"
  },
  "devDependencies": {
    "@types/bn.js": "^5.1.0",
    "@types/digitalcredentials__jsonld": "npm:@types/jsonld@^1.5.6",
    "@types/events": "^3.0.0",
    "@types/jsonld": "^1.5.6",
<<<<<<< HEAD
    "@types/digitalcredentials__jsonld": "npm:@types/jsonld@^1.5.6",
=======
>>>>>>> 9b5bed9c
    "@types/luxon": "^1.27.0",
    "@types/object-inspect": "^1.8.0",
    "@types/uuid": "^8.3.0",
    "@types/varint": "^6.0.0",
    "rimraf": "~3.0.2",
    "tslog": "^3.2.0",
    "typescript": "~4.3.0"
  }
}<|MERGE_RESOLUTION|>--- conflicted
+++ resolved
@@ -29,10 +29,7 @@
     "@digitalcredentials/jsonld-signatures": "^9.3.1",
     "@digitalcredentials/vc": "^1.1.2",
     "@mattrglobal/bbs-signatures": "^1.0.0",
-<<<<<<< HEAD
-=======
     "@mattrglobal/jsonld-signatures-bbs": "^1.0.1",
->>>>>>> 9b5bed9c
     "@multiformats/base-x": "^4.0.1",
     "@stablelib/ed25519": "^1.0.2",
     "@stablelib/sha256": "^1.0.1",
@@ -65,10 +62,6 @@
     "@types/digitalcredentials__jsonld": "npm:@types/jsonld@^1.5.6",
     "@types/events": "^3.0.0",
     "@types/jsonld": "^1.5.6",
-<<<<<<< HEAD
-    "@types/digitalcredentials__jsonld": "npm:@types/jsonld@^1.5.6",
-=======
->>>>>>> 9b5bed9c
     "@types/luxon": "^1.27.0",
     "@types/object-inspect": "^1.8.0",
     "@types/uuid": "^8.3.0",
