{
  "name": "@sicpa-dlab/aries-framework-core",
  "main": "build/index",
  "types": "build/index",
<<<<<<< HEAD
  "version": "0.2.3",
=======
  "version": "0.2.4",
>>>>>>> 0d14a715
  "files": [
    "build"
  ],
  "license": "Apache-2.0",
  "publishConfig": {
    "registry": "https://npm.pkg.github.com"
  },
  "homepage": "https://github.com/hyperledger/aries-framework-javascript/tree/main/packages/core",
  "scripts": {
    "build": "yarn run clean && yarn run compile",
    "clean": "rimraf -rf ./build",
    "compile": "tsc -p tsconfig.build.json",
    "prepublishOnly": "yarn run build"
  },
  "repository": {
    "type": "git",
    "url": "https://github.com/sicpa-dlab/aries-framework-javascript/",
    "directory": "packages/core"
  },
  "dependencies": {
    "@multiformats/base-x": "^4.0.1",
    "@sicpa-dlab/value-transfer-protocol-ts": "0.1.7",
    "@stablelib/ed25519": "^1.0.2",
    "@stablelib/sha256": "^1.0.1",
<<<<<<< HEAD
    "@stablelib/uuid": "^1.0.1",
    "@types/async-lock": "^1.1.5",
    "@types/indy-sdk": "^1.16.16",
=======
    "@types/indy-sdk": "^1.16.19",
>>>>>>> 0d14a715
    "@types/node-fetch": "^2.5.10",
    "@types/ws": "^7.4.6",
    "abort-controller": "^3.0.0",
    "async-lock": "^1.3.2",
    "bloom-filters": "^3.0.0",
    "bn.js": "^5.2.0",
    "borc": "^3.0.0",
    "buffer": "^6.0.3",
    "class-transformer": "0.5.1",
    "class-validator": "0.13.1",
    "did-resolver": "3.1.3",
    "didcomm": "0.3.4",
    "fast-json-patch": "^3.1.1",
    "lru_map": "^0.4.1",
    "luxon": "^1.27.0",
    "make-error": "^1.3.6",
    "object-inspect": "^1.10.3",
    "query-string": "^7.0.1",
    "reflect-metadata": "^0.1.13",
    "rxjs": "^7.2.0",
    "tsyringe": "^4.5.0",
    "uuid": "^8.3.2",
    "varint": "^6.0.0",
    "web-did-resolver": "2.0.8"
  },
  "devDependencies": {
    "@types/bn.js": "^5.1.0",
    "@types/events": "^3.0.0",
    "@types/luxon": "^1.27.0",
    "@types/object-inspect": "^1.8.0",
    "@types/uuid": "^8.3.0",
    "@types/varint": "^6.0.0",
    "node-fetch": "^2.0",
    "rimraf": "~3.0.2",
    "tslog": "^3.2.0",
    "typescript": "~4.3.0"
  }
}<|MERGE_RESOLUTION|>--- conflicted
+++ resolved
@@ -2,11 +2,7 @@
   "name": "@sicpa-dlab/aries-framework-core",
   "main": "build/index",
   "types": "build/index",
-<<<<<<< HEAD
   "version": "0.2.3",
-=======
-  "version": "0.2.4",
->>>>>>> 0d14a715
   "files": [
     "build"
   ],
@@ -31,13 +27,9 @@
     "@sicpa-dlab/value-transfer-protocol-ts": "0.1.7",
     "@stablelib/ed25519": "^1.0.2",
     "@stablelib/sha256": "^1.0.1",
-<<<<<<< HEAD
     "@stablelib/uuid": "^1.0.1",
     "@types/async-lock": "^1.1.5",
     "@types/indy-sdk": "^1.16.16",
-=======
-    "@types/indy-sdk": "^1.16.19",
->>>>>>> 0d14a715
     "@types/node-fetch": "^2.5.10",
     "@types/ws": "^7.4.6",
     "abort-controller": "^3.0.0",
