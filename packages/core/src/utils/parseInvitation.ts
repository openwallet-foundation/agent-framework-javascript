import type { AgentDependencies } from '../agent/AgentDependencies'
import type { Response } from 'node-fetch'

import { AbortController } from 'abort-controller'
import { parseUrl } from 'query-string'

import { AgentMessage } from '../agent/AgentMessage'
import { AriesFrameworkError } from '../error'
import { ConnectionInvitationMessage } from '../modules/connections'
import { OutOfBandDidCommService } from '../modules/oob/domain/OutOfBandDidCommService'
import { convertToNewInvitation } from '../modules/oob/helpers'
import { OutOfBandInvitation } from '../modules/oob/protocols/v1/messages'
import { V2OutOfBandInvitation } from '../modules/oob/protocols/v2/messages'

import { JsonEncoder } from './JsonEncoder'
import { JsonTransformer } from './JsonTransformer'
import { MessageValidator } from './MessageValidator'
import { parseMessageType, supportsIncomingMessageType } from './messageType'

const fetchShortUrl = async (invitationUrl: string, dependencies: AgentDependencies) => {
  const abortController = new AbortController()
  const id = setTimeout(() => abortController.abort(), 15000)
  let response
  try {
    response = await dependencies.fetch(invitationUrl, {
      method: 'GET',
      headers: {
        Accept: 'application/json',
        'Content-Type': 'application/json',
      },
    })
  } catch (error) {
    throw new AriesFrameworkError(`Get request failed on provided url: ${error.message}`, { cause: error })
  }
  clearTimeout(id)
  return response
}

/**
 * Parses URL containing encoded invitation and returns invitation message.
 *
 * @param invitationUrl URL containing encoded invitation
 *
 * @returns OutOfBandInvitation
 */
export const parseInvitationUrl = (invitationUrl: string): OutOfBandInvitation | V2OutOfBandInvitation => {
  const parsedUrl = parseUrl(invitationUrl).query
  if (parsedUrl['oob']) {
    try {
      return OutOfBandInvitation.fromUrl(invitationUrl)
    } catch (e) {
      return V2OutOfBandInvitation.fromUrl(invitationUrl)
    }
  } else if (parsedUrl['c_i'] || parsedUrl['d_m']) {
    const invitation = ConnectionInvitationMessage.fromUrl(invitationUrl)
    return convertToNewInvitation(invitation)
  }
  throw new AriesFrameworkError(
    'InvitationUrl is invalid. It needs to contain one, and only one, of the following parameters: `oob`, `c_i` or `d_m`.'
  )
}

//This currently does not follow the RFC because of issues with fetch, currently uses a janky work around
export const oobInvitationFromShortUrl = async (
  response: Response
): Promise<OutOfBandInvitation | V2OutOfBandInvitation> => {
  // This currently does not follow the RFC because of issues with fetch, currently uses a janky work around
  if (response) {
    if (response.headers.get('Content-Type')?.startsWith('application/json') && response.ok) {
      const invitationJson = await response.json()
      const parsedMessageType = parseMessageType(invitationJson['@type'])
      if (supportsIncomingMessageType(parsedMessageType, OutOfBandInvitation.type)) {
        const invitation = JsonTransformer.fromJSON(invitationJson, OutOfBandInvitation)
        MessageValidator.validateSync(invitation)
        return invitation
      } else if (supportsIncomingMessageType(parsedMessageType, ConnectionInvitationMessage.type)) {
        const invitation = JsonTransformer.fromJSON(invitationJson, ConnectionInvitationMessage)
        MessageValidator.validateSync(invitation)
        return convertToNewInvitation(invitation)
      } else {
        throw new AriesFrameworkError(`Invitation with '@type' ${parsedMessageType.messageTypeUri} not supported.`)
      }
    } else if (response['url']) {
      // The following if else is for here for trinsic shorten urls
      // Because the redirect targets a deep link the automatic redirect does not occur
      let responseUrl
      const location = response.headers.get('Location')
      if ((response.status === 302 || response.status === 301) && location) responseUrl = location
      else responseUrl = response['url']

      return parseInvitationUrl(responseUrl)
    }
  }
  throw new AriesFrameworkError('HTTP request time out or did not receive valid response')
}

/**
 * Parses URL containing encoded invitation and returns invitation message. Compatible with
 * parsing short Urls
 *
 * @param invitationUrl URL containing encoded invitation
 *
 * @param dependencies Agent dependencies containing fetch
 *
 * @returns OutOfBandInvitation
 */
export const parseInvitationShortUrl = async (
  invitationUrl: string,
  dependencies: AgentDependencies
): Promise<OutOfBandInvitation | V2OutOfBandInvitation> => {
  const parsedUrl = parseUrl(invitationUrl).query
  if (parsedUrl['oob']) {
<<<<<<< HEAD
    try {
      return OutOfBandInvitation.fromUrl(invitationUrl)
    } catch (e) {
      return V2OutOfBandInvitation.fromUrl(invitationUrl)
    }
  } else if (parsedUrl['c_i'] || parsedUrl['d_m']) {
=======
    const outOfBandInvitation = OutOfBandInvitation.fromUrl(invitationUrl)
    return outOfBandInvitation
  } else if (parsedUrl['c_i']) {
>>>>>>> aaa13dc7
    const invitation = ConnectionInvitationMessage.fromUrl(invitationUrl)
    return convertToNewInvitation(invitation)
  }
  // Legacy connectionless invitation
  else if (parsedUrl['d_m']) {
    const messageJson = JsonEncoder.fromBase64(parsedUrl['d_m'] as string)
    const agentMessage = JsonTransformer.fromJSON(messageJson, AgentMessage)

    // ~service is required for legacy connectionless invitations
    if (!agentMessage.service) {
      throw new AriesFrameworkError('Invalid legacy connectionless invitation url. Missing ~service decorator.')
    }

    // This destructuring removes the ~service property from the message, and
    // we can can use messageWithoutService to create the out of band invitation
    // eslint-disable-next-line @typescript-eslint/no-unused-vars
    const { '~service': service, ...messageWithoutService } = messageJson

    // transform into out of band invitation
    const invitation = new OutOfBandInvitation({
      // The label is currently required by the OutOfBandInvitation class, but not according to the specification.
      // FIXME: In 0.5.0 we will make this optional: https://github.com/hyperledger/aries-framework-javascript/issues/1524
      label: '',
      services: [OutOfBandDidCommService.fromResolvedDidCommService(agentMessage.service.resolvedDidCommService)],
    })

    invitation.addRequest(JsonTransformer.fromJSON(messageWithoutService, AgentMessage))

    return invitation
  } else {
    try {
      return oobInvitationFromShortUrl(await fetchShortUrl(invitationUrl, dependencies))
    } catch (error) {
      throw new AriesFrameworkError(
        'InvitationUrl is invalid. It needs to contain one, and only one, of the following parameters: `oob`, `c_i` or `d_m`, or be valid shortened URL'
      )
    }
  }
}<|MERGE_RESOLUTION|>--- conflicted
+++ resolved
@@ -110,18 +110,12 @@
 ): Promise<OutOfBandInvitation | V2OutOfBandInvitation> => {
   const parsedUrl = parseUrl(invitationUrl).query
   if (parsedUrl['oob']) {
-<<<<<<< HEAD
     try {
       return OutOfBandInvitation.fromUrl(invitationUrl)
     } catch (e) {
       return V2OutOfBandInvitation.fromUrl(invitationUrl)
     }
-  } else if (parsedUrl['c_i'] || parsedUrl['d_m']) {
-=======
-    const outOfBandInvitation = OutOfBandInvitation.fromUrl(invitationUrl)
-    return outOfBandInvitation
   } else if (parsedUrl['c_i']) {
->>>>>>> aaa13dc7
     const invitation = ConnectionInvitationMessage.fromUrl(invitationUrl)
     return convertToNewInvitation(invitation)
   }
