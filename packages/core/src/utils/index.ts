export * from './TypedArrayEncoder'
export * from './JsonEncoder'
export * from './JsonTransformer'
export * from './MultiBaseEncoder'
export * from './buffer'
export * from './MultiHashEncoder'
export * from './JWE'
<<<<<<< HEAD
export * from './regex'
=======
export * from './indyProofRequest'
export * from './VarintEncoder'
export * from './Hasher'
>>>>>>> 25c5eaed
<|MERGE_RESOLUTION|>--- conflicted
+++ resolved
@@ -5,10 +5,7 @@
 export * from './buffer'
 export * from './MultiHashEncoder'
 export * from './JWE'
-<<<<<<< HEAD
 export * from './regex'
-=======
 export * from './indyProofRequest'
 export * from './VarintEncoder'
-export * from './Hasher'
->>>>>>> 25c5eaed
+export * from './Hasher'