--- conflicted
+++ resolved
@@ -90,11 +90,7 @@
   ): string {
     const mh = MultiHashEncoder.encode(data, hashName)
     const mb = MultiBaseEncoder.encode(mh, baseEncoding)
-<<<<<<< HEAD
-    return TypedArrayEncoder.toUtf8String(mb)
-=======
     return mb
->>>>>>> 88ad790d
   }
 
   private static encodeMetadata(metadata: Metadata, baseEncoding: BaseName): string {
@@ -112,11 +108,7 @@
 
     const multibaseMetadata = MultiBaseEncoder.encode(cborData, baseEncoding)
 
-<<<<<<< HEAD
-    return TypedArrayEncoder.toUtf8String(multibaseMetadata)
-=======
     return multibaseMetadata
->>>>>>> 88ad790d
   }
 
   private static decodeMetadata(mb: string): Metadata {
