import type { AgentContext } from '../agent'
import type { IndyWallet } from '../wallet/IndyWallet'
import type { BaseRecord, TagsBase } from './BaseRecord'
import type { BaseRecordConstructor, Query, StorageService } from './StorageService'
import type { default as Indy, WalletQuery, WalletRecord, WalletSearchOptions } from 'indy-sdk'

import { AgentDependencies } from '../agent/AgentDependencies'
import { InjectionSymbols } from '../constants'
import { IndySdkError, RecordDuplicateError, RecordNotFoundError } from '../error'
import { injectable, inject } from '../plugins'
import { JsonTransformer } from '../utils/JsonTransformer'
import { isIndyError } from '../utils/indyError'
import { isBoolean } from '../utils/type'
import { assertIndyWallet } from '../wallet/util/assertIndyWallet'

@injectable()
export class IndyStorageService<T extends BaseRecord> implements StorageService<T> {
  private indy: typeof Indy

  private static DEFAULT_QUERY_OPTIONS = {
    retrieveType: true,
    retrieveTags: true,
  }

  public constructor(@inject(InjectionSymbols.AgentDependencies) agentDependencies: AgentDependencies) {
    this.indy = agentDependencies.indy
  }

  private transformToRecordTagValues(tags: { [key: number]: string | undefined }): TagsBase {
    const transformedTags: TagsBase = {}

    for (const [key, value] of Object.entries(tags)) {
      // If the value is a boolean string ('1' or '0')
      // use the boolean val
      if (value === '1' && key?.includes(':')) {
        const [tagName, tagValue] = key.split(':')

        const transformedValue = transformedTags[tagName]

        if (Array.isArray(transformedValue)) {
          transformedTags[tagName] = [...transformedValue, tagValue]
        } else {
          transformedTags[tagName] = [tagValue]
        }
      }
      // Transform '1' and '0' to boolean
      else if (value === '1' || value === '0') {
        transformedTags[key] = value === '1'
      }
      // If 1 or 0 is prefixed with 'n__' we need to remove it. This is to prevent
      // casting the value to a boolean
      else if (value === 'n__1' || value === 'n__0') {
        transformedTags[key] = value === 'n__1' ? '1' : '0'
      }
      // Otherwise just use the value
      else {
        transformedTags[key] = value
      }
    }

    return transformedTags
  }

  private transformFromRecordTagValues(tags: TagsBase): { [key: string]: string | undefined } {
    const transformedTags: { [key: string]: string | undefined } = {}

    for (const [key, value] of Object.entries(tags)) {
      // If the value is of type null we use the value undefined
      // Indy doesn't support null as a value
      if (value === null) {
        transformedTags[key] = undefined
      }
      // If the value is a boolean use the indy
      // '1' or '0' syntax
      else if (isBoolean(value)) {
        transformedTags[key] = value ? '1' : '0'
      }
      // If the value is 1 or 0, we need to add something to the value, otherwise
      // the next time we deserialize the tag values it will be converted to boolean
      else if (value === '1' || value === '0') {
        transformedTags[key] = `n__${value}`
      }
      // If the value is an array we create a tag for each array
      // item ("tagName:arrayItem" = "1")
      else if (Array.isArray(value)) {
        value.forEach((item) => {
          const tagName = `${key}:${item}`
          transformedTags[tagName] = '1'
        })
      }
      // Otherwise just use the value
      else {
        transformedTags[key] = value
      }
    }

    return transformedTags
  }

  /**
   * Transforms the search query into a wallet query compatible with indy WQL.
   *
   * The format used by AFJ is almost the same as the indy query, with the exception of
   * the encoding of values, however this is handled by the {@link IndyStorageService.transformToRecordTagValues}
   * method.
   */
  private indyQueryFromSearchQuery(query: Query<T>): Record<string, unknown> {
    // eslint-disable-next-line prefer-const
    let { $and, $or, $not, ...tags } = query

    $and = ($and as Query<T>[] | undefined)?.map((q) => this.indyQueryFromSearchQuery(q))
    $or = ($or as Query<T>[] | undefined)?.map((q) => this.indyQueryFromSearchQuery(q))
    $not = $not ? this.indyQueryFromSearchQuery($not as Query<T>) : undefined

    const indyQuery = {
      ...this.transformFromRecordTagValues(tags as unknown as TagsBase),
      $and,
      $or,
      $not,
    }

    return indyQuery
  }

  private recordToInstance(record: WalletRecord, recordClass: BaseRecordConstructor<T>): T {
    // eslint-disable-next-line @typescript-eslint/no-non-null-assertion
    const instance = JsonTransformer.deserialize<T>(record.value!, recordClass)
    instance.id = record.id

    const tags = record.tags ? this.transformToRecordTagValues(record.tags) : {}
    instance.replaceTags(tags)

    return instance
  }

  /** @inheritDoc */
  public async save(agentContext: AgentContext, record: T) {
    assertIndyWallet(agentContext.wallet)

    const value = JsonTransformer.serialize(record)
    const tags = this.transformFromRecordTagValues(record.getTags()) as Record<string, string>

    try {
      await this.indy.addWalletRecord(agentContext.wallet.handle, record.type, record.id, value, tags)
    } catch (error) {
      // Record already exists
      if (isIndyError(error, 'WalletItemAlreadyExists')) {
        throw new RecordDuplicateError(`Record with id ${record.id} already exists`, { recordType: record.type })
      }

      throw isIndyError(error) ? new IndySdkError(error) : error
    }
  }

  /** @inheritDoc */
  public async update(agentContext: AgentContext, record: T): Promise<void> {
    assertIndyWallet(agentContext.wallet)

    const value = JsonTransformer.serialize(record)
    const tags = this.transformFromRecordTagValues(record.getTags()) as Record<string, string>

    try {
      await this.indy.updateWalletRecordValue(agentContext.wallet.handle, record.type, record.id, value)
      await this.indy.updateWalletRecordTags(agentContext.wallet.handle, record.type, record.id, tags)
    } catch (error) {
      // Record does not exist
      if (isIndyError(error, 'WalletItemNotFound')) {
        throw new RecordNotFoundError(`record with id ${record.id} not found.`, {
          recordType: record.type,
          cause: error,
        })
      }

      throw isIndyError(error) ? new IndySdkError(error) : error
    }
  }

  /** @inheritDoc */
  public async delete(agentContext: AgentContext, record: T) {
    assertIndyWallet(agentContext.wallet)

    try {
      await this.indy.deleteWalletRecord(agentContext.wallet.handle, record.type, record.id)
    } catch (error) {
      // Record does not exist
      if (isIndyError(error, 'WalletItemNotFound')) {
        throw new RecordNotFoundError(`record with id ${record.id} not found.`, {
          recordType: record.type,
          cause: error,
        })
      }

      throw isIndyError(error) ? new IndySdkError(error) : error
    }
  }

  /** @inheritDoc */
<<<<<<< HEAD
=======
  public async deleteById(
    agentContext: AgentContext,
    recordClass: BaseRecordConstructor<T>,
    id: string
  ): Promise<void> {
    assertIndyWallet(agentContext.wallet)

    try {
      await this.indy.deleteWalletRecord(agentContext.wallet.handle, recordClass.type, id)
    } catch (error) {
      if (isIndyError(error, 'WalletItemNotFound')) {
        throw new RecordNotFoundError(`record with id ${id} not found.`, {
          recordType: recordClass.type,
          cause: error,
        })
      }

      throw isIndyError(error) ? new IndySdkError(error) : error
    }
  }

  /** @inheritDoc */
>>>>>>> f38ac058
  public async getById(agentContext: AgentContext, recordClass: BaseRecordConstructor<T>, id: string): Promise<T> {
    assertIndyWallet(agentContext.wallet)

    try {
      const record = await this.indy.getWalletRecord(
        agentContext.wallet.handle,
        recordClass.type,
        id,
        IndyStorageService.DEFAULT_QUERY_OPTIONS
      )
      return this.recordToInstance(record, recordClass)
    } catch (error) {
      if (isIndyError(error, 'WalletItemNotFound')) {
        throw new RecordNotFoundError(`record with id ${id} not found.`, {
          recordType: recordClass.type,
          cause: error,
        })
      }

      throw isIndyError(error) ? new IndySdkError(error) : error
    }
  }

  /** @inheritDoc */
  public async getAll(agentContext: AgentContext, recordClass: BaseRecordConstructor<T>): Promise<T[]> {
    assertIndyWallet(agentContext.wallet)

    const recordIterator = this.search(
      agentContext.wallet,
      recordClass.type,
      {},
      IndyStorageService.DEFAULT_QUERY_OPTIONS
    )
    const records = []
    for await (const record of recordIterator) {
      records.push(this.recordToInstance(record, recordClass))
    }
    return records
  }

  /** @inheritDoc */
  public async findByQuery(
    agentContext: AgentContext,
    recordClass: BaseRecordConstructor<T>,
    query: Query<T>
  ): Promise<T[]> {
    assertIndyWallet(agentContext.wallet)

    const indyQuery = this.indyQueryFromSearchQuery(query)

    const recordIterator = this.search(
      agentContext.wallet,
      recordClass.type,
      indyQuery,
      IndyStorageService.DEFAULT_QUERY_OPTIONS
    )
    const records = []
    for await (const record of recordIterator) {
      records.push(this.recordToInstance(record, recordClass))
    }
    return records
  }

  private async *search(
    wallet: IndyWallet,
    type: string,
    query: WalletQuery,
    { limit = Infinity, ...options }: WalletSearchOptions & { limit?: number }
  ) {
    try {
      const searchHandle = await this.indy.openWalletSearch(wallet.handle, type, query, options)

      let records: Indy.WalletRecord[] = []

      // Allow max of 256 per fetch operation
      const chunk = limit ? Math.min(256, limit) : 256

      // Loop while limit not reached (or no limit specified)
      while (!limit || records.length < limit) {
        // Retrieve records
        const recordsJson = await this.indy.fetchWalletSearchNextRecords(wallet.handle, searchHandle, chunk)

        if (recordsJson.records) {
          records = [...records, ...recordsJson.records]

          for (const record of recordsJson.records) {
            yield record
          }
        }

        // If the number of records returned is less than chunk
        // It means we reached the end of the iterator (no more records)
        if (!records.length || !recordsJson.records || recordsJson.records.length < chunk) {
          await this.indy.closeWalletSearch(searchHandle)

          return
        }
      }
    } catch (error) {
      throw new IndySdkError(error, `Searching '${type}' records for query '${JSON.stringify(query)}' failed`)
    }
  }
}<|MERGE_RESOLUTION|>--- conflicted
+++ resolved
@@ -195,8 +195,6 @@
   }
 
   /** @inheritDoc */
-<<<<<<< HEAD
-=======
   public async deleteById(
     agentContext: AgentContext,
     recordClass: BaseRecordConstructor<T>,
@@ -219,7 +217,6 @@
   }
 
   /** @inheritDoc */
->>>>>>> f38ac058
   public async getById(agentContext: AgentContext, recordClass: BaseRecordConstructor<T>, id: string): Promise<T> {
     assertIndyWallet(agentContext.wallet)
 
