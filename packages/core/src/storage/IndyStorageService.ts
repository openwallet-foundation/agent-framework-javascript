--- conflicted
+++ resolved
@@ -92,9 +92,6 @@
     return transformedTags
   }
 
-<<<<<<< HEAD
-  private async recordToInstance(record: WalletRecord, recordClass: BaseRecordConstructor<T>): Promise<T> {
-=======
   /**
    * Transforms the search query into a wallet query compatible with indy WQL.
    *
@@ -121,7 +118,6 @@
   }
 
   private recordToInstance(record: WalletRecord, recordClass: BaseRecordConstructor<T>): T {
->>>>>>> 81928619
     // eslint-disable-next-line @typescript-eslint/no-non-null-assertion
     const instance = JsonTransformer.deserialize<T>(record.value!, recordClass)
     instance.id = record.id
