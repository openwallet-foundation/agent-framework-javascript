import type { AgentContext } from '../agent'
import type { EventEmitter } from '../agent/EventEmitter'
import type { BaseRecord } from './BaseRecord'
import type { RecordSavedEvent, RecordUpdatedEvent, RecordDeletedEvent } from './RepositoryEvents'
import type { BaseRecordConstructor, Query, StorageService } from './StorageService'

import { RecordDuplicateError, RecordNotFoundError } from '../error'
import { JsonTransformer } from '../utils/JsonTransformer'

import { RepositoryEventTypes } from './RepositoryEvents'

// eslint-disable-next-line @typescript-eslint/no-explicit-any
export class Repository<T extends BaseRecord<any, any, any>> {
  private storageService: StorageService<T>
  private recordClass: BaseRecordConstructor<T>
  private eventEmitter: EventEmitter

  public constructor(
    recordClass: BaseRecordConstructor<T>,
    storageService: StorageService<T>,
    eventEmitter: EventEmitter
  ) {
    this.storageService = storageService
    this.recordClass = recordClass
    this.eventEmitter = eventEmitter
  }

  /** @inheritDoc {StorageService#save} */
  public async save(agentContext: AgentContext, record: T): Promise<void> {
    await this.storageService.save(agentContext, record)
<<<<<<< HEAD
=======

    // Record in event should be static
    const clonedRecord = JsonTransformer.clone(record)
>>>>>>> f38ac058
    this.eventEmitter.emit<RecordSavedEvent<T>>(agentContext, {
      type: RepositoryEventTypes.RecordSaved,
      payload: {
        record: clonedRecord,
      },
    })
  }

  /** @inheritDoc {StorageService#update} */
  public async update(agentContext: AgentContext, record: T): Promise<void> {
    await this.storageService.update(agentContext, record)
<<<<<<< HEAD
=======

    // Record in event should be static
    const clonedRecord = JsonTransformer.clone(record)
>>>>>>> f38ac058
    this.eventEmitter.emit<RecordUpdatedEvent<T>>(agentContext, {
      type: RepositoryEventTypes.RecordUpdated,
      payload: {
        record: clonedRecord,
      },
    })
  }

  /** @inheritDoc {StorageService#delete} */
  public async delete(agentContext: AgentContext, record: T): Promise<void> {
    await this.storageService.delete(agentContext, record)
<<<<<<< HEAD
=======

    // Record in event should be static
    const clonedRecord = JsonTransformer.clone(record)
>>>>>>> f38ac058
    this.eventEmitter.emit<RecordDeletedEvent<T>>(agentContext, {
      type: RepositoryEventTypes.RecordDeleted,
      payload: {
        record: clonedRecord,
      },
    })
  }

  /**
   * Delete record by id. Returns null if no record is found
   * @param id the id of the record to delete
   * @returns
   */
  public async deleteById(agentContext: AgentContext, id: string): Promise<void> {
    await this.storageService.deleteById(agentContext, this.recordClass, id)
  }

  /** @inheritDoc {StorageService#getById} */
  public async getById(agentContext: AgentContext, id: string): Promise<T> {
    return this.storageService.getById(agentContext, this.recordClass, id)
  }

  /**
   * Find record by id. Returns null if no record is found
   * @param id the id of the record to retrieve
   * @returns
   */
  public async findById(agentContext: AgentContext, id: string): Promise<T | null> {
    try {
      return await this.storageService.getById(agentContext, this.recordClass, id)
    } catch (error) {
      if (error instanceof RecordNotFoundError) return null

      throw error
    }
  }

  /** @inheritDoc {StorageService#getAll} */
  public async getAll(agentContext: AgentContext): Promise<T[]> {
    return this.storageService.getAll(agentContext, this.recordClass)
  }

  /** @inheritDoc {StorageService#findByQuery} */
  public async findByQuery(agentContext: AgentContext, query: Query<T>): Promise<T[]> {
    return this.storageService.findByQuery(agentContext, this.recordClass, query)
  }

  /**
   * Find a single record by query. Returns null if not found.
   * @param query the query
   * @returns the record, or null if not found
   * @throws {RecordDuplicateError} if multiple records are found for the given query
   */
  public async findSingleByQuery(agentContext: AgentContext, query: Query<T>): Promise<T | null> {
    const records = await this.findByQuery(agentContext, query)

    if (records.length > 1) {
      throw new RecordDuplicateError(`Multiple records found for given query '${JSON.stringify(query)}'`, {
        recordType: this.recordClass.type,
      })
    }

    if (records.length < 1) {
      return null
    }

    return records[0]
  }

  /**
   * Find a single record by query. Throws if not found
   * @param query the query
   * @returns the record
   * @throws {RecordDuplicateError} if multiple records are found for the given query
   * @throws {RecordNotFoundError} if no record is found for the given query
   */
  public async getSingleByQuery(agentContext: AgentContext, query: Query<T>): Promise<T> {
    const record = await this.findSingleByQuery(agentContext, query)

    if (!record) {
      throw new RecordNotFoundError(`No record found for given query '${JSON.stringify(query)}'`, {
        recordType: this.recordClass.type,
      })
    }

    return record
  }
}<|MERGE_RESOLUTION|>--- conflicted
+++ resolved
@@ -28,12 +28,9 @@
   /** @inheritDoc {StorageService#save} */
   public async save(agentContext: AgentContext, record: T): Promise<void> {
     await this.storageService.save(agentContext, record)
-<<<<<<< HEAD
-=======
 
     // Record in event should be static
     const clonedRecord = JsonTransformer.clone(record)
->>>>>>> f38ac058
     this.eventEmitter.emit<RecordSavedEvent<T>>(agentContext, {
       type: RepositoryEventTypes.RecordSaved,
       payload: {
@@ -45,12 +42,9 @@
   /** @inheritDoc {StorageService#update} */
   public async update(agentContext: AgentContext, record: T): Promise<void> {
     await this.storageService.update(agentContext, record)
-<<<<<<< HEAD
-=======
 
     // Record in event should be static
     const clonedRecord = JsonTransformer.clone(record)
->>>>>>> f38ac058
     this.eventEmitter.emit<RecordUpdatedEvent<T>>(agentContext, {
       type: RepositoryEventTypes.RecordUpdated,
       payload: {
@@ -62,12 +56,9 @@
   /** @inheritDoc {StorageService#delete} */
   public async delete(agentContext: AgentContext, record: T): Promise<void> {
     await this.storageService.delete(agentContext, record)
-<<<<<<< HEAD
-=======
 
     // Record in event should be static
     const clonedRecord = JsonTransformer.clone(record)
->>>>>>> f38ac058
     this.eventEmitter.emit<RecordDeletedEvent<T>>(agentContext, {
       type: RepositoryEventTypes.RecordDeleted,
       payload: {
