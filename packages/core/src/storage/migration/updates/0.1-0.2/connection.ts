import type { BaseAgent } from '../../../../agent/BaseAgent'
import type { ConnectionRecord } from '../../../../modules/connections'
import type { JsonObject } from '../../../../types'

import {
  DidExchangeState,
  ConnectionState,
  ConnectionInvitationMessage,
  ConnectionRole,
  DidDoc,
  ConnectionRepository,
  DidExchangeRole,
} from '../../../../modules/connections'
import { convertToNewDidDocument } from '../../../../modules/connections/services/helpers'
import { DidKey } from '../../../../modules/dids'
import { DidDocumentRole } from '../../../../modules/dids/domain/DidDocumentRole'
import { DidRecord, DidRepository } from '../../../../modules/dids/repository'
import { DidRecordMetadataKeys } from '../../../../modules/dids/repository/didRecordMetadataTypes'
import { OutOfBandRole } from '../../../../modules/oob/domain/OutOfBandRole'
import { OutOfBandState } from '../../../../modules/oob/domain/OutOfBandState'
import { convertToNewInvitation } from '../../../../modules/oob/helpers'
import { OutOfBandRecord, OutOfBandRepository } from '../../../../modules/oob/repository'
import { JsonEncoder, JsonTransformer } from '../../../../utils'

/**
 * Migrates the {@link ConnectionRecord} to 0.2 compatible format. It fetches all records from storage
 * and applies the needed updates to the records. After a record has been transformed, it is updated
 * in storage and the next record will be transformed.
 *
 * The following transformations are applied:
 *  - {@link updateConnectionRoleAndState}
 *  - {@link extractDidDocument}
 *  - {@link migrateToOobRecord}
 */
export async function migrateConnectionRecordToV0_2<Agent extends BaseAgent>(agent: Agent) {
  agent.config.logger.info('Migrating connection records to storage version 0.2')
  const connectionRepository = agent.dependencyManager.resolve(ConnectionRepository)

  agent.config.logger.debug(`Fetching all connection records from storage`)
  const allConnections = await connectionRepository.getAll(agent.context)

  agent.config.logger.debug(`Found a total of ${allConnections.length} connection records to update.`)
  for (const connectionRecord of allConnections) {
    agent.config.logger.debug(`Migrating connection record with id ${connectionRecord.id} to storage version 0.2`)

    await updateConnectionRoleAndState(agent, connectionRecord)
    await extractDidDocument(agent, connectionRecord)

    // migration of oob record MUST run after extracting the did document as it relies on the updated did
    // it also MUST run after update the connection role and state as it assumes the values are
    // did exchange roles and states
    const _connectionRecord = await migrateToOobRecord(agent, connectionRecord)

    // migrateToOobRecord will return the connection record if it has not been deleted. When using multiUseInvitation the connection record
    // will be removed after processing, in which case the update method will throw an error.
    if (_connectionRecord) {
      await connectionRepository.update(agent.context, connectionRecord)
    }

    agent.config.logger.debug(
      `Successfully migrated connection record with id ${connectionRecord.id} to storage version 0.2`
    )
  }
}

/**
 * With the addition of the did exchange protocol there are now two states and roles related to the connection record; for the did exchange protocol and for the connection protocol.
 * To keep it easy to work with the connection record, all state and role values are updated to those of the {@link DidExchangeRole} and {@link DidExchangeState}.
 *
 * This migration method transforms all connection record state and role values to their respective values of the {@link DidExchangeRole} and {@link DidExchangeState}. For convenience a getter
 * property `rfc0160ConnectionState` is added to the connection record which returns the {@link ConnectionState} value.
 *
 * The following 0.1.0 connection record structure (unrelated keys omitted):
 *
 * ```json
 * {
 *   "state": "invited",
 *   "role": "inviter"
 * }
 * ```
 *
 * Will be transformed into the following 0.2.0 structure (unrelated keys omitted):
 *
 * ```json
 * {
 *   "state": "invitation-sent",
 *   "role": "responder",
 * }
 * ```
 */
export async function updateConnectionRoleAndState<Agent extends BaseAgent>(
  agent: Agent,
  connectionRecord: ConnectionRecord
) {
  agent.config.logger.debug(
    `Extracting 'didDoc' and 'theirDidDoc' from connection record into separate DidRecord and updating unqualified dids to did:peer dids`
  )

  const oldState = connectionRecord.state
  const oldRole = connectionRecord.role

  const [didExchangeRole, didExchangeState] = didExchangeStateAndRoleFromRoleAndState(
    connectionRecord.role,
    connectionRecord.state
  )

  connectionRecord.role = didExchangeRole
  connectionRecord.state = didExchangeState

  agent.config.logger.debug(
    `Updated connection record state from ${oldState} to ${connectionRecord.state} and role from ${oldRole} to ${connectionRecord.role}`
  )
}

/**
 * The connection record previously stored both did documents from a connection in the connection record itself. Version 0.2.0 added a generic did storage that can be used for numerous usages, one of which
 * is the storage of did documents for connection records.
 *
 * This migration method extracts the did documents from the `didDoc` and `theirDidDoc` properties from the connection record, updates them to did documents compliant with the DID Core spec, and stores them
 * in the did repository. By doing so it also updates the unqualified dids in the `did` and `theirDid` fields generated by the indy-sdk to fully qualified `did:peer` dids compliant with
 * the [Peer DID Method Specification](https://identity.foundation/peer-did-method-spec/).
 *
 * To account for the fact that the mechanism to migrate legacy did document to peer did documents is not defined yet, the legacy did and did document are stored in the did record metadata.
 * This will be deleted later if we can be certain the did doc conversion to a did:peer did document is correct.
 *
 * The following 0.1.0 connection record structure (unrelated keys omitted):
 *
 * ```json
 * {
 *   "did": "BBPoJqRKatdcfLEAFL7exC",
 *   "theirDid": "N8NQHLtCKfPmWMgCSdfa7h",
 *   "didDoc": <legacyDidDoc>,
 *   "theirDidDoc": <legacyTheirDidDoc>,
 *   "verkey": "GjZWsBLgZCR18aL468JAT7w9CZRiBnpxUPPgyQxh4voa"
 * }
 * ```
 *
 * Will be transformed into the following 0.2.0 structure (unrelated keys omitted):
 *
 * ```json
 * {
 *   "did": "did:peer:1zQmXUaPPhPCbUVZ3hGYmQmGxWTwyDfhqESXCpMFhKaF9Y2A",
 *   "theirDid": "did:peer:1zQmZMygzYqNwU6Uhmewx5Xepf2VLp5S4HLSwwgf2aiKZuwa"
 * }
 * ```
 */
export async function extractDidDocument<Agent extends BaseAgent>(agent: Agent, connectionRecord: ConnectionRecord) {
  agent.config.logger.debug(
    `Extracting 'didDoc' and 'theirDidDoc' from connection record into separate DidRecord and updating unqualified dids to did:peer dids`
  )

  const didRepository = agent.dependencyManager.resolve(DidRepository)

  const untypedConnectionRecord = connectionRecord as unknown as JsonObject
  const oldDidDocJson = untypedConnectionRecord.didDoc as JsonObject | undefined
  const oldTheirDidDocJson = untypedConnectionRecord.theirDidDoc as JsonObject | undefined

  if (oldDidDocJson) {
    const oldDidDoc = JsonTransformer.fromJSON(oldDidDocJson, DidDoc)

    agent.config.logger.debug(
      `Found a legacy did document for did ${oldDidDoc.id} in connection record didDoc. Converting it to a peer did document.`
    )

    const newDidDocument = convertToNewDidDocument(oldDidDoc)

    // Maybe we already have a record for this did because the migration failed previously
    let didRecord = await didRepository.findById(agent.context, newDidDocument.id)

    if (!didRecord) {
      agent.config.logger.debug(`Creating did record for did ${newDidDocument.id}`)
      didRecord = new DidRecord({
        id: newDidDocument.id,
        role: DidDocumentRole.Created,
        didDocument: newDidDocument,
        createdAt: connectionRecord.createdAt,
        tags: {
          recipientKeyFingerprints: newDidDocument.recipientKeys.map((key) => key.fingerprint),
        },
      })

      didRecord.metadata.set(DidRecordMetadataKeys.LegacyDid, {
        unqualifiedDid: oldDidDoc.id,
        didDocumentString: JsonEncoder.toString(oldDidDocJson),
      })

      await didRepository.save(agent.context, didRecord)

      agent.config.logger.debug(`Successfully saved did record for did ${newDidDocument.id}`)
    } else {
      agent.config.logger.debug(`Found existing did record for did ${newDidDocument.id}, not creating did record.`)
    }

    agent.config.logger.debug(`Deleting old did document from connection record and storing new did:peer did`)
    // Remove didDoc and assign the new did:peer did to did
    delete untypedConnectionRecord.didDoc
    connectionRecord.did = newDidDocument.id
  } else {
    agent.config.logger.debug(
      `Did not find a did document in connection record didDoc. Not converting it to a peer did document.`
    )
  }

  if (oldTheirDidDocJson) {
    const oldTheirDidDoc = JsonTransformer.fromJSON(oldTheirDidDocJson, DidDoc)

    agent.config.logger.debug(
      `Found a legacy did document for theirDid ${oldTheirDidDoc.id} in connection record theirDidDoc. Converting it to a peer did document.`
    )

    const newTheirDidDocument = convertToNewDidDocument(oldTheirDidDoc)

    // Maybe we already have a record for this did because the migration failed previously
    let didRecord = await didRepository.findById(agent.context, newTheirDidDocument.id)

    if (!didRecord) {
      agent.config.logger.debug(`Creating did record for theirDid ${newTheirDidDocument.id}`)

      didRecord = new DidRecord({
        id: newTheirDidDocument.id,
        role: DidDocumentRole.Received,
        didDocument: newTheirDidDocument,
        createdAt: connectionRecord.createdAt,
        tags: {
          recipientKeyFingerprints: newTheirDidDocument.recipientKeys.map((key) => key.fingerprint),
        },
      })

      didRecord.metadata.set(DidRecordMetadataKeys.LegacyDid, {
        unqualifiedDid: oldTheirDidDoc.id,
        didDocumentString: JsonEncoder.toString(oldTheirDidDocJson),
      })

      await didRepository.save(agent.context, didRecord)

      agent.config.logger.debug(`Successfully saved did record for theirDid ${newTheirDidDocument.id}`)
    } else {
      agent.config.logger.debug(
        `Found existing did record for theirDid ${newTheirDidDocument.id}, not creating did record.`
      )
    }

    agent.config.logger.debug(`Deleting old theirDidDoc from connection record and storing new did:peer theirDid`)
    // Remove theirDidDoc and assign the new did:peer did to theirDid
    delete untypedConnectionRecord.theirDidDoc
    connectionRecord.theirDid = newTheirDidDocument.id
  } else {
    agent.config.logger.debug(
      `Did not find a did document in connection record theirDidDoc. Not converting it to a peer did document.`
    )
  }

  // Delete legacy verkey property
  delete untypedConnectionRecord.verkey
}

/**
 * With the addition of the out of band protocol, invitations are now stored in the {@link OutOfBandRecord}. In addition a new field `invitationDid` is added to the connection record that
 * is generated based on the invitation service or did. This allows to reuse existing connections.
 *
 * This migration method extracts the invitation and other relevant data into a separate {@link OutOfBandRecord}. By doing so it converts the old connection protocol invitation into the new
 * Out of band invitation message. Based on the service or did of the invitation, the `invitationDid` is populated.
 *
 * Previously when creating a multi use invitation, a connection record would be created with the `multiUseInvitation` set to true. The connection record would always be in state `invited`.
 * If a request for the multi use invitation came in, a new connection record would be created. With the addition of the out of band module, no connection records are created until a request
 * is received. So for multi use invitation this means that the connection record with multiUseInvitation=true will be deleted, and instead all connections created using that out of band invitation
 * will contain the `outOfBandId` of the multi use invitation.
 *
 * The following 0.1.0 connection record structure (unrelated keys omitted):
 *
 * ```json
 * {
 *   "invitation": {
 *     "@type": "https://didcomm.org/connections/1.0/invitation",
 *     "@id": "04a2c382-999e-4de9-a1d2-9dec0b2fa5e4",
 *     "recipientKeys": ["E6D1m3eERqCueX4ZgMCY14B4NceAr6XP2HyVqt55gDhu"],
 *     "serviceEndpoint": "https://example.com",
 *     "label": "test",
 *   },
 *   "multiUseInvitation": false
 * }
 * ```
 *
 * Will be transformed into the following 0.2.0 structure (unrelated keys omitted):
 *
 * ```json
 * {
 *   "invitationDid": "did:peer:2.Ez6MksYU4MHtfmNhNm1uGMvANr9j4CBv2FymjiJtRgA36bSVH.SeyJzIjoiaHR0cHM6Ly9leGFtcGxlLmNvbSJ9",
 *   "outOfBandId": "04a2c382-999e-4de9-a1d2-9dec0b2fa5e4"
 * }
 * ```
 */
export async function migrateToOobRecord<Agent extends BaseAgent>(
  agent: Agent,
  connectionRecord: ConnectionRecord
): Promise<ConnectionRecord | undefined> {
  agent.config.logger.debug(
    `Migrating properties from connection record with id ${connectionRecord.id} to out of band record`
  )

  const oobRepository = agent.dependencyManager.resolve(OutOfBandRepository)
  const connectionRepository = agent.dependencyManager.resolve(ConnectionRepository)

  const untypedConnectionRecord = connectionRecord as unknown as JsonObject
  const oldInvitationJson = untypedConnectionRecord.invitation as JsonObject | undefined
  const oldMultiUseInvitation = untypedConnectionRecord.multiUseInvitation as boolean | undefined

  // Only migrate if there is an invitation stored
  if (oldInvitationJson) {
    const oldInvitation = JsonTransformer.fromJSON(oldInvitationJson, ConnectionInvitationMessage)

    agent.config.logger.debug(`Found a legacy invitation in connection record. Migrating it to an out of band record.`)

    const outOfBandInvitation = convertToNewInvitation(oldInvitation)

    // If both the recipientKeys and the @id match we assume the connection was created using the same invitation.
<<<<<<< HEAD
    const oobRecords = await oobRepository.findByQuery(agent.context, {
=======
    const recipientKeyFingerprints = outOfBandInvitation
      .getInlineServices()
      .map((s) => s.recipientKeys)
      .reduce((acc, curr) => [...acc, ...curr], [])
      .map((didKey) => DidKey.fromDid(didKey).key.fingerprint)

    const oobRecords = await oobRepository.findByQuery({
>>>>>>> c789081f
      invitationId: oldInvitation.id,
      recipientKeyFingerprints,
    })

    let oobRecord: OutOfBandRecord | undefined = oobRecords[0]

    if (!oobRecord) {
      agent.config.logger.debug(`Create out of band record.`)

      const oobRole =
        connectionRecord.role === DidExchangeRole.Responder ? OutOfBandRole.Sender : OutOfBandRole.Receiver

      const connectionRole = connectionRecord.role as DidExchangeRole
      const connectionState = connectionRecord.state as DidExchangeState
      const oobState = oobStateFromDidExchangeRoleAndState(connectionRole, connectionState)

      oobRecord = new OutOfBandRecord({
        role: oobRole,
        state: oobState,
        autoAcceptConnection: connectionRecord.autoAcceptConnection,
        outOfBandInvitation,
        reusable: oldMultiUseInvitation,
        mediatorId: connectionRecord.mediatorId,
        createdAt: connectionRecord.createdAt,
        tags: { recipientKeyFingerprints },
      })

      await oobRepository.save(agent.context, oobRecord)
      agent.config.logger.debug(`Successfully saved out of band record for invitation @id ${oldInvitation.id}`)
    } else {
      agent.config.logger.debug(
        `Found existing out of band record for invitation @id ${oldInvitation.id} and did ${connectionRecord.did}, not creating a new out of band record.`
      )
    }

    // We need to update the oob record with the reusable data. We don't know initially if an oob record is reusable or not, as there can be 1..n connections for each invitation
    // only when we find the multiUseInvitation we can update it.
    if (oldMultiUseInvitation) {
      oobRecord.reusable = true
      oobRecord.state = OutOfBandState.AwaitResponse
      oobRecord.mediatorId = connectionRecord.mediatorId
      oobRecord.autoAcceptConnection = connectionRecord.autoAcceptConnection

      await oobRepository.update(agent.context, oobRecord)
      await connectionRepository.delete(agent.context, connectionRecord)
      agent.config.logger.debug(
        `Set reusable=true for out of band record with invitation @id ${oobRecord.outOfBandInvitation.id}.`
      )

      return
    }

    agent.config.logger.debug(`Setting invitationDid and outOfBand Id, and removing invitation from connection record`)
    // All connections have been made using the connection protocol, which means we can be certain
    // that there was only one service, thus we can use the first oob message service
    const [invitationDid] = oobRecord.outOfBandInvitation.invitationDids
    connectionRecord.invitationDid = invitationDid

    // Remove invitation and assign the oob id to the connection record
    delete untypedConnectionRecord.invitation
    connectionRecord.outOfBandId = oobRecord.id
  }

  agent.config.logger.debug('Removing multiUseInvitation property from connection record')
  // multiUseInvitation is now stored as reusable in the out of band record
  delete untypedConnectionRecord.multiUseInvitation

  return connectionRecord
}

/**
 * Determine the out of band state based on the did exchange role and state.
 */
export function oobStateFromDidExchangeRoleAndState(role: DidExchangeRole, state: DidExchangeState) {
  const stateMapping = {
    [DidExchangeState.InvitationReceived]: OutOfBandState.PrepareResponse,
    [DidExchangeState.InvitationSent]: OutOfBandState.AwaitResponse,

    [DidExchangeState.RequestReceived]: OutOfBandState.Done,
    [DidExchangeState.RequestSent]: OutOfBandState.Done,

    [DidExchangeState.ResponseReceived]: OutOfBandState.Done,
    [DidExchangeState.ResponseSent]: OutOfBandState.Done,

    [DidExchangeState.Completed]: OutOfBandState.Done,
    [DidExchangeState.Abandoned]: OutOfBandState.Done,
  }

  if (state === DidExchangeState.Start) {
    return role === DidExchangeRole.Requester ? OutOfBandState.PrepareResponse : OutOfBandState.AwaitResponse
  }

  return stateMapping[state]
}

/**
 * Determine the did exchange state based on the connection/did-exchange role and state.
 */
export function didExchangeStateAndRoleFromRoleAndState(
  role: ConnectionRole | DidExchangeRole,
  state: ConnectionState | DidExchangeState
): [DidExchangeRole, DidExchangeState] {
  const roleMapping = {
    // Responder / Inviter
    [DidExchangeRole.Responder]: DidExchangeRole.Responder,
    [ConnectionRole.Inviter]: DidExchangeRole.Responder,

    // Request / Invitee
    [DidExchangeRole.Requester]: DidExchangeRole.Requester,
    [ConnectionRole.Invitee]: DidExchangeRole.Requester,
  }

  const roleStateMapping = {
    [DidExchangeRole.Requester]: {
      // DidExchangeRole.Requester
      [ConnectionState.Invited]: DidExchangeState.InvitationReceived,
      [ConnectionState.Requested]: DidExchangeState.RequestSent,
      [ConnectionState.Responded]: DidExchangeState.ResponseReceived,
      [ConnectionState.Complete]: DidExchangeState.Completed,
      [ConnectionState.Null]: DidExchangeState.Start,
    },
    [DidExchangeRole.Responder]: {
      // DidExchangeRole.Responder
      [ConnectionState.Invited]: DidExchangeState.InvitationSent,
      [ConnectionState.Requested]: DidExchangeState.RequestReceived,
      [ConnectionState.Responded]: DidExchangeState.ResponseSent,
      [ConnectionState.Complete]: DidExchangeState.Completed,
      [ConnectionState.Null]: DidExchangeState.Start,
    },
  }

  // Map the role to did exchange role. Can handle did exchange roles to make the function re-runnable
  const didExchangeRole = roleMapping[role]

  // Take into account possibility that the record state was already updated to
  // didExchange state and roles. This makes the script re-runnable and
  // adds some resiliency to the script.
  const stateMapping = roleStateMapping[didExchangeRole]

  // Check if state is a valid connection state
  if (isConnectionState(state)) {
    return [didExchangeRole, stateMapping[state]]
  }

  // If state is not a valid state we assume the state is already a did exchange state
  return [didExchangeRole, state]
}

function isConnectionState(state: string): state is ConnectionState {
  return Object.values(ConnectionState).includes(state as ConnectionState)
}<|MERGE_RESOLUTION|>--- conflicted
+++ resolved
@@ -314,17 +314,13 @@
     const outOfBandInvitation = convertToNewInvitation(oldInvitation)
 
     // If both the recipientKeys and the @id match we assume the connection was created using the same invitation.
-<<<<<<< HEAD
-    const oobRecords = await oobRepository.findByQuery(agent.context, {
-=======
     const recipientKeyFingerprints = outOfBandInvitation
       .getInlineServices()
       .map((s) => s.recipientKeys)
       .reduce((acc, curr) => [...acc, ...curr], [])
       .map((didKey) => DidKey.fromDid(didKey).key.fingerprint)
 
-    const oobRecords = await oobRepository.findByQuery({
->>>>>>> c789081f
+    const oobRecords = await oobRepository.findByQuery(agent.context, {
       invitationId: oldInvitation.id,
       recipientKeyFingerprints,
     })
