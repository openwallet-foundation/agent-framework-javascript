import type { Agent } from '../agent/Agent'
import type { Logger } from '../logger'
import type { OutboundPackage } from '../types'
import type { OutboundTransporter } from './OutboundTransporter'
import type WebSocket from 'ws'

import { AgentConfig } from '../agent/AgentConfig'
import { AriesFrameworkError } from '../error/AriesFrameworkError'

export class WsOutboundTransporter implements OutboundTransporter {
  private transportTable: Map<string, WebSocket> = new Map<string, WebSocket>()
  private agent!: Agent
  private logger!: Logger
  private WebSocketClass!: typeof WebSocket
  private continue!: boolean
  private recursiveBackOff: { [socketId: string]: number } = {}
  public supportedSchemes = ['ws', 'wss']

  public async start(agent: Agent): Promise<void> {
    this.agent = agent
    this.continue = true
    const agentConfig = agent.injectionContainer.resolve(AgentConfig)

    this.logger = agentConfig.logger
    this.logger.debug('Starting WS outbound transport')
    this.WebSocketClass = agentConfig.agentDependencies.WebSocketClass
  }

  public async stop() {
    this.logger.debug('Stopping WS outbound transport')
    this.continue = false
    this.transportTable.forEach((socket) => {
      socket.removeEventListener('message', this.handleMessageEvent)
      socket.close()
    })
  }

  public async sendMessage(outboundPackage: OutboundPackage) {
<<<<<<< HEAD
    const { connection, payload, endpoint } = outboundPackage
    this.logger.debug(
      `Sending outbound message to connection ${connection.id}  (${connection.theirLabel}) over websocket transport.`,
      payload
    )
    const isNewSocket = this.hasOpenSocket(connection.id)
    const socket = await this.resolveSocket(connection, endpoint)
    socket.send(Buffer.from(JSON.stringify(payload)))
=======
    const { payload, endpoint } = outboundPackage
    this.logger.debug(`Sending outbound message to endpoint '${endpoint}' over WebSocket transport.`, {
      payload,
    })

    if (!endpoint) {
      throw new AriesFrameworkError("Missing connection or endpoint. I don't know how and where to send the message.")
    }

    const isNewSocket = this.hasOpenSocket(endpoint)
    const socket = await this.resolveSocket(endpoint, endpoint)

    socket.send(Buffer.from(JSON.stringify(payload)))

>>>>>>> 895f7d08
    // If the socket was created for this message and we don't have return routing enabled
    // We can close the socket as it shouldn't return messages anymore
    if (isNewSocket && !outboundPackage.responseRequested) {
      socket.close()
    }
  }

  private hasOpenSocket(socketId: string) {
    return this.transportTable.get(socketId) !== undefined
  }

  private async resolveSocket(socketIdentifier: string, endpoint?: string) {
    // If we already have a socket connection use it
    let socket = this.transportTable.get(socketIdentifier)

    if (!socket) {
      if (!endpoint) {
        throw new AriesFrameworkError(`Missing endpoint. I don't know how and where to send the message.`)
      }
      socket = await this.createSocketConnection(endpoint, socketIdentifier)
      this.transportTable.set(socketIdentifier, socket)
      this.listenOnWebSocketMessages(socket)
    }

    if (socket.readyState !== this.WebSocketClass.OPEN) {
      throw new AriesFrameworkError('Socket is not open.')
    }

    return socket
  }

  // NOTE: Because this method is passed to the event handler this must be a lambda method
  // so 'this' is scoped to the 'WsOutboundTransporter' class instance
  // eslint-disable-next-line @typescript-eslint/no-explicit-any
  private handleMessageEvent = (event: any) => {
    this.logger.trace('WebSocket message event received.', { url: event.target.url, data: event.data })
    const payload = JSON.parse(Buffer.from(event.data).toString('utf-8'))
    this.logger.debug('Payload received from mediator:', payload)
    this.agent.receiveMessage(payload)
  }

  private listenOnWebSocketMessages(socket: WebSocket) {
    socket.addEventListener('message', this.handleMessageEvent)
  }

  private createSocketConnection(endpoint: string, socketId: string): Promise<WebSocket> {
    return new Promise((resolve, reject) => {
      this.logger.debug(`Connecting to WebSocket ${endpoint}`)
      const socket = new this.WebSocketClass(endpoint)

      socket.onopen = () => {
        this.logger.debug(`Successfully connected to WebSocket ${endpoint}`)
        resolve(socket)
      }

      socket.onerror = (error) => {
        this.logger.debug(`Error while connecting to WebSocket ${endpoint}`, {
          error,
        })
        reject(error)
      }

      socket.onclose = async () => {
        this.logger.debug(`WebSocket closing to ${endpoint}`)
        socket.removeEventListener('message', this.handleMessageEvent)
        this.transportTable.delete(socketId)
        if (this.continue) {
          const mediators = await this.agent.mediationRecipient.getMediators()
          const mediatorConnIds = mediators.map((mediator) => mediator.connectionId)
          if (mediatorConnIds.includes(socketId)) {
            this.logger.debug(`WebSocket attempting to reconnect to ${endpoint}`)
            // send trustPing to mediator to open socket
            let interval = 100
            if (this.recursiveBackOff[socketId as string]) {
              interval = this.recursiveBackOff[socketId]
            }
            setTimeout(
              () => {
                this.agent.connections.acceptResponse(socketId)
              },
              interval < 1000 ? interval : 1000
            )
            this.recursiveBackOff[socketId] = interval * 2
          }
        }
      }
    })
  }
}<|MERGE_RESOLUTION|>--- conflicted
+++ resolved
@@ -36,16 +36,6 @@
   }
 
   public async sendMessage(outboundPackage: OutboundPackage) {
-<<<<<<< HEAD
-    const { connection, payload, endpoint } = outboundPackage
-    this.logger.debug(
-      `Sending outbound message to connection ${connection.id}  (${connection.theirLabel}) over websocket transport.`,
-      payload
-    )
-    const isNewSocket = this.hasOpenSocket(connection.id)
-    const socket = await this.resolveSocket(connection, endpoint)
-    socket.send(Buffer.from(JSON.stringify(payload)))
-=======
     const { payload, endpoint } = outboundPackage
     this.logger.debug(`Sending outbound message to endpoint '${endpoint}' over WebSocket transport.`, {
       payload,
@@ -60,7 +50,6 @@
 
     socket.send(Buffer.from(JSON.stringify(payload)))
 
->>>>>>> 895f7d08
     // If the socket was created for this message and we don't have return routing enabled
     // We can close the socket as it shouldn't return messages anymore
     if (isNewSocket && !outboundPackage.responseRequested) {
