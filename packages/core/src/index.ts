--- conflicted
+++ resolved
@@ -53,11 +53,8 @@
 export * from './modules/ledger'
 export * from './modules/routing'
 export * from './modules/oob'
-<<<<<<< HEAD
 export * from './wallet/WalletApi'
 export * from './wallet/IndyWallet'
-=======
->>>>>>> 991151bf
 export * from './modules/dids'
 export * from './modules/vc'
 export { JsonEncoder, JsonTransformer, isJsonObject, isValidJweStructure, TypedArrayEncoder, Buffer } from './utils'
