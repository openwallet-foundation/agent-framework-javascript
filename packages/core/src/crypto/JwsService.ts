--- conflicted
+++ resolved
@@ -26,11 +26,7 @@
     const key = Key.fromPublicKeyBase58(verkey, KeyType.Ed25519)
 
     const signature = TypedArrayEncoder.toBase64URL(
-<<<<<<< HEAD
-      await this.wallet.sign({ data: TypedArrayEncoder.fromString(`${base64Protected}.${base64Payload}`), key })
-=======
       await agentContext.wallet.sign({ data: TypedArrayEncoder.fromString(`${base64Protected}.${base64Payload}`), key })
->>>>>>> 0f4cc18b
     )
 
     return {
@@ -71,11 +67,7 @@
       signerVerkeys.push(verkey)
 
       try {
-<<<<<<< HEAD
-        const isValid = await this.wallet.verify({ key, data, signature })
-=======
         const isValid = await agentContext.wallet.verify({ key, data, signature })
->>>>>>> 0f4cc18b
 
         if (!isValid) {
           return {
