--- conflicted
+++ resolved
@@ -78,12 +78,7 @@
       return ecPublicKeyWithP384AlgorithmIdentifier
     case KeyType.K256:
       return ecPublicKeyWithK256AlgorithmIdentifier
-<<<<<<< HEAD
-=======
     default:
       throw new CredoWebCryptoError(`Unsupported key type: ${keyType}`)
->>>>>>> d54decb3
   }
-
-  throw new CredoWebCryptoError(`Unsupported key type: ${keyType}`)
 }