--- conflicted
+++ resolved
@@ -5,12 +5,7 @@
 import { indySdk } from '../../../../indy-sdk/tests/setupIndySdkModule'
 import { getAgentConfig, getAgentContext } from '../../../tests/helpers'
 import { DidKey } from '../../modules/dids'
-<<<<<<< HEAD
-import { Buffer, JsonEncoder } from '../../utils'
-=======
 import { Buffer, JsonEncoder, TypedArrayEncoder } from '../../utils'
-import { IndyWallet } from '../../wallet/IndyWallet'
->>>>>>> 616b908a
 import { JwsService } from '../JwsService'
 import { KeyType } from '../KeyType'
 import { SigningProviderRegistry } from '../signing-provider'
