--- conflicted
+++ resolved
@@ -4,13 +4,8 @@
 import { indySdk } from '../../../../indy-sdk/tests/setupIndySdkModule'
 import { getAgentConfig } from '../../../tests/helpers'
 import { KeyType } from '../../crypto'
-<<<<<<< HEAD
-import { KeyProviderRegistry } from '../../crypto/key-provider'
-import { IndyWallet } from '../../wallet/IndyWallet'
-=======
-import { SigningProviderRegistry } from '../../crypto/signing-provider'
+import { KeyProviderRegistry } from '../../crypto/signing-provider'
 import { TypedArrayEncoder } from '../../utils'
->>>>>>> 61daf0cb
 
 import { SignatureDecorator } from './SignatureDecorator'
 import { signData, unpackAndVerifySignatureDecorator } from './SignatureDecoratorUtils'
@@ -52,11 +47,7 @@
 
   beforeAll(async () => {
     const config = getAgentConfig('SignatureDecoratorUtilsTest')
-<<<<<<< HEAD
-    wallet = new IndyWallet(config.agentDependencies, config.logger, new KeyProviderRegistry([]))
-=======
-    wallet = new IndySdkWallet(indySdk, config.logger, new SigningProviderRegistry([]))
->>>>>>> 61daf0cb
+    wallet = new IndySdkWallet(config.agentDependencies, config.logger, new KeyProviderRegistry([]))
     // eslint-disable-next-line @typescript-eslint/no-non-null-assertion
     await wallet.createAndOpen(config.walletConfig!)
   })
