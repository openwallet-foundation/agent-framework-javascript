--- conflicted
+++ resolved
@@ -5,11 +5,7 @@
 import { getAgentConfig } from '../../../tests/helpers'
 import { KeyType } from '../../crypto'
 import { SigningProviderRegistry } from '../../crypto/signing-provider'
-<<<<<<< HEAD
-=======
 import { TypedArrayEncoder } from '../../utils'
-import { IndyWallet } from '../../wallet/IndyWallet'
->>>>>>> 616b908a
 
 import { SignatureDecorator } from './SignatureDecorator'
 import { signData, unpackAndVerifySignatureDecorator } from './SignatureDecoratorUtils'
