--- conflicted
+++ resolved
@@ -1,10 +1,5 @@
-<<<<<<< HEAD
-import type { BaseMessage } from '../../agent/BaseMessage'
-import type { AgentMessageProcessedEvent } from '../../agent/Events'
-=======
 import type { AgentMessageProcessedEvent } from '../../agent/Events'
 import type { ParsedMessageType } from '../../utils/messageType'
->>>>>>> 0c3cc49f
 
 import { firstValueFrom, of, ReplaySubject } from 'rxjs'
 import { filter, takeUntil, timeout, catchError, map } from 'rxjs/operators'
@@ -16,11 +11,7 @@
 import { AgentEventTypes } from '../../agent/Events'
 import { MessageSender } from '../../agent/MessageSender'
 import { createOutboundMessage } from '../../agent/helpers'
-<<<<<<< HEAD
-import { parseMessageType } from '../../utils/messageType'
-=======
 import { canHandleMessageType, parseMessageType } from '../../utils/messageType'
->>>>>>> 0c3cc49f
 import { ConnectionService } from '../connections/services'
 
 import { DiscloseMessageHandler, QueryMessageHandler } from './handlers'
@@ -51,13 +42,8 @@
     this.agentConfig = agentConfig
   }
 
-<<<<<<< HEAD
-  public async isProtocolSupported(connectionId: string, message: BaseMessage) {
-    const { protocolUri } = parseMessageType(message.type)
-=======
   public async isProtocolSupported(connectionId: string, message: { type: ParsedMessageType }) {
     const { protocolUri } = message.type
->>>>>>> 0c3cc49f
 
     // Listen for response to our feature query
     const replaySubject = new ReplaySubject(1)
@@ -67,15 +53,11 @@
         // Stop when the agent shuts down
         takeUntil(this.agentConfig.stop$),
         // filter by connection id and query disclose message type
-<<<<<<< HEAD
-        filter((e) => e.payload.connection?.id === connectionId && e.payload.message.type === DiscloseMessage.type),
-=======
         filter(
           (e) =>
             e.payload.connection?.id === connectionId &&
             canHandleMessageType(DiscloseMessage, parseMessageType(e.payload.message.type))
         ),
->>>>>>> 0c3cc49f
         // Return whether the protocol is supported
         map((e) => {
           const message = e.payload.message as DiscloseMessage
