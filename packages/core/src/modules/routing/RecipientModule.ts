--- conflicted
+++ resolved
@@ -110,24 +110,6 @@
     }
   }
 
-<<<<<<< HEAD
-  /**
-   * initiate message pickup from mediator.
-   *
-   * @remarks
-   *
-   * sends message to the mediator indicating message retrieval.
-   * retrieves `mediatorPickupStrategy` or `mediatorPollingInterval` from
-   * agent configuration. `mediatorPickupStrategy` will trigger explicit (batch) pickup.
-   * `mediatorPollingInterval` will trigger implicit (trust ping) pickup.
-   * @example
-   *
-   * @typeParam mediator - the mediator to initiate message pickup from.
-   * @returns subscription if explicit nothing if implicit strategy.
-   *
-   * @public
-   */
-=======
   private async openMediationWebSocket(mediator: MediationRecord) {
     const { message, connectionRecord } = await this.connectionService.createTrustPing(mediator.connectionId)
 
@@ -180,7 +162,22 @@
     await this.openMediationWebSocket(mediator)
   }
 
->>>>>>> 0226609a
+  /**
+   * initiate message pickup from mediator.
+   *
+   * @remarks
+   *
+   * sends message to the mediator indicating message retrieval.
+   * retrieves `mediatorPickupStrategy` or `mediatorPollingInterval` from
+   * agent configuration. `mediatorPickupStrategy` will trigger explicit (batch) pickup.
+   * `mediatorPollingInterval` will trigger implicit (trust ping) pickup.
+   * @example
+   *
+   * @typeParam mediator - the mediator to initiate message pickup from.
+   * @returns subscription if explicit nothing if implicit strategy.
+   *
+   * @public
+   */
   public async initiateMessagePickup(mediator: MediationRecord) {
     const { mediatorPickupStrategy, mediatorPollingInterval } = this.agentConfig
 
@@ -407,18 +404,16 @@
     return event.payload.mediationRecord
   }
 
-<<<<<<< HEAD
-  /**
-   * register message handlers for mediation recipient module
-   *
-   * @remarks
-   * internal method to register message handlers/
-   * @example
-   *
-   * @typeParam dispatcher - the dispatcher to
-   * @internal
-   */
-=======
+  /**
+   * provision a recipient with a mediator
+   *
+   * @remarks
+   * Provided a connection invitation, establishes a connection, request mediation and then sets as default mediator.
+   *
+   * @example
+   *
+   * @returns mediation record
+   */
   public async provision(mediatorConnInvite: string) {
     this.logger.debug('Provision Mediation with invitation', { invite: mediatorConnInvite })
     // Connect to mediator through provided invitation
@@ -478,8 +473,16 @@
     return mediationRecord
   }
 
-  // Register handlers for the several messages for the mediator.
->>>>>>> 0226609a
+  /**
+   * register message handlers for mediation recipient module
+   *
+   * @remarks
+   * internal method to register message handlers/
+   * @example
+   *
+   * @typeParam dispatcher - the dispatcher to
+   * @internal
+   */
   private registerHandlers(dispatcher: Dispatcher) {
     // Register handlers for the several messages for the mediator.
     dispatcher.registerHandler(new KeylistUpdateResponseHandler(this.mediationRecipientService))
