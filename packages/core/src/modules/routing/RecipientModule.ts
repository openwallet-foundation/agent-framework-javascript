--- conflicted
+++ resolved
@@ -1,9 +1,6 @@
 import type { Logger } from '../../logger'
-<<<<<<< HEAD
 import type { OutboundMessage } from '../../types'
-=======
 import type { OutboundWebSocketClosedEvent } from '../../transport'
->>>>>>> 0226609a
 import type { ConnectionRecord } from '../connections'
 import type { MediationStateChangedEvent } from './RoutingEvents'
 import type { MediationRecord } from './index'
@@ -77,6 +74,23 @@
     }
   }
 
+  private async sendMessage(outboundMessage: OutboundMessage) {
+    const { mediatorPickupStrategy } = this.agentConfig
+    const transportPriority =
+      mediatorPickupStrategy === MediatorPickupStrategy.Implicit
+        ? { schemes: ['wss', 'ws'], restrictive: true }
+        : undefined
+
+    await this.messageSender.sendMessage(outboundMessage, {
+      transportPriority,
+      // TODO: add keepAlive: true to enforce through the public api
+      // we need to keep the socket alive. It already works this way, but would
+      // be good to make more explicit from the public facing API.
+      // This would also make it easier to change the internal API later on.
+      // keepAlive: true,
+    })
+  }
+
   private async openMediationWebSocket(mediator: MediationRecord) {
     const { message, connectionRecord } = await this.connectionService.createTrustPing(mediator.connectionId)
 
@@ -89,17 +103,7 @@
       throw new AriesFrameworkError('Cannot open websocket to connection without websocket service endpoint')
     }
 
-    await this.messageSender.sendMessage(createOutboundMessage(connectionRecord, message), {
-      transportPriority: {
-        schemes: websocketSchemes,
-        restrictive: true,
-        // TODO: add keepAlive: true to enforce through the public api
-        // we need to keep the socket alive. It already works this way, but would
-        // be good to make more explicit from the public facing API.
-        // This would also make it easier to change the internal API later on.
-        // keepAlive: true,
-      },
-    })
+    await this.sendMessage(createOutboundMessage(connectionRecord, message))
   }
 
   private async initiateImplicitPickup(mediator: MediationRecord) {
@@ -150,12 +154,7 @@
     // such as WebSockets to work
     else if (mediatorPickupStrategy === MediatorPickupStrategy.Implicit) {
       this.agentConfig.logger.info(`Starting implicit pickup of messages from mediator '${mediator.id}'`)
-<<<<<<< HEAD
-      const { message, connectionRecord } = await this.connectionService.createTrustPing(mediatorConnection.id)
-      await this.sendMessage({ payload: message, connection: connectionRecord })
-=======
       await this.initiateImplicitPickup(mediator)
->>>>>>> 0226609a
     } else {
       this.agentConfig.logger.info(
         `Skipping pickup of messages from mediator '${mediator.id}' due to pickup strategy none`
@@ -191,18 +190,6 @@
     const message = this.mediationRecipientService.createKeylistUpdateMessage(verkey)
     const outboundMessage = createOutboundMessage(connection, message)
     await this.sendMessage(outboundMessage)
-  }
-
-  private async sendMessage(outboundMessage: OutboundMessage) {
-    const { mediatorPickupStrategy } = this.agentConfig
-    const transportPriority =
-      mediatorPickupStrategy === MediatorPickupStrategy.Implicit
-        ? { schemes: ['wss', 'ws'], restrictive: true }
-        : undefined
-
-    await this.messageSender.sendMessage(outboundMessage, {
-      transportPriority,
-    })
   }
 
   public async findByConnectionId(connectionId: string) {
