--- conflicted
+++ resolved
@@ -11,14 +11,9 @@
 import { Logger } from '../../../logger'
 import { injectable, inject } from '../../../plugins'
 import { JsonTransformer } from '../../../utils/JsonTransformer'
-<<<<<<< HEAD
-import { didKeyToVerkey } from '../../dids/helpers'
-=======
-import { Wallet } from '../../../wallet/Wallet'
 import { ConnectionService } from '../../connections'
 import { ConnectionMetadataKeys } from '../../connections/repository/ConnectionMetadataTypes'
 import { didKeyToVerkey, isDidKey, verkeyToDidKey } from '../../dids/helpers'
->>>>>>> 0d14a715
 import { RoutingEventTypes } from '../RoutingEvents'
 import {
   KeylistUpdateMessage,
@@ -41,33 +36,21 @@
   private mediationRepository: MediationRepository
   private mediatorRoutingRepository: MediatorRoutingRepository
   private eventEmitter: EventEmitter
-<<<<<<< HEAD
-=======
   private connectionService: ConnectionService
   private _mediatorRoutingRecord?: MediatorRoutingRecord
->>>>>>> 0d14a715
 
   public constructor(
     mediationRepository: MediationRepository,
     mediatorRoutingRepository: MediatorRoutingRepository,
-<<<<<<< HEAD
     eventEmitter: EventEmitter,
-    @inject(InjectionSymbols.Logger) logger: Logger
-=======
-    agentConfig: AgentConfig,
-    @inject(InjectionSymbols.Wallet) wallet: Wallet,
-    eventEmitter: EventEmitter,
+    @inject(InjectionSymbols.Logger) logger: Logger,
     connectionService: ConnectionService
->>>>>>> 0d14a715
   ) {
     this.mediationRepository = mediationRepository
     this.mediatorRoutingRepository = mediatorRoutingRepository
     this.eventEmitter = eventEmitter
-<<<<<<< HEAD
     this.logger = logger
-=======
     this.connectionService = connectionService
->>>>>>> 0d14a715
   }
 
   private async getRoutingKeys(agentContext: AgentContext) {
@@ -120,7 +103,12 @@
 
     // Update connection metadata to use their key format in further protocol messages
     const connectionUsesDidKey = message.updates.some((update) => isDidKey(update.recipientKey))
-    await this.updateUseDidKeysFlag(connection, KeylistUpdateMessage.type.protocolUri, connectionUsesDidKey)
+    await this.updateUseDidKeysFlag(
+      messageContext.agentContext,
+      connection,
+      KeylistUpdateMessage.type.protocolUri,
+      connectionUsesDidKey
+    )
 
     for (const update of message.updates) {
       const updated = new KeylistUpdated({
@@ -158,16 +146,13 @@
     await this.updateState(agentContext, mediationRecord, MediationState.Granted)
 
     // Use our useDidKey configuration, as this is the first interaction for this protocol
-    const useDidKey = this.agentConfig.useDidKeyInProtocols
+    const useDidKey = agentContext.config.useDidKeyInProtocols
 
     const message = new MediationGrantMessage({
-<<<<<<< HEAD
       endpoint: agentContext.config.endpoints[0],
-      routingKeys: await this.getRoutingKeys(agentContext),
-=======
-      endpoint: this.agentConfig.endpoints[0],
-      routingKeys: useDidKey ? this.getRoutingKeys().map(verkeyToDidKey) : this.getRoutingKeys(),
->>>>>>> 0d14a715
+      routingKeys: useDidKey
+        ? (await this.getRoutingKeys(agentContext)).map(verkeyToDidKey)
+        : await this.getRoutingKeys(agentContext),
       threadId: mediationRecord.threadId,
     })
 
@@ -250,10 +235,15 @@
     })
   }
 
-  private async updateUseDidKeysFlag(connection: ConnectionRecord, protocolUri: string, connectionUsesDidKey: boolean) {
+  private async updateUseDidKeysFlag(
+    agentContext: AgentContext,
+    connection: ConnectionRecord,
+    protocolUri: string,
+    connectionUsesDidKey: boolean
+  ) {
     const useDidKeysForProtocol = connection.metadata.get(ConnectionMetadataKeys.UseDidKeysForProtocol) ?? {}
     useDidKeysForProtocol[protocolUri] = connectionUsesDidKey
     connection.metadata.set(ConnectionMetadataKeys.UseDidKeysForProtocol, useDidKeysForProtocol)
-    await this.connectionService.update(connection)
+    await this.connectionService.update(agentContext, connection)
   }
 }