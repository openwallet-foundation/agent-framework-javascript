--- conflicted
+++ resolved
@@ -1,10 +1,6 @@
 import type { AgentMessage } from '../../../agent/AgentMessage'
 import type { AgentMessageReceivedEvent } from '../../../agent/Events'
 import type { InboundMessageContext } from '../../../agent/models/InboundMessageContext'
-<<<<<<< HEAD
-import type { Logger } from '../../../logger'
-=======
->>>>>>> 0c3cc49f
 import type { EncryptedMessage } from '../../../types'
 import type { ConnectionRecord } from '../../connections'
 import type { Routing } from '../../connections/services/ConnectionService'
@@ -14,13 +10,8 @@
   MediationDenyMessage,
   MediationGrantMessage,
   MessageDeliveryMessage,
-<<<<<<< HEAD
-  StatusMessage,
-} from '../messages'
-=======
 } from '../messages'
 import type { StatusMessage } from '../messages/StatusMessage'
->>>>>>> 0c3cc49f
 
 import { firstValueFrom, ReplaySubject } from 'rxjs'
 import { filter, first, timeout } from 'rxjs/operators'
@@ -28,11 +19,7 @@
 
 import { AgentConfig } from '../../../agent/AgentConfig'
 import { EventEmitter } from '../../../agent/EventEmitter'
-<<<<<<< HEAD
-import { MessageReceiver } from '../../../agent/MessageReceiver'
-=======
 import { AgentEventTypes } from '../../../agent/Events'
->>>>>>> 0c3cc49f
 import { MessageSender } from '../../../agent/MessageSender'
 import { createOutboundMessage } from '../../../agent/helpers'
 import { InjectionSymbols } from '../../../constants'
@@ -290,11 +277,6 @@
     return mediationRecord
   }
 
-<<<<<<< HEAD
-  public processStatus(statusMessage: StatusMessage) {
-    const { messageCount, recipientKey } = statusMessage
-
-=======
   public async processStatus(messageContext: InboundMessageContext<StatusMessage>) {
     const connection = messageContext.assertReadyConnection()
     const { message: statusMessage } = messageContext
@@ -305,7 +287,6 @@
     mediationRecord.assertReady()
     mediationRecord.assertRole(MediationRole.Recipient)
 
->>>>>>> 0c3cc49f
     //No messages to be sent
     if (messageCount === 0) return null
 
@@ -320,12 +301,6 @@
     return deliveryRequestMessage
   }
 
-<<<<<<< HEAD
-  public async processDelivery(messageDeliveryMessage: MessageDeliveryMessage) {
-    const { attachments } = messageDeliveryMessage
-
-    if (!attachments)
-=======
   public async processDelivery(messageContext: InboundMessageContext<MessageDeliveryMessage>) {
     const connection = messageContext.assertReadyConnection()
 
@@ -337,21 +312,11 @@
     mediationRecord.assertRole(MediationRole.Recipient)
 
     if (!appendedAttachments)
->>>>>>> 0c3cc49f
       throw new ProblemReportError('Error processing attachments', {
         problemCode: RoutingProblemReportReason.ErrorProcessingAttachments,
       })
 
     const ids: string[] = []
-<<<<<<< HEAD
-    for (const attachment of attachments) {
-      ids.push(attachment.id)
-      try {
-        await this.messageReceiver.receiveMessage(attachment.getDataAsJson<EncryptedMessage>())
-      } catch (error) {
-        this.logger.error(`Failed to process message id: ${attachment.id}`, { error, attachment })
-      }
-=======
     for (const attachment of appendedAttachments) {
       ids.push(attachment.id)
 
@@ -361,7 +326,6 @@
           message: attachment.getDataAsJson<EncryptedMessage>(),
         },
       })
->>>>>>> 0c3cc49f
     }
 
     return new MessagesReceivedMessage({
