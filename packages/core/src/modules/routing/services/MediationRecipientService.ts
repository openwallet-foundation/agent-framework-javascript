import type { AgentMessage } from '../../../agent/AgentMessage'
import type { AgentMessageReceivedEvent } from '../../../agent/Events'
import type { InboundMessageContext } from '../../../agent/models/InboundMessageContext'
import type { EncryptedMessage } from '../../../types'
import type { ConnectionRecord } from '../../connections'
import type { Routing } from '../../connections/services/ConnectionService'
import type { MediationStateChangedEvent, KeylistUpdatedEvent } from '../RoutingEvents'
import type {
  KeylistUpdateResponseMessage,
  MediationDenyMessage,
  MediationGrantMessage,
  MessageDeliveryMessage,
} from '../messages'
import type { StatusMessage } from '../messages/StatusMessage'

import { firstValueFrom, ReplaySubject } from 'rxjs'
import { filter, first, timeout } from 'rxjs/operators'
import { inject, Lifecycle, scoped } from 'tsyringe'

import { AgentConfig } from '../../../agent/AgentConfig'
import { EventEmitter } from '../../../agent/EventEmitter'
import { AgentEventTypes } from '../../../agent/Events'
import { MessageSender } from '../../../agent/MessageSender'
import { createOutboundMessage } from '../../../agent/helpers'
import { InjectionSymbols } from '../../../constants'
import { AriesFrameworkError } from '../../../error'
import { Wallet } from '../../../wallet/Wallet'
import { ConnectionService } from '../../connections/services/ConnectionService'
import { ProblemReportError } from '../../problem-reports'
import { RoutingEventTypes } from '../RoutingEvents'
import { RoutingProblemReportReason } from '../error'
import {
  StatusRequestMessage,
  DeliveryRequestMessage,
  MessagesReceivedMessage,
  KeylistUpdateAction,
  MediationRequestMessage,
} from '../messages'
import { KeylistUpdate, KeylistUpdateMessage } from '../messages/KeylistUpdateMessage'
import { MediationRole, MediationState } from '../models'
import { MediationRecord } from '../repository/MediationRecord'
import { MediationRepository } from '../repository/MediationRepository'

@scoped(Lifecycle.ContainerScoped)
export class MediationRecipientService {
  private wallet: Wallet
  private mediationRepository: MediationRepository
  private eventEmitter: EventEmitter
  private connectionService: ConnectionService
  private messageSender: MessageSender
  private config: AgentConfig

  public constructor(
    @inject(InjectionSymbols.Wallet) wallet: Wallet,
    connectionService: ConnectionService,
    messageSender: MessageSender,
    config: AgentConfig,
    mediatorRepository: MediationRepository,
    eventEmitter: EventEmitter
  ) {
    this.config = config
    this.wallet = wallet
    this.mediationRepository = mediatorRepository
    this.eventEmitter = eventEmitter
    this.connectionService = connectionService
    this.messageSender = messageSender
  }

  public async createStatusRequest(
    mediationRecord: MediationRecord,
    config: {
      recipientKey?: string
    } = {}
  ) {
    mediationRecord.assertRole(MediationRole.Recipient)
    mediationRecord.assertReady()

    const { recipientKey } = config
    const statusRequest = new StatusRequestMessage({
      recipientKey,
    })

    return statusRequest
  }

  public async createRequest(
    connection: ConnectionRecord
  ): Promise<MediationProtocolMsgReturnType<MediationRequestMessage>> {
    const message = new MediationRequestMessage({})

    const mediationRecord = new MediationRecord({
      threadId: message.threadId,
      state: MediationState.Requested,
      role: MediationRole.Recipient,
      connectionId: connection.id,
    })
    await this.mediationRepository.save(mediationRecord)
    this.eventEmitter.emit<MediationStateChangedEvent>({
      type: RoutingEventTypes.MediationStateChanged,
      payload: {
        mediationRecord,
        previousState: null,
      },
    })

    return { mediationRecord, message }
  }

  public async processMediationGrant(messageContext: InboundMessageContext<MediationGrantMessage>) {
    // Assert ready connection
    const connection = messageContext.assertReadyConnection()

    // Mediation record must already exists to be updated to granted status
    const mediationRecord = await this.mediationRepository.getByConnectionId(connection.id)

    // Assert
    mediationRecord.assertState(MediationState.Requested)
    mediationRecord.assertRole(MediationRole.Recipient)

    // Update record
    mediationRecord.endpoint = messageContext.message.endpoint
    mediationRecord.routingKeys = messageContext.message.routingKeys
    return await this.updateState(mediationRecord, MediationState.Granted)
  }

  public async processKeylistUpdateResults(messageContext: InboundMessageContext<KeylistUpdateResponseMessage>) {
    // Assert ready connection
    const connection = messageContext.assertReadyConnection()

    const mediationRecord = await this.mediationRepository.getByConnectionId(connection.id)

    // Assert
    mediationRecord.assertReady()
    mediationRecord.assertRole(MediationRole.Recipient)

    const keylist = messageContext.message.updated

    // update keylist in mediationRecord
    for (const update of keylist) {
      if (update.action === KeylistUpdateAction.add) {
        mediationRecord.addRecipientKey(update.recipientKey)
      } else if (update.action === KeylistUpdateAction.remove) {
        mediationRecord.removeRecipientKey(update.recipientKey)
      }
    }

    await this.mediationRepository.update(mediationRecord)
    this.eventEmitter.emit<KeylistUpdatedEvent>({
      type: RoutingEventTypes.RecipientKeylistUpdated,
      payload: {
        mediationRecord,
        keylist,
      },
    })
  }

  public async keylistUpdateAndAwait(
    mediationRecord: MediationRecord,
    verKey: string,
    timeoutMs = 15000 // TODO: this should be a configurable value in agent config
  ): Promise<MediationRecord> {
    const message = this.createKeylistUpdateMessage(verKey)
    const connection = await this.connectionService.getById(mediationRecord.connectionId)

    mediationRecord.assertReady()
    mediationRecord.assertRole(MediationRole.Recipient)

    // Create observable for event
    const observable = this.eventEmitter.observable<KeylistUpdatedEvent>(RoutingEventTypes.RecipientKeylistUpdated)
    const subject = new ReplaySubject<KeylistUpdatedEvent>(1)

    // Apply required filters to observable stream and create promise to subscribe to observable
    observable
      .pipe(
        // Only take event for current mediation record
        filter((event) => mediationRecord.id === event.payload.mediationRecord.id),
        // Only wait for first event that matches the criteria
        first(),
        // Do not wait for longer than specified timeout
        timeout(timeoutMs)
      )
      .subscribe(subject)

    const outboundMessage = createOutboundMessage(connection, message)
    await this.messageSender.sendMessage(outboundMessage)

    const keylistUpdate = await firstValueFrom(subject)
    return keylistUpdate.payload.mediationRecord
  }

  public createKeylistUpdateMessage(verkey: string): KeylistUpdateMessage {
    const keylistUpdateMessage = new KeylistUpdateMessage({
      updates: [
        new KeylistUpdate({
          action: KeylistUpdateAction.add,
          recipientKey: verkey,
        }),
      ],
    })
    return keylistUpdateMessage
  }

  public async getRouting({ mediatorId, useDefaultMediator = true }: GetRoutingOptions = {}): Promise<Routing> {
    let mediationRecord: MediationRecord | null = null

    if (mediatorId) {
      mediationRecord = await this.getById(mediatorId)
    } else if (useDefaultMediator) {
      // If no mediatorId is provided, and useDefaultMediator is true (default)
      // We use the default mediator if available
      mediationRecord = await this.findDefaultMediator()
    }

    let endpoints = this.config.endpoints
    let routingKeys: string[] = []

    // Create and store new key
    const { did, verkey } = await this.wallet.createDid()
    if (mediationRecord) {
      routingKeys = [...routingKeys, ...mediationRecord.routingKeys]
      endpoints = mediationRecord.endpoint ? [mediationRecord.endpoint] : endpoints
      // new did has been created and mediator needs to be updated with the public key.
      mediationRecord = await this.keylistUpdateAndAwait(mediationRecord, verkey)
    } else {
      // TODO: check that recipient keys are in wallet
    }
    return { endpoints, routingKeys, did, verkey, mediatorId: mediationRecord?.id }
  }

  public async processMediationDeny(messageContext: InboundMessageContext<MediationDenyMessage>) {
    const connection = messageContext.assertReadyConnection()

    // Mediation record already exists
    const mediationRecord = await this.findByConnectionId(connection.id)

    if (!mediationRecord) {
      throw new Error(`No mediation has been requested for this connection id: ${connection.id}`)
    }

    // Assert
    mediationRecord.assertRole(MediationRole.Recipient)
    mediationRecord.assertState(MediationState.Requested)

    // Update record
    await this.updateState(mediationRecord, MediationState.Denied)

    return mediationRecord
  }

  public async processStatus(messageContext: InboundMessageContext<StatusMessage>) {
    const connection = messageContext.assertReadyConnection()
    const { message: statusMessage } = messageContext
    const { messageCount, recipientKey } = statusMessage

    const mediationRecord = await this.mediationRepository.getByConnectionId(connection.id)

    mediationRecord.assertReady()
    mediationRecord.assertRole(MediationRole.Recipient)

    //No messages to be sent
    if (messageCount === 0) return null

    const { maximumMessagePickup } = this.config
    const limit = messageCount < maximumMessagePickup ? messageCount : maximumMessagePickup

    const deliveryRequestMessage = new DeliveryRequestMessage({
      limit,
      recipientKey,
    })

    return deliveryRequestMessage
  }

<<<<<<< HEAD
  public async processDelivery(messageContext: InboundMessageContext<MessageDeliveryMessage>) {
    const connection = messageContext.assertReadyConnection()

    const { attachments } = messageContext.message

    const mediationRecord = await this.mediationRepository.getByConnectionId(connection.id)

    mediationRecord.assertReady()
    mediationRecord.assertRole(MediationRole.Recipient)
=======
  public async processDelivery(messageDeliveryMessage: MessageDeliveryMessage) {
    const { appendedAttachments } = messageDeliveryMessage
>>>>>>> 1dfa32ed

    if (!appendedAttachments)
      throw new ProblemReportError('Error processing attachments', {
        problemCode: RoutingProblemReportReason.ErrorProcessingAttachments,
      })

    const ids: string[] = []
    for (const attachment of appendedAttachments) {
      ids.push(attachment.id)

      this.eventEmitter.emit<AgentMessageReceivedEvent>({
        type: AgentEventTypes.AgentMessageReceived,
        payload: {
          message: attachment.getDataAsJson<EncryptedMessage>(),
        },
      })
    }

    return new MessagesReceivedMessage({
      messageIdList: ids,
    })
  }

  /**
   * Update the record to a new state and emit an state changed event. Also updates the record
   * in storage.
   *
   * @param MediationRecord The proof record to update the state for
   * @param newState The state to update to
   *
   */
  private async updateState(mediationRecord: MediationRecord, newState: MediationState) {
    const previousState = mediationRecord.state
    mediationRecord.state = newState
    await this.mediationRepository.update(mediationRecord)

    this.eventEmitter.emit<MediationStateChangedEvent>({
      type: RoutingEventTypes.MediationStateChanged,
      payload: {
        mediationRecord,
        previousState,
      },
    })
    return mediationRecord
  }

  public async getById(id: string): Promise<MediationRecord> {
    return this.mediationRepository.getById(id)
  }

  public async findByConnectionId(connectionId: string): Promise<MediationRecord | null> {
    return this.mediationRepository.findSingleByQuery({ connectionId })
  }

  public async getMediators(): Promise<MediationRecord[]> {
    return this.mediationRepository.getAll()
  }

  public async findDefaultMediator(): Promise<MediationRecord | null> {
    return this.mediationRepository.findSingleByQuery({ default: true })
  }

  public async discoverMediation(mediatorId?: string): Promise<MediationRecord | undefined> {
    // If mediatorId is passed, always use it (and error if it is not found)
    if (mediatorId) {
      return this.mediationRepository.getById(mediatorId)
    }

    const defaultMediator = await this.findDefaultMediator()
    if (defaultMediator) {
      if (defaultMediator.state !== MediationState.Granted) {
        throw new AriesFrameworkError(
          `Mediation State for ${defaultMediator.id} is not granted, but is set as default mediator!`
        )
      }

      return defaultMediator
    }
  }

  public async setDefaultMediator(mediator: MediationRecord) {
    const mediationRecords = await this.mediationRepository.findByQuery({ default: true })

    for (const record of mediationRecords) {
      record.setTag('default', false)
      await this.mediationRepository.update(record)
    }

    // Set record coming in tag to true and then update.
    mediator.setTag('default', true)
    await this.mediationRepository.update(mediator)
  }

  public async clearDefaultMediator() {
    const mediationRecord = await this.findDefaultMediator()

    if (mediationRecord) {
      mediationRecord.setTag('default', false)
      await this.mediationRepository.update(mediationRecord)
    }
  }
}

export interface MediationProtocolMsgReturnType<MessageType extends AgentMessage> {
  message: MessageType
  mediationRecord: MediationRecord
}

export interface GetRoutingOptions {
  /**
   * Identifier of the mediator to use when setting up routing
   */
  mediatorId?: string

  /**
   * Whether to use the default mediator if available and `mediatorId` has not been provided
   * @default true
   */
  useDefaultMediator?: boolean
}<|MERGE_RESOLUTION|>--- conflicted
+++ resolved
@@ -271,20 +271,15 @@
     return deliveryRequestMessage
   }
 
-<<<<<<< HEAD
   public async processDelivery(messageContext: InboundMessageContext<MessageDeliveryMessage>) {
     const connection = messageContext.assertReadyConnection()
 
-    const { attachments } = messageContext.message
+    const { appendedAttachments } = messageContext.message
 
     const mediationRecord = await this.mediationRepository.getByConnectionId(connection.id)
 
     mediationRecord.assertReady()
     mediationRecord.assertRole(MediationRole.Recipient)
-=======
-  public async processDelivery(messageDeliveryMessage: MessageDeliveryMessage) {
-    const { appendedAttachments } = messageDeliveryMessage
->>>>>>> 1dfa32ed
 
     if (!appendedAttachments)
       throw new ProblemReportError('Error processing attachments', {
