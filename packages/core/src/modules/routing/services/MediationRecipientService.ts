<<<<<<< HEAD
import type { DIDCommMessage, DIDCommV2Message } from '../../../agent/didcomm'
import type { InboundMessageContext } from '../../../agent/models/InboundMessageContext'
import type { Routing } from '../../connections/services'
import type { DidListUpdatedEvent, MediationStateChangedEvent } from '../RoutingEvents'
import type { MediationDenyMessageV2, MediationGrantMessageV2, DidListUpdateResponseMessage } from '../messages'
import type { GetRoutingOptions } from '../types'
=======
import type { AgentMessage } from '../../../agent/AgentMessage'
import type { AgentMessageReceivedEvent } from '../../../agent/Events'
import type { InboundMessageContext } from '../../../agent/models/InboundMessageContext'
import type { EncryptedMessage } from '../../../types'
import type { ConnectionRecord } from '../../connections'
import type { Routing } from '../../connections/services/ConnectionService'
import type { MediationStateChangedEvent, KeylistUpdatedEvent } from '../RoutingEvents'
import type { MediationDenyMessage } from '../messages'
import type { StatusMessage, MessageDeliveryMessage } from '../protocol'
import type { GetRoutingOptions } from './RoutingService'
>>>>>>> 0d14a715

import { firstValueFrom, ReplaySubject } from 'rxjs'
import { filter, first, timeout } from 'rxjs/operators'

import { AgentConfig } from '../../../agent/AgentConfig'
import { EventEmitter } from '../../../agent/EventEmitter'
import { AgentEventTypes } from '../../../agent/Events'
import { MessageSender } from '../../../agent/MessageSender'
<<<<<<< HEAD
import { InjectionSymbols } from '../../../constants'
import { AriesFrameworkError } from '../../../error'
import { Wallet } from '../../../wallet'
import { RoutingEventTypes } from '../RoutingEvents'
import { ListUpdateAction, DidListUpdateMessage, MediationRequestMessageV2, DidListUpdate } from '../messages'
import { MediationRole, MediationState } from '../models'
import { MediationRecord, MediationRepository } from '../repository'
=======
import { createOutboundMessage } from '../../../agent/helpers'
import { KeyType } from '../../../crypto'
import { AriesFrameworkError } from '../../../error'
import { injectable } from '../../../plugins'
import { JsonTransformer } from '../../../utils'
import { ConnectionType } from '../../connections/models/ConnectionType'
import { ConnectionMetadataKeys } from '../../connections/repository/ConnectionMetadataTypes'
import { ConnectionService } from '../../connections/services/ConnectionService'
import { Key } from '../../dids'
import { didKeyToVerkey, isDidKey, verkeyToDidKey } from '../../dids/helpers'
import { ProblemReportError } from '../../problem-reports'
import { RoutingEventTypes } from '../RoutingEvents'
import { RoutingProblemReportReason } from '../error'
import {
  KeylistUpdateAction,
  KeylistUpdateResponseMessage,
  MediationRequestMessage,
  MediationGrantMessage,
} from '../messages'
import { KeylistUpdate, KeylistUpdateMessage } from '../messages/KeylistUpdateMessage'
import { MediationRole, MediationState } from '../models'
import { DeliveryRequestMessage, MessagesReceivedMessage, StatusRequestMessage } from '../protocol/pickup/v2/messages'
import { MediationRecord } from '../repository/MediationRecord'
import { MediationRepository } from '../repository/MediationRepository'
>>>>>>> 0d14a715

@injectable()
export class MediationRecipientService {
  private mediationRepository: MediationRepository
  private eventEmitter: EventEmitter
  private messageSender: MessageSender
  private config: AgentConfig

  public constructor(
<<<<<<< HEAD
    @inject(InjectionSymbols.Wallet) wallet: Wallet,
=======
    connectionService: ConnectionService,
>>>>>>> 0d14a715
    messageSender: MessageSender,
    config: AgentConfig,
    mediatorRepository: MediationRepository,
    eventEmitter: EventEmitter
  ) {
    this.config = config
    this.mediationRepository = mediatorRepository
    this.eventEmitter = eventEmitter
    this.messageSender = messageSender
  }

  public async createStatusRequest(
    mediationRecord: MediationRecord,
    config: {
      recipientKey?: string
    } = {}
  ) {
    mediationRecord.assertRole(MediationRole.Recipient)
    mediationRecord.assertReady()

    const { recipientKey } = config
    const statusRequest = new StatusRequestMessage({
      recipientKey,
    })

    return statusRequest
  }

  public async createRequest(
    did: string,
    mediatorDid: string
  ): Promise<MediationProtocolMsgReturnType<MediationRequestMessageV2>> {
    const message = new MediationRequestMessageV2({
      from: did,
      to: mediatorDid,
      body: {
        deliveryType: this.config.mediatorDeliveryStrategy,
        deliveryData: this.config.mediatorPushToken || this.config.mediatorWebHookEndpoint || undefined,
      },
    })

    const mediationRecord = new MediationRecord({
      threadId: message.id,
      state: MediationState.Requested,
      role: MediationRole.Recipient,
      did,
      mediatorDid,
    })
    connection.setTag('connectionType', [ConnectionType.Mediator])
    await this.connectionService.update(connection)

    await this.mediationRepository.save(mediationRecord)
    this.emitStateChangedEvent(mediationRecord, null)

    return { mediationRecord, message }
  }

<<<<<<< HEAD
  public async processMediationGrant(messageContext: InboundMessageContext<MediationGrantMessageV2>) {
    // Mediation record must already exist to be updated to granted status
    const mediationRecord = await this.getMediationRecord(messageContext)
=======
  public async processMediationGrant(messageContext: InboundMessageContext<MediationGrantMessage>) {
    // Assert ready connection
    const connection = messageContext.assertReadyConnection()

    // Mediation record must already exists to be updated to granted status
    const mediationRecord = await this.mediationRepository.getByConnectionId(connection.id)
>>>>>>> 0d14a715

    // Assert
    mediationRecord.assertState(MediationState.Requested)
    mediationRecord.assertRole(MediationRole.Recipient)

    // Update record
<<<<<<< HEAD
    mediationRecord.endpoint = messageContext.message.body.endpoint
    mediationRecord.routingKeys = messageContext.message.body.routingKeys
    return await this.updateState(mediationRecord, MediationState.Granted)
  }

  public async processDidListUpdateResults(messageContext: InboundMessageContext<DidListUpdateResponseMessage>) {
    // Mediation record must already exist to be updated
    const mediationRecord = await this.getMediationRecord(messageContext)
=======
    mediationRecord.endpoint = messageContext.message.endpoint

    // Update connection metadata to use their key format in further protocol messages
    const connectionUsesDidKey = messageContext.message.routingKeys.some(isDidKey)
    await this.updateUseDidKeysFlag(connection, MediationGrantMessage.type.protocolUri, connectionUsesDidKey)

    // According to RFC 0211 keys should be a did key, but base58 encoded verkey was used before
    // RFC was accepted. This converts the key to a public key base58 if it is a did key.
    mediationRecord.routingKeys = messageContext.message.routingKeys.map(didKeyToVerkey)
    return await this.updateState(mediationRecord, MediationState.Granted)
  }

  public async processKeylistUpdateResults(messageContext: InboundMessageContext<KeylistUpdateResponseMessage>) {
    // Assert ready connection
    const connection = messageContext.assertReadyConnection()

    const mediationRecord = await this.mediationRepository.getByConnectionId(connection.id)
>>>>>>> 0d14a715

    // Assert
    mediationRecord.assertReady()
    mediationRecord.assertRole(MediationRole.Recipient)

    const didList = messageContext.message.body.updated

    // Update connection metadata to use their key format in further protocol messages
    const connectionUsesDidKey = keylist.some((key) => isDidKey(key.recipientKey))
    await this.updateUseDidKeysFlag(connection, KeylistUpdateResponseMessage.type.protocolUri, connectionUsesDidKey)

    // update keylist in mediationRecord
<<<<<<< HEAD
    for (const update of didList) {
      if (update.action === ListUpdateAction.add) {
        mediationRecord.addRecipientKey(update.recipientDid)
      } else if (update.action === ListUpdateAction.remove) {
        mediationRecord.removeRecipientKey(update.recipientDid)
      }
    }

    await this.mediatorRepository.update(mediationRecord)
    this.eventEmitter.emit<DidListUpdatedEvent>({
      type: RoutingEventTypes.RecipientDidListUpdated,
=======
    for (const update of keylist) {
      if (update.action === KeylistUpdateAction.add) {
        mediationRecord.addRecipientKey(didKeyToVerkey(update.recipientKey))
      } else if (update.action === KeylistUpdateAction.remove) {
        mediationRecord.removeRecipientKey(didKeyToVerkey(update.recipientKey))
      }
    }

    await this.mediationRepository.update(mediationRecord)
    this.eventEmitter.emit<KeylistUpdatedEvent>({
      type: RoutingEventTypes.RecipientKeylistUpdated,
>>>>>>> 0d14a715
      payload: {
        mediationRecord,
        didList,
      },
    })
  }

  public async didListUpdateAndAwait(
    mediationRecord: MediationRecord,
    did: string,
    timeoutMs = 15000 // TODO: this should be a configurable value in agent config
  ): Promise<MediationRecord> {
<<<<<<< HEAD
    const message = this.createKeylistUpdateMessage(mediationRecord, did)
=======
    const connection = await this.connectionService.getById(mediationRecord.connectionId)
>>>>>>> 0d14a715

    // Use our useDidKey configuration unless we know the key formatting other party is using
    let useDidKey = this.config.useDidKeyInProtocols

    const useDidKeysConnectionMetadata = connection.metadata.get(ConnectionMetadataKeys.UseDidKeysForProtocol)
    if (useDidKeysConnectionMetadata) {
      useDidKey = useDidKeysConnectionMetadata[KeylistUpdateMessage.type.protocolUri] ?? useDidKey
    }

    const message = this.createKeylistUpdateMessage(useDidKey ? verkeyToDidKey(verKey) : verKey)

    mediationRecord.assertReady()
    mediationRecord.assertRole(MediationRole.Recipient)

    // Create observable for event
    const observable = this.eventEmitter.observable<DidListUpdatedEvent>(RoutingEventTypes.RecipientDidListUpdated)
    const subject = new ReplaySubject<DidListUpdatedEvent>(1)

    // Apply required filters to observable stream and create promise to subscribe to observable
    observable
      .pipe(
        // Only take event for current mediation record
        filter((event) => mediationRecord.id === event.payload.mediationRecord.id),
        // Only wait for first event that matches the criteria
        first(),
        // Do not wait for longer than specified timeout
        timeout(timeoutMs)
      )
      .subscribe(subject)

    await this.messageSender.sendDIDCommV2Message(message)

    const keylistUpdate = await firstValueFrom(subject)
    return keylistUpdate.payload.mediationRecord
  }

  public createKeylistUpdateMessage(mediationRecord: MediationRecord, did: string): DidListUpdateMessage {
    const keylistUpdateMessage = new DidListUpdateMessage({
      from: mediationRecord.did,
      to: mediationRecord.mediatorDid,
      body: {
        updates: [
          new DidListUpdate({
            action: ListUpdateAction.add,
            recipientDid: did,
          }),
        ],
      },
    })
    return keylistUpdateMessage
  }

<<<<<<< HEAD
  public async getRoutingDid({ mediatorId, useDefaultMediator = true }: GetRoutingOptions = {}): Promise<Routing> {
    // Create and store new key
    const { did, verkey } = await this.wallet.createDid()
    const routing = await this.getRouting(verkey, { mediatorId, useDefaultMediator })
    return {
      ...routing,
      did,
      verkey,
    }
  }

  public async getRouting(
    did: string,
=======
  public async addMediationRouting(
    routing: Routing,
>>>>>>> 0d14a715
    { mediatorId, useDefaultMediator = true }: GetRoutingOptions = {}
  ): Promise<Routing> {
    let mediationRecord: MediationRecord | null = null

    if (mediatorId) {
      mediationRecord = await this.getById(mediatorId)
    } else if (useDefaultMediator) {
      // If no mediatorId is provided, and useDefaultMediator is true (default)
      // We use the default mediator if available
      mediationRecord = await this.findDefaultMediator()
    }

<<<<<<< HEAD
    if (!mediationRecord) {
      throw new AriesFrameworkError(`Mediator not found`)
    }

    // Create and store new key
    // new did has been created and mediator needs to be updated with the public key.
    mediationRecord = await this.didListUpdateAndAwait(mediationRecord, did)

    return {
      endpoint: mediationRecord.endpoint || '',
      routingKeys: mediationRecord.routingKeys,
      mediatorId: mediationRecord?.id,
      did: '',
      verkey: '',
=======
    // Return early if no mediation record
    if (!mediationRecord) return routing

    // new did has been created and mediator needs to be updated with the public key.
    mediationRecord = await this.keylistUpdateAndAwait(mediationRecord, routing.recipientKey.publicKeyBase58)

    return {
      ...routing,
      endpoints: mediationRecord.endpoint ? [mediationRecord.endpoint] : routing.endpoints,
      routingKeys: mediationRecord.routingKeys.map((key) => Key.fromPublicKeyBase58(key, KeyType.Ed25519)),
>>>>>>> 0d14a715
    }
  }

  public async processMediationDeny(messageContext: InboundMessageContext<MediationDenyMessageV2>) {
    const mediationRecord = await this.getMediationRecord(messageContext)

    // Assert
    mediationRecord.assertRole(MediationRole.Recipient)
    mediationRecord.assertState(MediationState.Requested)

    // Update record
    await this.updateState(mediationRecord, MediationState.Denied)

    return mediationRecord
  }

  public async processStatus(messageContext: InboundMessageContext<StatusMessage>) {
    const connection = messageContext.assertReadyConnection()
    const { message: statusMessage } = messageContext
    const { messageCount, recipientKey } = statusMessage

    //No messages to be sent
    if (messageCount === 0) {
      const { message, connectionRecord } = await this.connectionService.createTrustPing(connection, {
        responseRequested: false,
      })
      const websocketSchemes = ['ws', 'wss']

      await this.messageSender.sendMessage(createOutboundMessage(connectionRecord, message), {
        transportPriority: {
          schemes: websocketSchemes,
          restrictive: true,
          // TODO: add keepAlive: true to enforce through the public api
          // we need to keep the socket alive. It already works this way, but would
          // be good to make more explicit from the public facing API.
          // This would also make it easier to change the internal API later on.
          // keepAlive: true,
        },
      })

      return null
    }
    const { maximumMessagePickup } = this.config
    const limit = messageCount < maximumMessagePickup ? messageCount : maximumMessagePickup

    const deliveryRequestMessage = new DeliveryRequestMessage({
      limit,
      recipientKey,
    })

    return deliveryRequestMessage
  }

  public async processDelivery(messageContext: InboundMessageContext<MessageDeliveryMessage>) {
    messageContext.assertReadyConnection()

    const { appendedAttachments } = messageContext.message

    if (!appendedAttachments)
      throw new ProblemReportError('Error processing attachments', {
        problemCode: RoutingProblemReportReason.ErrorProcessingAttachments,
      })

    const ids: string[] = []
    for (const attachment of appendedAttachments) {
      ids.push(attachment.id)

      this.eventEmitter.emit<AgentMessageReceivedEvent>({
        type: AgentEventTypes.AgentMessageReceived,
        payload: {
          message: attachment.getDataAsJson<EncryptedMessage>(),
        },
      })
    }

    return new MessagesReceivedMessage({
      messageIdList: ids,
    })
  }

  /**
   * Update the record to a new state and emit an state changed event. Also updates the record
   * in storage.
   *
   * @param mediationRecord The proof record to update the state for
   * @param newState The state to update to
   *
   */
  private async updateState(mediationRecord: MediationRecord, newState: MediationState) {
    const previousState = mediationRecord.state
    mediationRecord.state = newState
    await this.mediationRepository.update(mediationRecord)

    this.emitStateChangedEvent(mediationRecord, previousState)
    return mediationRecord
  }

  private emitStateChangedEvent(mediationRecord: MediationRecord, previousState: MediationState | null) {
    const clonedMediationRecord = JsonTransformer.clone(mediationRecord)
    this.eventEmitter.emit<MediationStateChangedEvent>({
      type: RoutingEventTypes.MediationStateChanged,
      payload: {
        mediationRecord: clonedMediationRecord,
        previousState,
      },
    })
  }

  public async getById(id: string): Promise<MediationRecord> {
    return this.mediationRepository.getById(id)
  }

<<<<<<< HEAD
  public async findGrantedByMediatorDid(did: string): Promise<MediationRecord | null> {
    return this.mediatorRepository.findSingleByQuery({ mediatorDid: did, state: MediationState.Granted })
=======
  public async findByConnectionId(connectionId: string): Promise<MediationRecord | null> {
    return this.mediationRepository.findSingleByQuery({ connectionId })
>>>>>>> 0d14a715
  }

  public async getMediators(): Promise<MediationRecord[]> {
    return this.mediationRepository.getAll()
  }

  public async findDefaultMediator(): Promise<MediationRecord | null> {
    return this.mediationRepository.findSingleByQuery({ default: true })
  }

  public async discoverMediation(mediatorId?: string): Promise<MediationRecord | undefined> {
    // If mediatorId is passed, always use it (and error if it is not found)
    if (mediatorId) {
      return this.mediationRepository.getById(mediatorId)
    }

    const defaultMediator = await this.findDefaultMediator()
    if (defaultMediator) {
      if (defaultMediator.state !== MediationState.Granted) {
        throw new AriesFrameworkError(
          `Mediation State for ${defaultMediator.id} is not granted, but is set as default mediator!`
        )
      }

      return defaultMediator
    }
  }

  public async setDefaultMediator(mediator: MediationRecord) {
    const mediationRecords = await this.mediationRepository.findByQuery({ default: true })

    for (const record of mediationRecords) {
      record.setTag('default', false)
      await this.mediationRepository.update(record)
    }

    // Set record coming in tag to true and then update.
    mediator.setTag('default', true)
    await this.mediationRepository.update(mediator)
  }

  public async clearDefaultMediator() {
    const mediationRecord = await this.findDefaultMediator()

    if (mediationRecord) {
      mediationRecord.setTag('default', false)
      await this.mediationRepository.update(mediationRecord)
    }
  }

<<<<<<< HEAD
  private async getMediationRecord(messageContext: InboundMessageContext<DIDCommV2Message>): Promise<MediationRecord> {
    if (!messageContext.message.to || !messageContext.message.to.length) {
      throw new Error(`No mediation has been requested for this did: ${messageContext.message.to}`)
    }
    const mediationRecord = await this.mediatorRepository.getByDid(messageContext.message.to[0])

    if (!mediationRecord) {
      throw new Error(`No mediation has been requested for this connection id: ${messageContext.message.from}`)
    }
    return mediationRecord
=======
  private async updateUseDidKeysFlag(connection: ConnectionRecord, protocolUri: string, connectionUsesDidKey: boolean) {
    const useDidKeysForProtocol = connection.metadata.get(ConnectionMetadataKeys.UseDidKeysForProtocol) ?? {}
    useDidKeysForProtocol[protocolUri] = connectionUsesDidKey
    connection.metadata.set(ConnectionMetadataKeys.UseDidKeysForProtocol, useDidKeysForProtocol)
    await this.connectionService.update(connection)
>>>>>>> 0d14a715
  }
}

export interface MediationProtocolMsgReturnType<MessageType extends DIDCommMessage> {
  message: MessageType
  mediationRecord: MediationRecord
}<|MERGE_RESOLUTION|>--- conflicted
+++ resolved
@@ -1,14 +1,9 @@
-<<<<<<< HEAD
 import type { DIDCommMessage, DIDCommV2Message } from '../../../agent/didcomm'
 import type { InboundMessageContext } from '../../../agent/models/InboundMessageContext'
 import type { Routing } from '../../connections/services'
 import type { DidListUpdatedEvent, MediationStateChangedEvent } from '../RoutingEvents'
 import type { MediationDenyMessageV2, MediationGrantMessageV2, DidListUpdateResponseMessage } from '../messages'
 import type { GetRoutingOptions } from '../types'
-=======
-import type { AgentMessage } from '../../../agent/AgentMessage'
-import type { AgentMessageReceivedEvent } from '../../../agent/Events'
-import type { InboundMessageContext } from '../../../agent/models/InboundMessageContext'
 import type { EncryptedMessage } from '../../../types'
 import type { ConnectionRecord } from '../../connections'
 import type { Routing } from '../../connections/services/ConnectionService'
@@ -16,7 +11,6 @@
 import type { MediationDenyMessage } from '../messages'
 import type { StatusMessage, MessageDeliveryMessage } from '../protocol'
 import type { GetRoutingOptions } from './RoutingService'
->>>>>>> 0d14a715
 
 import { firstValueFrom, ReplaySubject } from 'rxjs'
 import { filter, first, timeout } from 'rxjs/operators'
@@ -25,17 +19,9 @@
 import { EventEmitter } from '../../../agent/EventEmitter'
 import { AgentEventTypes } from '../../../agent/Events'
 import { MessageSender } from '../../../agent/MessageSender'
-<<<<<<< HEAD
-import { InjectionSymbols } from '../../../constants'
-import { AriesFrameworkError } from '../../../error'
-import { Wallet } from '../../../wallet'
-import { RoutingEventTypes } from '../RoutingEvents'
-import { ListUpdateAction, DidListUpdateMessage, MediationRequestMessageV2, DidListUpdate } from '../messages'
-import { MediationRole, MediationState } from '../models'
-import { MediationRecord, MediationRepository } from '../repository'
-=======
 import { createOutboundMessage } from '../../../agent/helpers'
 import { KeyType } from '../../../crypto'
+import { InjectionSymbols } from '../../../constants'
 import { AriesFrameworkError } from '../../../error'
 import { injectable } from '../../../plugins'
 import { JsonTransformer } from '../../../utils'
@@ -45,7 +31,9 @@
 import { Key } from '../../dids'
 import { didKeyToVerkey, isDidKey, verkeyToDidKey } from '../../dids/helpers'
 import { ProblemReportError } from '../../problem-reports'
+import { Wallet } from '../../../wallet'
 import { RoutingEventTypes } from '../RoutingEvents'
+import { ListUpdateAction, DidListUpdateMessage, MediationRequestMessageV2, DidListUpdate } from '../messages'
 import { RoutingProblemReportReason } from '../error'
 import {
   KeylistUpdateAction,
@@ -55,24 +43,21 @@
 } from '../messages'
 import { KeylistUpdate, KeylistUpdateMessage } from '../messages/KeylistUpdateMessage'
 import { MediationRole, MediationState } from '../models'
+import { MediationRecord, MediationRepository } from '../repository'
 import { DeliveryRequestMessage, MessagesReceivedMessage, StatusRequestMessage } from '../protocol/pickup/v2/messages'
 import { MediationRecord } from '../repository/MediationRecord'
 import { MediationRepository } from '../repository/MediationRepository'
->>>>>>> 0d14a715
 
 @injectable()
 export class MediationRecipientService {
   private mediationRepository: MediationRepository
   private eventEmitter: EventEmitter
+  private connectionService: ConnectionService
   private messageSender: MessageSender
   private config: AgentConfig
 
   public constructor(
-<<<<<<< HEAD
-    @inject(InjectionSymbols.Wallet) wallet: Wallet,
-=======
     connectionService: ConnectionService,
->>>>>>> 0d14a715
     messageSender: MessageSender,
     config: AgentConfig,
     mediatorRepository: MediationRepository,
@@ -81,6 +66,7 @@
     this.config = config
     this.mediationRepository = mediatorRepository
     this.eventEmitter = eventEmitter
+    this.connectionService = connectionService
     this.messageSender = messageSender
   }
 
@@ -130,25 +116,15 @@
     return { mediationRecord, message }
   }
 
-<<<<<<< HEAD
   public async processMediationGrant(messageContext: InboundMessageContext<MediationGrantMessageV2>) {
     // Mediation record must already exist to be updated to granted status
     const mediationRecord = await this.getMediationRecord(messageContext)
-=======
-  public async processMediationGrant(messageContext: InboundMessageContext<MediationGrantMessage>) {
-    // Assert ready connection
-    const connection = messageContext.assertReadyConnection()
-
-    // Mediation record must already exists to be updated to granted status
-    const mediationRecord = await this.mediationRepository.getByConnectionId(connection.id)
->>>>>>> 0d14a715
 
     // Assert
     mediationRecord.assertState(MediationState.Requested)
     mediationRecord.assertRole(MediationRole.Recipient)
 
     // Update record
-<<<<<<< HEAD
     mediationRecord.endpoint = messageContext.message.body.endpoint
     mediationRecord.routingKeys = messageContext.message.body.routingKeys
     return await this.updateState(mediationRecord, MediationState.Granted)
@@ -157,25 +133,6 @@
   public async processDidListUpdateResults(messageContext: InboundMessageContext<DidListUpdateResponseMessage>) {
     // Mediation record must already exist to be updated
     const mediationRecord = await this.getMediationRecord(messageContext)
-=======
-    mediationRecord.endpoint = messageContext.message.endpoint
-
-    // Update connection metadata to use their key format in further protocol messages
-    const connectionUsesDidKey = messageContext.message.routingKeys.some(isDidKey)
-    await this.updateUseDidKeysFlag(connection, MediationGrantMessage.type.protocolUri, connectionUsesDidKey)
-
-    // According to RFC 0211 keys should be a did key, but base58 encoded verkey was used before
-    // RFC was accepted. This converts the key to a public key base58 if it is a did key.
-    mediationRecord.routingKeys = messageContext.message.routingKeys.map(didKeyToVerkey)
-    return await this.updateState(mediationRecord, MediationState.Granted)
-  }
-
-  public async processKeylistUpdateResults(messageContext: InboundMessageContext<KeylistUpdateResponseMessage>) {
-    // Assert ready connection
-    const connection = messageContext.assertReadyConnection()
-
-    const mediationRecord = await this.mediationRepository.getByConnectionId(connection.id)
->>>>>>> 0d14a715
 
     // Assert
     mediationRecord.assertReady()
@@ -183,12 +140,7 @@
 
     const didList = messageContext.message.body.updated
 
-    // Update connection metadata to use their key format in further protocol messages
-    const connectionUsesDidKey = keylist.some((key) => isDidKey(key.recipientKey))
-    await this.updateUseDidKeysFlag(connection, KeylistUpdateResponseMessage.type.protocolUri, connectionUsesDidKey)
-
     // update keylist in mediationRecord
-<<<<<<< HEAD
     for (const update of didList) {
       if (update.action === ListUpdateAction.add) {
         mediationRecord.addRecipientKey(update.recipientDid)
@@ -200,19 +152,6 @@
     await this.mediatorRepository.update(mediationRecord)
     this.eventEmitter.emit<DidListUpdatedEvent>({
       type: RoutingEventTypes.RecipientDidListUpdated,
-=======
-    for (const update of keylist) {
-      if (update.action === KeylistUpdateAction.add) {
-        mediationRecord.addRecipientKey(didKeyToVerkey(update.recipientKey))
-      } else if (update.action === KeylistUpdateAction.remove) {
-        mediationRecord.removeRecipientKey(didKeyToVerkey(update.recipientKey))
-      }
-    }
-
-    await this.mediationRepository.update(mediationRecord)
-    this.eventEmitter.emit<KeylistUpdatedEvent>({
-      type: RoutingEventTypes.RecipientKeylistUpdated,
->>>>>>> 0d14a715
       payload: {
         mediationRecord,
         didList,
@@ -225,21 +164,7 @@
     did: string,
     timeoutMs = 15000 // TODO: this should be a configurable value in agent config
   ): Promise<MediationRecord> {
-<<<<<<< HEAD
     const message = this.createKeylistUpdateMessage(mediationRecord, did)
-=======
-    const connection = await this.connectionService.getById(mediationRecord.connectionId)
->>>>>>> 0d14a715
-
-    // Use our useDidKey configuration unless we know the key formatting other party is using
-    let useDidKey = this.config.useDidKeyInProtocols
-
-    const useDidKeysConnectionMetadata = connection.metadata.get(ConnectionMetadataKeys.UseDidKeysForProtocol)
-    if (useDidKeysConnectionMetadata) {
-      useDidKey = useDidKeysConnectionMetadata[KeylistUpdateMessage.type.protocolUri] ?? useDidKey
-    }
-
-    const message = this.createKeylistUpdateMessage(useDidKey ? verkeyToDidKey(verKey) : verKey)
 
     mediationRecord.assertReady()
     mediationRecord.assertRole(MediationRole.Recipient)
@@ -282,7 +207,6 @@
     return keylistUpdateMessage
   }
 
-<<<<<<< HEAD
   public async getRoutingDid({ mediatorId, useDefaultMediator = true }: GetRoutingOptions = {}): Promise<Routing> {
     // Create and store new key
     const { did, verkey } = await this.wallet.createDid()
@@ -296,10 +220,6 @@
 
   public async getRouting(
     did: string,
-=======
-  public async addMediationRouting(
-    routing: Routing,
->>>>>>> 0d14a715
     { mediatorId, useDefaultMediator = true }: GetRoutingOptions = {}
   ): Promise<Routing> {
     let mediationRecord: MediationRecord | null = null
@@ -312,7 +232,6 @@
       mediationRecord = await this.findDefaultMediator()
     }
 
-<<<<<<< HEAD
     if (!mediationRecord) {
       throw new AriesFrameworkError(`Mediator not found`)
     }
@@ -327,18 +246,6 @@
       mediatorId: mediationRecord?.id,
       did: '',
       verkey: '',
-=======
-    // Return early if no mediation record
-    if (!mediationRecord) return routing
-
-    // new did has been created and mediator needs to be updated with the public key.
-    mediationRecord = await this.keylistUpdateAndAwait(mediationRecord, routing.recipientKey.publicKeyBase58)
-
-    return {
-      ...routing,
-      endpoints: mediationRecord.endpoint ? [mediationRecord.endpoint] : routing.endpoints,
-      routingKeys: mediationRecord.routingKeys.map((key) => Key.fromPublicKeyBase58(key, KeyType.Ed25519)),
->>>>>>> 0d14a715
     }
   }
 
@@ -423,7 +330,7 @@
    * Update the record to a new state and emit an state changed event. Also updates the record
    * in storage.
    *
-   * @param mediationRecord The proof record to update the state for
+   * @param MediationRecord The proof record to update the state for
    * @param newState The state to update to
    *
    */
@@ -451,13 +358,8 @@
     return this.mediationRepository.getById(id)
   }
 
-<<<<<<< HEAD
   public async findGrantedByMediatorDid(did: string): Promise<MediationRecord | null> {
     return this.mediatorRepository.findSingleByQuery({ mediatorDid: did, state: MediationState.Granted })
-=======
-  public async findByConnectionId(connectionId: string): Promise<MediationRecord | null> {
-    return this.mediationRepository.findSingleByQuery({ connectionId })
->>>>>>> 0d14a715
   }
 
   public async getMediators(): Promise<MediationRecord[]> {
@@ -508,24 +410,24 @@
     }
   }
 
-<<<<<<< HEAD
-  private async getMediationRecord(messageContext: InboundMessageContext<DIDCommV2Message>): Promise<MediationRecord> {
-    if (!messageContext.message.to || !messageContext.message.to.length) {
-      throw new Error(`No mediation has been requested for this did: ${messageContext.message.to}`)
-    }
-    const mediationRecord = await this.mediatorRepository.getByDid(messageContext.message.to[0])
-
-    if (!mediationRecord) {
-      throw new Error(`No mediation has been requested for this connection id: ${messageContext.message.from}`)
-    }
-    return mediationRecord
-=======
+
   private async updateUseDidKeysFlag(connection: ConnectionRecord, protocolUri: string, connectionUsesDidKey: boolean) {
     const useDidKeysForProtocol = connection.metadata.get(ConnectionMetadataKeys.UseDidKeysForProtocol) ?? {}
     useDidKeysForProtocol[protocolUri] = connectionUsesDidKey
     connection.metadata.set(ConnectionMetadataKeys.UseDidKeysForProtocol, useDidKeysForProtocol)
     await this.connectionService.update(connection)
->>>>>>> 0d14a715
+  }
+
+  private async getMediationRecord(messageContext: InboundMessageContext<DIDCommV2Message>): Promise<MediationRecord> {
+    if (!messageContext.message.to || !messageContext.message.to.length) {
+      throw new Error(`No mediation has been requested for this did: ${messageContext.message.to}`)
+    }
+    const mediationRecord = await this.mediatorRepository.getByDid(messageContext.message.to[0])
+
+    if (!mediationRecord) {
+      throw new Error(`No mediation has been requested for this connection id: ${messageContext.message.from}`)
+    }
+    return mediationRecord
   }
 }
 
