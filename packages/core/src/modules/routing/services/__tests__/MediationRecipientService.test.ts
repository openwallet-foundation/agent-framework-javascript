import type { AgentContext } from '../../../../agent'
import type { Wallet } from '../../../../wallet/Wallet'
import type { Routing } from '../../../connections/services/ConnectionService'

import { getAgentConfig, getAgentContext, getMockConnection, mockFunction } from '../../../../../tests/helpers'
import { EventEmitter } from '../../../../agent/EventEmitter'
import { AgentEventTypes } from '../../../../agent/Events'
import { MessageSender } from '../../../../agent/MessageSender'
import { InboundMessageContext } from '../../../../agent/models/InboundMessageContext'
import { Key } from '../../../../crypto'
import { SigningProviderRegistry } from '../../../../crypto/signing-provider'
import { Attachment } from '../../../../decorators/attachment/Attachment'
import { AriesFrameworkError } from '../../../../error'
import { uuid } from '../../../../utils/uuid'
import { IndyWallet } from '../../../../wallet/IndyWallet'
import { DidExchangeState } from '../../../connections'
import { ConnectionRepository } from '../../../connections/repository/ConnectionRepository'
import { ConnectionService } from '../../../connections/services/ConnectionService'
import { DidRepository } from '../../../dids/repository/DidRepository'
import { DidRegistrarService } from '../../../dids/services/DidRegistrarService'
import { RecipientModuleConfig } from '../../RecipientModuleConfig'
<<<<<<< HEAD
import { DeliveryRequestMessage, MessageDeliveryMessage, MessagesReceivedMessage, StatusMessage } from '../../messages'
=======
import { MediationGrantMessage } from '../../messages'
>>>>>>> f38ac058
import { MediationRole, MediationState } from '../../models'
import { DeliveryRequestMessage, MessageDeliveryMessage, MessagesReceivedMessage, StatusMessage } from '../../protocol'
import { MediationRecord } from '../../repository/MediationRecord'
import { MediationRepository } from '../../repository/MediationRepository'
import { MediationRecipientService } from '../MediationRecipientService'

jest.mock('../../repository/MediationRepository')
const MediationRepositoryMock = MediationRepository as jest.Mock<MediationRepository>

jest.mock('../../../connections/repository/ConnectionRepository')
const ConnectionRepositoryMock = ConnectionRepository as jest.Mock<ConnectionRepository>

jest.mock('../../../dids/repository/DidRepository')
const DidRepositoryMock = DidRepository as jest.Mock<DidRepository>

jest.mock('../../../../agent/EventEmitter')
const EventEmitterMock = EventEmitter as jest.Mock<EventEmitter>

jest.mock('../../../../agent/MessageSender')
const MessageSenderMock = MessageSender as jest.Mock<MessageSender>

jest.mock('../../../dids/services/DidRegistrarService')
const DidRegistrarServiceMock = DidRegistrarService as jest.Mock<DidRegistrarService>

const connectionImageUrl = 'https://example.com/image.png'

const mockConnection = getMockConnection({
  state: DidExchangeState.Completed,
})

describe('MediationRecipientService', () => {
  const config = getAgentConfig('MediationRecipientServiceTest', {
    endpoints: ['http://agent.com:8080'],
    connectionImageUrl,
  })

  let wallet: Wallet
  let mediationRepository: MediationRepository
  let didRepository: DidRepository
  let didRegistrarService: DidRegistrarService
  let eventEmitter: EventEmitter
  let connectionService: ConnectionService
  let connectionRepository: ConnectionRepository
  let messageSender: MessageSender
  let mediationRecipientService: MediationRecipientService
  let mediationRecord: MediationRecord
  let agentContext: AgentContext

  beforeAll(async () => {
    wallet = new IndyWallet(config.agentDependencies, config.logger, new SigningProviderRegistry([]))
    agentContext = getAgentContext({
      agentConfig: config,
    })
    // eslint-disable-next-line @typescript-eslint/no-non-null-assertion
    await wallet.createAndOpen(config.walletConfig!)
  })

  afterAll(async () => {
    await wallet.delete()
  })

  beforeEach(async () => {
    eventEmitter = new EventEmitterMock()
    connectionRepository = new ConnectionRepositoryMock()
    didRepository = new DidRepositoryMock()
    didRegistrarService = new DidRegistrarServiceMock()
    connectionService = new ConnectionService(
      config.logger,
      connectionRepository,
      didRepository,
      didRegistrarService,
      eventEmitter
    )
    mediationRepository = new MediationRepositoryMock()
    messageSender = new MessageSenderMock()

    // Mock default return value
    mediationRecord = new MediationRecord({
      connectionId: 'connectionId',
      role: MediationRole.Recipient,
      state: MediationState.Granted,
      threadId: 'threadId',
    })
    mockFunction(mediationRepository.getByConnectionId).mockResolvedValue(mediationRecord)

    mediationRecipientService = new MediationRecipientService(
      connectionService,
      messageSender,
      mediationRepository,
      eventEmitter,
      new RecipientModuleConfig()
    )
  })

  describe('processMediationGrant', () => {
    test('should process base58 encoded routing keys', async () => {
      mediationRecord.state = MediationState.Requested
      const mediationGrant = new MediationGrantMessage({
        endpoint: 'http://agent.com:8080',
        routingKeys: ['79CXkde3j8TNuMXxPdV7nLUrT2g7JAEjH5TreyVY7GEZ'],
        threadId: 'threadId',
      })

      const messageContext = new InboundMessageContext(mediationGrant, { connection: mockConnection, agentContext })

      await mediationRecipientService.processMediationGrant(messageContext)

      expect(mediationRecord.routingKeys).toEqual(['79CXkde3j8TNuMXxPdV7nLUrT2g7JAEjH5TreyVY7GEZ'])
    })

    test('should process did:key encoded routing keys', async () => {
      mediationRecord.state = MediationState.Requested
      const mediationGrant = new MediationGrantMessage({
        endpoint: 'http://agent.com:8080',
        routingKeys: ['did:key:z6MkmjY8GnV5i9YTDtPETC2uUAW6ejw3nk5mXF5yci5ab7th'],
        threadId: 'threadId',
      })

      const messageContext = new InboundMessageContext(mediationGrant, { connection: mockConnection, agentContext })

      await mediationRecipientService.processMediationGrant(messageContext)

      expect(mediationRecord.routingKeys).toEqual(['8HH5gYEeNc3z7PYXmd54d4x6qAfCNrqQqEB3nS7Zfu7K'])
    })
  })

  describe('createStatusRequest', () => {
    it('creates a status request message', async () => {
      const statusRequestMessage = await mediationRecipientService.createStatusRequest(mediationRecord, {
        recipientKey: 'a-key',
      })

      expect(statusRequestMessage).toMatchObject({
        id: expect.any(String),
        recipientKey: 'a-key',
      })
    })
  })

  describe('processStatus', () => {
    it('if status request has a message count of zero returns nothing', async () => {
      const status = new StatusMessage({
        threadId: uuid(),
        messageCount: 0,
      })

      const messageContext = new InboundMessageContext(status, { connection: mockConnection, agentContext })
      const deliveryRequestMessage = await mediationRecipientService.processStatus(messageContext)
      expect(deliveryRequestMessage).toBeNull()
    })

    it('if it has a message count greater than zero return a valid delivery request', async () => {
      const status = new StatusMessage({
        threadId: uuid(),
        messageCount: 1,
      })
      const messageContext = new InboundMessageContext(status, { connection: mockConnection, agentContext })

      const deliveryRequestMessage = await mediationRecipientService.processStatus(messageContext)
      expect(deliveryRequestMessage)
      expect(deliveryRequestMessage).toEqual(new DeliveryRequestMessage({ id: deliveryRequestMessage?.id, limit: 1 }))
    })
<<<<<<< HEAD

    it('it throws an error when the mediation record has incorrect role or state', async () => {
      const status = new StatusMessage({
        messageCount: 1,
      })
      const messageContext = new InboundMessageContext(status, { connection: mockConnection, agentContext })

      mediationRecord.role = MediationRole.Mediator
      await expect(mediationRecipientService.processStatus(messageContext)).rejects.toThrowError(
        'Mediation record has invalid role MEDIATOR. Expected role RECIPIENT.'
      )

      mediationRecord.role = MediationRole.Recipient
      mediationRecord.state = MediationState.Requested

      await expect(mediationRecipientService.processStatus(messageContext)).rejects.toThrowError(
        'Mediation record is not ready to be used. Expected granted, found invalid state requested'
      )
    })
=======
>>>>>>> f38ac058
  })

  describe('processDelivery', () => {
    it('if the delivery has no attachments expect an error', async () => {
      const messageContext = new InboundMessageContext({} as MessageDeliveryMessage, {
        connection: mockConnection,
        agentContext,
      })

      await expect(mediationRecipientService.processDelivery(messageContext)).rejects.toThrowError(
        new AriesFrameworkError('Error processing attachments')
      )
    })

    it('should return a message received with an message id list in it', async () => {
      const messageDeliveryMessage = new MessageDeliveryMessage({
        threadId: uuid(),
        attachments: [
          new Attachment({
            id: '1',
            data: {
              json: {
                a: 'value',
              },
            },
          }),
        ],
      })
      const messageContext = new InboundMessageContext(messageDeliveryMessage, {
        connection: mockConnection,
        agentContext,
      })

      const messagesReceivedMessage = await mediationRecipientService.processDelivery(messageContext)

      expect(messagesReceivedMessage).toEqual(
        new MessagesReceivedMessage({
          id: messagesReceivedMessage.id,
          messageIdList: ['1'],
        })
      )
    })

    it('calls the event emitter for each message', async () => {
      const messageDeliveryMessage = new MessageDeliveryMessage({
        threadId: uuid(),
        attachments: [
          new Attachment({
            id: '1',
            data: {
              json: {
                first: 'value',
              },
            },
          }),
          new Attachment({
            id: '2',
            data: {
              json: {
                second: 'value',
              },
            },
          }),
        ],
      })
      const messageContext = new InboundMessageContext(messageDeliveryMessage, {
        connection: mockConnection,
        agentContext,
      })

      await mediationRecipientService.processDelivery(messageContext)

      expect(eventEmitter.emit).toHaveBeenCalledTimes(2)
      expect(eventEmitter.emit).toHaveBeenNthCalledWith(1, agentContext, {
        type: AgentEventTypes.AgentMessageReceived,
        payload: {
          message: { first: 'value' },
          contextCorrelationId: agentContext.contextCorrelationId,
        },
      })
      expect(eventEmitter.emit).toHaveBeenNthCalledWith(2, agentContext, {
        type: AgentEventTypes.AgentMessageReceived,
        payload: {
          message: { second: 'value' },
          contextCorrelationId: agentContext.contextCorrelationId,
        },
      })
    })
<<<<<<< HEAD

    it('it throws an error when the mediation record has incorrect role or state', async () => {
      const messageDeliveryMessage = new MessageDeliveryMessage({
        attachments: [
          new Attachment({
            id: '1',
            data: {
              json: {
                a: 'value',
              },
            },
          }),
        ],
      })
      const messageContext = new InboundMessageContext(messageDeliveryMessage, {
        connection: mockConnection,
        agentContext,
      })

      mediationRecord.role = MediationRole.Mediator
      await expect(mediationRecipientService.processDelivery(messageContext)).rejects.toThrowError(
        'Mediation record has invalid role MEDIATOR. Expected role RECIPIENT.'
      )

      mediationRecord.role = MediationRole.Recipient
      mediationRecord.state = MediationState.Requested

      await expect(mediationRecipientService.processDelivery(messageContext)).rejects.toThrowError(
        'Mediation record is not ready to be used. Expected granted, found invalid state requested'
      )
    })
=======
>>>>>>> f38ac058
  })

  describe('addMediationRouting', () => {
    const routingKey = Key.fromFingerprint('z6Mkk7yqnGF3YwTrLpqrW6PGsKci7dNqh1CjnvMbzrMerSeL')
    const recipientKey = Key.fromFingerprint('z6MkmjY8GnV5i9YTDtPETC2uUAW6ejw3nk5mXF5yci5ab7th')
    const routing: Routing = {
      routingKeys: [routingKey],
      recipientKey,
      endpoints: [],
    }

    const mediationRecord = new MediationRecord({
      connectionId: 'connection-id',
      role: MediationRole.Recipient,
      state: MediationState.Granted,
      threadId: 'thread-id',
      endpoint: 'https://a-mediator-endpoint.com',
      routingKeys: [routingKey.publicKeyBase58],
    })

    beforeEach(() => {
      jest.spyOn(mediationRecipientService, 'keylistUpdateAndAwait').mockResolvedValue(mediationRecord)
    })

    test('adds mediation routing id mediator id is passed', async () => {
      mockFunction(mediationRepository.getById).mockResolvedValue(mediationRecord)

      const extendedRouting = await mediationRecipientService.addMediationRouting(agentContext, routing, {
        mediatorId: 'mediator-id',
      })

      expect(extendedRouting).toMatchObject({
        endpoints: ['https://a-mediator-endpoint.com'],
        routingKeys: [routingKey],
      })
      expect(mediationRepository.getById).toHaveBeenCalledWith(agentContext, 'mediator-id')
    })

    test('adds mediation routing if useDefaultMediator is true and default mediation is found', async () => {
      mockFunction(mediationRepository.findSingleByQuery).mockResolvedValue(mediationRecord)

      jest.spyOn(mediationRecipientService, 'keylistUpdateAndAwait').mockResolvedValue(mediationRecord)
      const extendedRouting = await mediationRecipientService.addMediationRouting(agentContext, routing, {
        useDefaultMediator: true,
      })

      expect(extendedRouting).toMatchObject({
        endpoints: ['https://a-mediator-endpoint.com'],
        routingKeys: [routingKey],
      })
      expect(mediationRepository.findSingleByQuery).toHaveBeenCalledWith(agentContext, { default: true })
    })

    test('does not add mediation routing if no mediation is found', async () => {
      mockFunction(mediationRepository.findSingleByQuery).mockResolvedValue(mediationRecord)

      jest.spyOn(mediationRecipientService, 'keylistUpdateAndAwait').mockResolvedValue(mediationRecord)
      const extendedRouting = await mediationRecipientService.addMediationRouting(agentContext, routing, {
        useDefaultMediator: false,
      })

      expect(extendedRouting).toMatchObject(routing)
      expect(mediationRepository.findSingleByQuery).not.toHaveBeenCalled()
      expect(mediationRepository.getById).not.toHaveBeenCalled()
    })
  })
})<|MERGE_RESOLUTION|>--- conflicted
+++ resolved
@@ -19,11 +19,7 @@
 import { DidRepository } from '../../../dids/repository/DidRepository'
 import { DidRegistrarService } from '../../../dids/services/DidRegistrarService'
 import { RecipientModuleConfig } from '../../RecipientModuleConfig'
-<<<<<<< HEAD
-import { DeliveryRequestMessage, MessageDeliveryMessage, MessagesReceivedMessage, StatusMessage } from '../../messages'
-=======
 import { MediationGrantMessage } from '../../messages'
->>>>>>> f38ac058
 import { MediationRole, MediationState } from '../../models'
 import { DeliveryRequestMessage, MessageDeliveryMessage, MessagesReceivedMessage, StatusMessage } from '../../protocol'
 import { MediationRecord } from '../../repository/MediationRecord'
@@ -186,28 +182,6 @@
       expect(deliveryRequestMessage)
       expect(deliveryRequestMessage).toEqual(new DeliveryRequestMessage({ id: deliveryRequestMessage?.id, limit: 1 }))
     })
-<<<<<<< HEAD
-
-    it('it throws an error when the mediation record has incorrect role or state', async () => {
-      const status = new StatusMessage({
-        messageCount: 1,
-      })
-      const messageContext = new InboundMessageContext(status, { connection: mockConnection, agentContext })
-
-      mediationRecord.role = MediationRole.Mediator
-      await expect(mediationRecipientService.processStatus(messageContext)).rejects.toThrowError(
-        'Mediation record has invalid role MEDIATOR. Expected role RECIPIENT.'
-      )
-
-      mediationRecord.role = MediationRole.Recipient
-      mediationRecord.state = MediationState.Requested
-
-      await expect(mediationRecipientService.processStatus(messageContext)).rejects.toThrowError(
-        'Mediation record is not ready to be used. Expected granted, found invalid state requested'
-      )
-    })
-=======
->>>>>>> f38ac058
   })
 
   describe('processDelivery', () => {
@@ -296,40 +270,6 @@
         },
       })
     })
-<<<<<<< HEAD
-
-    it('it throws an error when the mediation record has incorrect role or state', async () => {
-      const messageDeliveryMessage = new MessageDeliveryMessage({
-        attachments: [
-          new Attachment({
-            id: '1',
-            data: {
-              json: {
-                a: 'value',
-              },
-            },
-          }),
-        ],
-      })
-      const messageContext = new InboundMessageContext(messageDeliveryMessage, {
-        connection: mockConnection,
-        agentContext,
-      })
-
-      mediationRecord.role = MediationRole.Mediator
-      await expect(mediationRecipientService.processDelivery(messageContext)).rejects.toThrowError(
-        'Mediation record has invalid role MEDIATOR. Expected role RECIPIENT.'
-      )
-
-      mediationRecord.role = MediationRole.Recipient
-      mediationRecord.state = MediationState.Requested
-
-      await expect(mediationRecipientService.processDelivery(messageContext)).rejects.toThrowError(
-        'Mediation record is not ready to be used. Expected granted, found invalid state requested'
-      )
-    })
-=======
->>>>>>> f38ac058
   })
 
   describe('addMediationRouting', () => {
