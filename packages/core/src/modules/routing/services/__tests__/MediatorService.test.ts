--- conflicted
+++ resolved
@@ -3,7 +3,6 @@
 import { getAgentConfig, getAgentContext, getMockConnection, mockFunction } from '../../../../../tests/helpers'
 import { EventEmitter } from '../../../../agent/EventEmitter'
 import { InboundMessageContext } from '../../../../agent/models/InboundMessageContext'
-import { IndyWallet } from '../../../../wallet/IndyWallet'
 import { ConnectionService, DidExchangeState } from '../../../connections'
 import { isDidKey } from '../../../dids/helpers'
 import { KeylistUpdateAction, KeylistUpdateMessage, KeylistUpdateResult } from '../../messages'
@@ -22,27 +21,9 @@
 jest.mock('../../../connections/services/ConnectionService')
 const ConnectionServiceMock = ConnectionService as jest.Mock<ConnectionService>
 
-jest.mock('../../../../wallet/IndyWallet')
-const WalletMock = IndyWallet as jest.Mock<IndyWallet>
-
-const agentContext = getAgentContext({
-  wallet: new WalletMock(),
-})
-
 const mediationRepository = new MediationRepositoryMock()
 const mediatorRoutingRepository = new MediatorRoutingRepositoryMock()
-<<<<<<< HEAD
-
-const mediatorService = new MediatorService(
-  mediationRepository,
-  mediatorRoutingRepository,
-  new EventEmitter(agentConfig.agentDependencies, new Subject()),
-  agentConfig.logger
-)
-=======
 const connectionService = new ConnectionServiceMock()
-const wallet = new WalletMock()
->>>>>>> 0d14a715
 
 const mockConnection = getMockConnection({
   state: DidExchangeState.Completed,
@@ -51,12 +32,15 @@
 describe('MediatorService - default config', () => {
   const agentConfig = getAgentConfig('MediatorService')
 
+  const agentContext = getAgentContext({
+    agentConfig,
+  })
+
   const mediatorService = new MediatorService(
     mediationRepository,
     mediatorRoutingRepository,
-    agentConfig,
-    wallet,
-    new EventEmitter(agentConfig),
+    new EventEmitter(agentConfig.agentDependencies, new Subject()),
+    agentConfig.logger,
     connectionService
   )
 
@@ -77,9 +61,7 @@
         })
       )
 
-      await mediatorService.initialize()
-
-      const { message } = await mediatorService.createGrantMediationMessage(mediationRecord)
+      const { message } = await mediatorService.createGrantMediationMessage(agentContext, mediationRecord)
 
       expect(message.routingKeys.length).toBe(1)
       expect(isDidKey(message.routingKeys[0])).toBeFalsy()
@@ -111,13 +93,8 @@
         ],
       })
 
-<<<<<<< HEAD
       const messageContext = new InboundMessageContext(keyListUpdate, { connection: mockConnection, agentContext })
-      await mediatorService.processKeylistUpdateRequest(messageContext)
-=======
-      const messageContext = new InboundMessageContext(keyListUpdate, { connection: mockConnection })
       const response = await mediatorService.processKeylistUpdateRequest(messageContext)
->>>>>>> 0d14a715
 
       expect(mediationRecord.recipientKeys).toEqual(['79CXkde3j8TNuMXxPdV7nLUrT2g7JAEjH5TreyVY7GEZ'])
       expect(response.updated).toEqual([
@@ -159,7 +136,7 @@
       ],
     })
 
-    const messageContext = new InboundMessageContext(keyListUpdate, { connection: mockConnection })
+    const messageContext = new InboundMessageContext(keyListUpdate, { connection: mockConnection, agentContext })
     const response = await mediatorService.processKeylistUpdateRequest(messageContext)
 
     expect(mediationRecord.recipientKeys).toEqual(['79CXkde3j8TNuMXxPdV7nLUrT2g7JAEjH5TreyVY7GEZ'])
@@ -181,12 +158,15 @@
 describe('MediatorService - useDidKeyInProtocols set to true', () => {
   const agentConfig = getAgentConfig('MediatorService', { useDidKeyInProtocols: true })
 
+  const agentContext = getAgentContext({
+    agentConfig,
+  })
+
   const mediatorService = new MediatorService(
     mediationRepository,
     mediatorRoutingRepository,
-    agentConfig,
-    wallet,
-    new EventEmitter(agentConfig),
+    new EventEmitter(agentConfig.agentDependencies, new Subject()),
+    agentConfig.logger,
     connectionService
   )
 
@@ -205,16 +185,9 @@
         routingKeys: ['8HH5gYEeNc3z7PYXmd54d4x6qAfCNrqQqEB3nS7Zfu7K'],
       })
 
-<<<<<<< HEAD
-      const messageContext = new InboundMessageContext(keyListUpdate, { connection: mockConnection, agentContext })
-      await mediatorService.processKeylistUpdateRequest(messageContext)
-=======
       mockFunction(mediatorRoutingRepository.findById).mockResolvedValue(routingRecord)
->>>>>>> 0d14a715
 
-      await mediatorService.initialize()
-
-      const { message } = await mediatorService.createGrantMediationMessage(mediationRecord)
+      const { message } = await mediatorService.createGrantMediationMessage(agentContext, mediationRecord)
 
       expect(message.routingKeys.length).toBe(1)
       expect(isDidKey(message.routingKeys[0])).toBeTruthy()
