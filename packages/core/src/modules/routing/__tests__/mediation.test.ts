--- conflicted
+++ resolved
@@ -171,18 +171,7 @@
         5. Assert endpoint in recipient invitation for sender is mediator endpoint
         6. Send basic message from sender to recipient and assert it is received on the recipient side
 `, async () => {
-<<<<<<< HEAD
     await e2eMediationTest(mediatorAgentOptions, recipientAgentOptions)
-=======
-    await e2eMediationTest(mediatorAgentOptions, {
-      ...recipientAgentOptions,
-      config: {
-        ...recipientAgentOptions.config,
-        mediatorPickupStrategy: MediatorPickupStrategy.PickUpV1,
-        mediatorPollingInterval: 100,
-      },
-    })
->>>>>>> dbfebb47
   })
 
   test('Mediation end-to-end flow (not using did:key)', async () => {
@@ -196,7 +185,6 @@
         config: {
           ...recipientAgentOptions.config,
           useDidKeyInProtocols: false,
-          mediatorPollingInterval: 100,
         },
       }
     )
