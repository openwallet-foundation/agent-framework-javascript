/* eslint-disable @typescript-eslint/no-non-null-assertion */
import type { SubjectMessage } from '../../../../../../tests/transport/SubjectInboundTransport'

import { Subject } from 'rxjs'

import { SubjectInboundTransport } from '../../../../../../tests/transport/SubjectInboundTransport'
import { SubjectOutboundTransport } from '../../../../../../tests/transport/SubjectOutboundTransport'
import { getAgentOptions, waitForBasicMessage } from '../../../../tests/helpers'
import { Agent } from '../../../agent/Agent'
<<<<<<< HEAD
import { InjectionSymbols } from '../../../constants'
import { sleep } from '../../../utils/sleep'
=======
>>>>>>> c789081f
import { ConnectionRecord, HandshakeProtocol } from '../../connections'
import { MediatorPickupStrategy } from '../MediatorPickupStrategy'
import { MediationState } from '../models/MediationState'

const recipientAgentOptions = getAgentOptions('Mediation: Recipient', {
  indyLedgers: [],
})
const mediatorAgentOptions = getAgentOptions('Mediation: Mediator', {
  autoAcceptMediationRequests: true,
  endpoints: ['rxjs:mediator'],
  indyLedgers: [],
})

const senderAgentOptions = getAgentOptions('Mediation: Sender', {
  endpoints: ['rxjs:sender'],
  indyLedgers: [],
})

describe('mediator establishment', () => {
  let recipientAgent: Agent
  let mediatorAgent: Agent
  let senderAgent: Agent

  afterEach(async () => {
<<<<<<< HEAD
    // We want to stop the mediator polling before the agent is shutdown.
    // FIXME: add a way to stop mediator polling from the public api, and make sure this is
    // being handled in the agent shutdown so we don't get any errors with wallets being closed.
    const stop$ = recipientAgent.injectionContainer.resolve<Subject<boolean>>(InjectionSymbols.Stop$)
    stop$.next(true)
    await sleep(1000)

=======
>>>>>>> c789081f
    await recipientAgent?.shutdown()
    await recipientAgent?.wallet.delete()
    await mediatorAgent?.shutdown()
    await mediatorAgent?.wallet.delete()
    await senderAgent?.shutdown()
    await senderAgent?.wallet.delete()
  })

  test(`Mediation end-to-end flow
        1. Start mediator agent and create invitation
        2. Start recipient agent with mediatorConnectionsInvite from mediator
        3. Assert mediator and recipient are connected and mediation state is Granted
        4. Start sender agent and create connection with recipient
        5. Assert endpoint in recipient invitation for sender is mediator endpoint
        6. Send basic message from sender to recipient and assert it is received on the recipient side
`, async () => {
    const mediatorMessages = new Subject<SubjectMessage>()
    const recipientMessages = new Subject<SubjectMessage>()
    const senderMessages = new Subject<SubjectMessage>()

    const subjectMap = {
      'rxjs:mediator': mediatorMessages,
      'rxjs:sender': senderMessages,
    }

    // Initialize mediatorReceived message
    mediatorAgent = new Agent(mediatorAgentOptions)
    mediatorAgent.registerOutboundTransport(new SubjectOutboundTransport(subjectMap))
    mediatorAgent.registerInboundTransport(new SubjectInboundTransport(mediatorMessages))
    await mediatorAgent.initialize()

    // Create connection to use for recipient
    const mediatorOutOfBandRecord = await mediatorAgent.oob.createInvitation({
      label: 'mediator invitation',
      handshake: true,
      handshakeProtocols: [HandshakeProtocol.DidExchange],
    })

    // Initialize recipient with mediation connections invitation
    recipientAgent = new Agent({
      ...recipientAgentOptions,
      config: {
        ...recipientAgentOptions.config,
        mediatorConnectionsInvite: mediatorOutOfBandRecord.outOfBandInvitation.toUrl({
          domain: 'https://example.com/ssi',
        }),
        mediatorPickupStrategy: MediatorPickupStrategy.PickUpV1,
      },
    })
    recipientAgent.registerOutboundTransport(new SubjectOutboundTransport(subjectMap))
    recipientAgent.registerInboundTransport(new SubjectInboundTransport(recipientMessages))
    await recipientAgent.initialize()

    const recipientMediator = await recipientAgent.mediationRecipient.findDefaultMediator()
    // eslint-disable-next-line @typescript-eslint/no-non-null-asserted-optional-chain, @typescript-eslint/no-non-null-assertion
    const recipientMediatorConnection = await recipientAgent.connections.getById(recipientMediator!.connectionId)

    expect(recipientMediatorConnection).toBeInstanceOf(ConnectionRecord)
    expect(recipientMediatorConnection?.isReady).toBe(true)

    const [mediatorRecipientConnection] = await mediatorAgent.connections.findAllByOutOfBandId(
      mediatorOutOfBandRecord.id
    )
    expect(mediatorRecipientConnection!.isReady).toBe(true)

    expect(mediatorRecipientConnection).toBeConnectedWith(recipientMediatorConnection)
    expect(recipientMediatorConnection).toBeConnectedWith(mediatorRecipientConnection!)

    expect(recipientMediator?.state).toBe(MediationState.Granted)

    // Initialize sender agent
    senderAgent = new Agent(senderAgentOptions)
    senderAgent.registerOutboundTransport(new SubjectOutboundTransport(subjectMap))
    senderAgent.registerInboundTransport(new SubjectInboundTransport(senderMessages))
    await senderAgent.initialize()

    const recipientOutOfBandRecord = await recipientAgent.oob.createInvitation({
      label: 'mediator invitation',
      handshake: true,
      handshakeProtocols: [HandshakeProtocol.Connections],
    })
    const recipientInvitation = recipientOutOfBandRecord.outOfBandInvitation

    let { connectionRecord: senderRecipientConnection } = await senderAgent.oob.receiveInvitationFromUrl(
      recipientInvitation.toUrl({ domain: 'https://example.com/ssi' })
    )

    senderRecipientConnection = await senderAgent.connections.returnWhenIsConnected(senderRecipientConnection!.id)

    let [recipientSenderConnection] = await recipientAgent.connections.findAllByOutOfBandId(recipientOutOfBandRecord.id)
    expect(recipientSenderConnection).toBeConnectedWith(senderRecipientConnection)
    expect(senderRecipientConnection).toBeConnectedWith(recipientSenderConnection!)
    expect(recipientSenderConnection!.isReady).toBe(true)
    expect(senderRecipientConnection.isReady).toBe(true)

    recipientSenderConnection = await recipientAgent.connections.returnWhenIsConnected(recipientSenderConnection!.id)

    const message = 'hello, world'
    await senderAgent.basicMessages.sendMessage(senderRecipientConnection.id, message)

    const basicMessage = await waitForBasicMessage(recipientAgent, {
      content: message,
    })

    expect(basicMessage.content).toBe(message)
  })

  test('restart recipient agent and create connection through mediator after recipient agent is restarted', async () => {
    const mediatorMessages = new Subject<SubjectMessage>()
    const recipientMessages = new Subject<SubjectMessage>()
    const senderMessages = new Subject<SubjectMessage>()

    const subjectMap = {
      'rxjs:mediator': mediatorMessages,
      'rxjs:sender': senderMessages,
    }

    // Initialize mediator
    mediatorAgent = new Agent(mediatorAgentOptions)
    mediatorAgent.registerOutboundTransport(new SubjectOutboundTransport(subjectMap))
    mediatorAgent.registerInboundTransport(new SubjectInboundTransport(mediatorMessages))
    await mediatorAgent.initialize()

    // Create connection to use for recipient
    const mediatorOutOfBandRecord = await mediatorAgent.oob.createInvitation({
      label: 'mediator invitation',
      handshake: true,
      handshakeProtocols: [HandshakeProtocol.Connections],
    })

    // Initialize recipient with mediation connections invitation
    recipientAgent = new Agent({
      ...recipientAgentOptions,
      config: {
        ...recipientAgentOptions.config,
        mediatorConnectionsInvite: mediatorOutOfBandRecord.outOfBandInvitation.toUrl({
          domain: 'https://example.com/ssi',
        }),
        mediatorPickupStrategy: MediatorPickupStrategy.PickUpV1,
      },
    })
    recipientAgent.registerOutboundTransport(new SubjectOutboundTransport(subjectMap))
    recipientAgent.registerInboundTransport(new SubjectInboundTransport(recipientMessages))
    await recipientAgent.initialize()

    const recipientMediator = await recipientAgent.mediationRecipient.findDefaultMediator()
    const recipientMediatorConnection = await recipientAgent.connections.getById(recipientMediator!.connectionId)
    expect(recipientMediatorConnection?.isReady).toBe(true)

    const [mediatorRecipientConnection] = await mediatorAgent.connections.findAllByOutOfBandId(
      mediatorOutOfBandRecord.id
    )
    expect(mediatorRecipientConnection!.isReady).toBe(true)

    // eslint-disable-next-line @typescript-eslint/no-non-null-assertion
    expect(mediatorRecipientConnection).toBeConnectedWith(recipientMediatorConnection!)
    expect(recipientMediatorConnection).toBeConnectedWith(mediatorRecipientConnection!)

    expect(recipientMediator?.state).toBe(MediationState.Granted)

    // Restart recipient agent
    await recipientAgent.shutdown()
    recipientAgent = new Agent({
      ...recipientAgentOptions,
      config: {
        ...recipientAgentOptions.config,
        mediatorConnectionsInvite: mediatorOutOfBandRecord.outOfBandInvitation.toUrl({
          domain: 'https://example.com/ssi',
        }),
        mediatorPickupStrategy: MediatorPickupStrategy.PickUpV1,
      },
    })
    recipientAgent.registerOutboundTransport(new SubjectOutboundTransport(subjectMap))
    recipientAgent.registerInboundTransport(new SubjectInboundTransport(recipientMessages))
    await recipientAgent.initialize()

    // Initialize sender agent
    senderAgent = new Agent(senderAgentOptions)
    senderAgent.registerOutboundTransport(new SubjectOutboundTransport(subjectMap))
    senderAgent.registerInboundTransport(new SubjectInboundTransport(senderMessages))
    await senderAgent.initialize()

    const recipientOutOfBandRecord = await recipientAgent.oob.createInvitation({
      label: 'mediator invitation',
      handshake: true,
      handshakeProtocols: [HandshakeProtocol.Connections],
    })
    const recipientInvitation = recipientOutOfBandRecord.outOfBandInvitation

    let { connectionRecord: senderRecipientConnection } = await senderAgent.oob.receiveInvitationFromUrl(
      recipientInvitation.toUrl({ domain: 'https://example.com/ssi' })
    )

    senderRecipientConnection = await senderAgent.connections.returnWhenIsConnected(senderRecipientConnection!.id)
    const [recipientSenderConnection] = await recipientAgent.connections.findAllByOutOfBandId(
      recipientOutOfBandRecord.id
    )
    expect(recipientSenderConnection).toBeConnectedWith(senderRecipientConnection)
    expect(senderRecipientConnection).toBeConnectedWith(recipientSenderConnection!)

    expect(recipientSenderConnection!.isReady).toBe(true)
    expect(senderRecipientConnection.isReady).toBe(true)

    const message = 'hello, world'
    await senderAgent.basicMessages.sendMessage(senderRecipientConnection.id, message)

    const basicMessage = await waitForBasicMessage(recipientAgent, {
      content: message,
    })

    expect(basicMessage.content).toBe(message)
  })
})<|MERGE_RESOLUTION|>--- conflicted
+++ resolved
@@ -7,11 +7,6 @@
 import { SubjectOutboundTransport } from '../../../../../../tests/transport/SubjectOutboundTransport'
 import { getAgentOptions, waitForBasicMessage } from '../../../../tests/helpers'
 import { Agent } from '../../../agent/Agent'
-<<<<<<< HEAD
-import { InjectionSymbols } from '../../../constants'
-import { sleep } from '../../../utils/sleep'
-=======
->>>>>>> c789081f
 import { ConnectionRecord, HandshakeProtocol } from '../../connections'
 import { MediatorPickupStrategy } from '../MediatorPickupStrategy'
 import { MediationState } from '../models/MediationState'
@@ -36,16 +31,6 @@
   let senderAgent: Agent
 
   afterEach(async () => {
-<<<<<<< HEAD
-    // We want to stop the mediator polling before the agent is shutdown.
-    // FIXME: add a way to stop mediator polling from the public api, and make sure this is
-    // being handled in the agent shutdown so we don't get any errors with wallets being closed.
-    const stop$ = recipientAgent.injectionContainer.resolve<Subject<boolean>>(InjectionSymbols.Stop$)
-    stop$.next(true)
-    await sleep(1000)
-
-=======
->>>>>>> c789081f
     await recipientAgent?.shutdown()
     await recipientAgent?.wallet.delete()
     await mediatorAgent?.shutdown()
