--- conflicted
+++ resolved
@@ -1,12 +1,8 @@
 import { Type } from 'class-transformer'
 import { IsArray, ValidateNested } from 'class-validator'
 
-<<<<<<< HEAD
 import { DIDCommV1Message } from '../../../agent/didcomm'
-=======
-import { AgentMessage } from '../../../agent/AgentMessage'
 import { IsValidMessageType, parseMessageType } from '../../../utils/messageType'
->>>>>>> 0d14a715
 
 export interface KeylistMessageOptions {
   id?: string
