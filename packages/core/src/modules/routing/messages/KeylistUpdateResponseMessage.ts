--- conflicted
+++ resolved
@@ -1,21 +1,13 @@
 import { Expose, Type } from 'class-transformer'
 import { IsArray, IsEnum, IsInstance, IsString, ValidateNested } from 'class-validator'
 
-<<<<<<< HEAD
 import { DIDCommV1Message } from '../../../agent/didcomm'
-=======
-import { AgentMessage } from '../../../agent/AgentMessage'
 import { IsValidMessageType, parseMessageType } from '../../../utils/messageType'
->>>>>>> 0d14a715
 
 import { ListUpdateAction, ListUpdateResult } from './ListUpdateAction'
 
 export class KeylistUpdated {
-<<<<<<< HEAD
   public constructor(options: { recipientKey: Verkey; action: ListUpdateAction; result: ListUpdateResult }) {
-=======
-  public constructor(options: { recipientKey: string; action: KeylistUpdateAction; result: KeylistUpdateResult }) {
->>>>>>> 0d14a715
     if (options) {
       this.recipientKey = options.recipientKey
       this.action = options.action
