import type { AgentConfig } from '../../../agent/AgentConfig'
import type { Handler, HandlerInboundMessage } from '../../../agent/Handler'
import type { DIDCommV2Message } from '../../../agent/didcomm'
import type { ValueTransferService } from '../services'
import type { ValueTransferWitnessService } from '../services/ValueTransferWitnessService'

import { CashAcceptedMessage, ProblemReportMessage } from '../messages'

export class CashAcceptedHandler implements Handler<typeof DIDCommV2Message> {
  private agentConfig: AgentConfig
  private valueTransferService: ValueTransferService
  private valueTransferWitnessService: ValueTransferWitnessService

  public readonly supportedMessages = [CashAcceptedMessage]

  public constructor(
    agentConfig: AgentConfig,
    valueTransferService: ValueTransferService,
    valueTransferWitnessService: ValueTransferWitnessService
  ) {
    this.agentConfig = agentConfig
    this.valueTransferService = valueTransferService
    this.valueTransferWitnessService = valueTransferWitnessService
  }

<<<<<<< HEAD
  public async handle(messageContext: HandlerV2InboundMessage<CashAcceptedHandler>) {
    const { record, message } = await this.valueTransferWitnessService.processCashAcceptance(messageContext)
=======
  public async handle(messageContext: HandlerInboundMessage<CashAcceptedHandler>) {
    const { message } = await this.valueTransferWitnessService.processCashAcceptance(messageContext)
>>>>>>> e7695ac0

    // if message is Problem Report -> also send it to Giver as well
    if (message.type === ProblemReportMessage.type) {
      await Promise.all([
        this.valueTransferService.sendMessageToGetter(message, record),
        this.valueTransferService.sendMessageToGiver(message, record),
      ])
      return
    }

    // send success message to Giver
    await this.valueTransferService.sendMessageToGiver(message, record)
  }
}<|MERGE_RESOLUTION|>--- conflicted
+++ resolved
@@ -23,13 +23,8 @@
     this.valueTransferWitnessService = valueTransferWitnessService
   }
 
-<<<<<<< HEAD
-  public async handle(messageContext: HandlerV2InboundMessage<CashAcceptedHandler>) {
+  public async handle(messageContext: HandlerInboundMessage<CashAcceptedHandler>) {
     const { record, message } = await this.valueTransferWitnessService.processCashAcceptance(messageContext)
-=======
-  public async handle(messageContext: HandlerInboundMessage<CashAcceptedHandler>) {
-    const { message } = await this.valueTransferWitnessService.processCashAcceptance(messageContext)
->>>>>>> e7695ac0
 
     // if message is Problem Report -> also send it to Giver as well
     if (message.type === ProblemReportMessage.type) {
