<<<<<<< HEAD
import type { InboundMessageContext } from '../../../agent/models/InboundMessageContext'
import type { ValueTransferStateChangedEvent } from '../ValueTransferEvents'
import type { CashAcceptedMessage, CashRemovedMessage, OfferAcceptedMessage, RequestAcceptedMessage } from '../messages'
import type { MintMessage } from '../messages/MintMessage'
=======
import type { ValueTransferStateChangedEvent, ResumeValueTransferTransactionEvent } from '../ValueTransferEvents'
>>>>>>> b17ed2cb
import type { Witness } from '@sicpa-dlab/value-transfer-protocol-ts'

import {
  createVerifiableNotes,
  TransactionRecord,
  ValueTransfer,
  Wallet,
  WitnessState,
} from '@sicpa-dlab/value-transfer-protocol-ts'
import { ErrorCodes } from '@sicpa-dlab/value-transfer-protocol-ts'
import { WitnessInfo } from '@sicpa-dlab/value-transfer-protocol-ts'
import { Lifecycle, scoped } from 'tsyringe'

import { AgentConfig } from '../../../agent/AgentConfig'
import { EventEmitter } from '../../../agent/EventEmitter'
import { InboundMessageContext } from '../../../agent/models/InboundMessageContext'
import { AriesFrameworkError } from '../../../error'
import { WitnessType } from '../../../types'
import { JsonTransformer } from '../../../utils/JsonTransformer'
import { DidService } from '../../dids'
import { WellKnownService } from '../../well-known'
import { GossipService } from '../../witness-gossip/service'
import { ValueTransferEventTypes } from '../ValueTransferEvents'
import { ValueTransferRole } from '../ValueTransferRole'
import { ValueTransferState } from '../ValueTransferState'
import {
  CashAcceptedMessage,
  CashAcceptedWitnessedMessage,
  CashRemovedMessage,
  GetterReceiptMessage,
  GiverReceiptMessage,
  OfferAcceptedMessage,
  OfferAcceptedWitnessedMessage,
  ProblemReportMessage,
  RequestAcceptedMessage,
  RequestAcceptedWitnessedMessage,
} from '../messages'
import { ValueTransferBaseMessage } from '../messages/ValueTransferBaseMessage'
import { ValueTransferRecord, ValueTransferRepository, ValueTransferTransactionStatus } from '../repository'
import { WitnessStateRecord } from '../repository/WitnessStateRecord'
import { WitnessStateRepository } from '../repository/WitnessStateRepository'

import { ValueTransferCryptoService } from './ValueTransferCryptoService'
import { ValueTransferService } from './ValueTransferService'
import { ValueTransferStateService } from './ValueTransferStateService'

@scoped(Lifecycle.ContainerScoped)
export class ValueTransferWitnessService {
  private config: AgentConfig
  private valueTransferRepository: ValueTransferRepository
  private valueTransferService: ValueTransferService
  private valueTransferCryptoService: ValueTransferCryptoService
  private valueTransferStateService: ValueTransferStateService
  private witnessStateRepository: WitnessStateRepository
  private gossipService: GossipService
  private didService: DidService
  private eventEmitter: EventEmitter
  private witness: Witness
  private wellKnownService: WellKnownService

  public constructor(
    config: AgentConfig,
    valueTransferRepository: ValueTransferRepository,
    valueTransferService: ValueTransferService,
    valueTransferCryptoService: ValueTransferCryptoService,
    valueTransferStateService: ValueTransferStateService,
    witnessStateRepository: WitnessStateRepository,
    gossipService: GossipService,
    didService: DidService,
    eventEmitter: EventEmitter,
    wellKnownService: WellKnownService
  ) {
    this.config = config
    this.valueTransferRepository = valueTransferRepository
    this.valueTransferService = valueTransferService
    this.valueTransferCryptoService = valueTransferCryptoService
    this.valueTransferStateService = valueTransferStateService
    this.witnessStateRepository = witnessStateRepository
    this.didService = didService
    this.gossipService = gossipService
    this.eventEmitter = eventEmitter
    this.wellKnownService = wellKnownService

    this.eventEmitter.on(
      ValueTransferEventTypes.ResumeTransaction,
      async (event: ResumeValueTransferTransactionEvent) => {
        await this.resumeTransaction(event.payload.thid)
      }
    )

    this.witness = new ValueTransfer(
      {
        crypto: this.valueTransferCryptoService,
        storage: this.valueTransferStateService,
      },
      {}
    ).witness()
  }

  public async init(): Promise<void> {
    await this.initState()
    await this.gossipService.startGossiping()
  }

  private async initState(): Promise<void> {
    this.config.logger.info('> VTP Witness state initialization started')

    const existingState = await this.findWitnessState()

    // witness has already been initialized
    if (existingState) return

    const publicDid = await this.didService.findPublicDid()
    if (!publicDid) {
      throw new AriesFrameworkError(
        'Witness public DID not found. Please set `publicDidSeed` field in the agent config.'
      )
    }

    const config = this.config.valueWitnessConfig

    if (!config || !config?.knownWitnesses.length) {
      throw new AriesFrameworkError('Witness table must be provide.')
    }

    const topWitness =
      config.knownWitnesses.find((witness) => witness.wid !== config.wid && witness.type === WitnessType.One) ??
      config.knownWitnesses[0]

    const partyStateHashes = ValueTransferWitnessService.generateInitialPartyStateHashes(
      this.config.valueTransferParties
    )
    const transactionRecords = Array.from(partyStateHashes.values()).map(
      (partyStateHash) => new TransactionRecord({ start: null, end: partyStateHash })
    )
    const witnessState = new WitnessState({
      info: new WitnessInfo({ wid: config.wid, did: publicDid.did }),
      mappingTable: config.knownWitnesses,
      partyStateHashes,
      transactionRecords,
    })

    const state = new WitnessStateRecord({
      witnessState,
      topWitness,
    })

    await this.witnessStateRepository.save(state)

    this.config.logger.info('< VTP Witness state initialization completed!')
  }

  /**
   * Process a received {@link OfferAcceptedMessage}.
   *    The original Offer message will be verified.
   *    Value transfer record with the information from the offer message will be created.
   *    The Offer message will be forwarded to Getter afterwards.
   *
   * @param messageContext The record context containing the offer message.
   *
   * @returns
   *    * Value Transfer record
   *    * Witnessed Offer message
   */
  public async processOfferAcceptance(messageContext: InboundMessageContext<OfferAcceptedMessage>): Promise<{
    record?: ValueTransferRecord
    message?: OfferAcceptedWitnessedMessage
    problemReport?: ProblemReportMessage
  }> {
    const { message: offerAcceptanceMessage } = messageContext

    this.config.logger.info(
      `> Witness: process offer acceptance message for VTP transaction ${offerAcceptanceMessage.thid}`
    )

    // Get Witness state
    const state = await this.getWitnessState()

    const valueTransferMessage = offerAcceptanceMessage.valueTransferMessage
    if (!valueTransferMessage) {
      const problemReport = new ProblemReportMessage({
        from: state.did,
        to: offerAcceptanceMessage.from,
        pthid: offerAcceptanceMessage.id,
        body: {
          code: 'e.p.req.bad-offer-acceptance',
          comment: `Missing required base64 or json encoded attachment data for payment offer with thread id ${offerAcceptanceMessage.id}`,
        },
      })
      await this.valueTransferService.sendWitnessProblemReport(problemReport)
      return { problemReport }
    }

    // Check if there is paused transaction
    const existingRecord = await this.valueTransferRepository.findByThread(offerAcceptanceMessage.thid)
    if (existingRecord) {
      if (existingRecord.status !== ValueTransferTransactionStatus.Paused) {
        this.config.logger.info('Transaction has already been processed')
        return {}
      }
    }

    const record =
      existingRecord ??
      new ValueTransferRecord({
        role: ValueTransferRole.Witness,
        state: ValueTransferState.OfferAcceptanceReceived,
        status: ValueTransferTransactionStatus.Pending,
        threadId: offerAcceptanceMessage.thid,
        receipt: valueTransferMessage,
      })

    //Call VTP package to process received Payment Request request
    const { error, receipt, delta } = await this.witness.processOfferAcceptance(state.did, valueTransferMessage)
    if (error || !receipt || !delta) {
      if (!existingRecord && error?.code === ErrorCodes.CurrentStateDoesNotExist) {
        // Pause transaction and request other witness for registered state
        // existingRecord means that we already try to handle message second time
        await this.valueTransferRepository.save(record)
        await this.pauseTransaction(record, offerAcceptanceMessage)
        return {}
      }

      // send problem report back to Getter
      const problemReport = new ProblemReportMessage({
        from: state.did,
        to: offerAcceptanceMessage.from,
        pthid: offerAcceptanceMessage.id,
        body: {
          code: error?.code || 'invalid-payment-offer-acceptance',
          comment: `Payment Offer verification failed. Error: ${error}`,
        },
      })
      await this.valueTransferService.sendWitnessProblemReport(problemReport)
      return { problemReport }
    }

    // next protocol message
    const offerAcceptedWitnessedMessage = new OfferAcceptedWitnessedMessage({
      from: state.did,
      to: receipt.giver?.id,
      thid: offerAcceptanceMessage.thid,
      attachments: [ValueTransferBaseMessage.createVtpDeltaJSONAttachment(delta)],
    })

    const getterInfo = await this.wellKnownService.resolve(receipt.getterId)
    const giverInfo = await this.wellKnownService.resolve(receipt.giverId)
    const witnessInfo = await this.wellKnownService.resolve(state.did)

    // Create Value Transfer record and raise event
    record.state = ValueTransferState.OfferAcceptanceSent
    record.status = ValueTransferTransactionStatus.InProgress
    record.receipt = receipt
    record.getter = getterInfo
    record.giver = giverInfo
    record.witness = witnessInfo

    if (existingRecord) {
      await this.valueTransferRepository.update(record)
    } else {
      await this.valueTransferRepository.save(record)
    }

    await this.valueTransferService.sendMessage(offerAcceptedWitnessedMessage)

    this.eventEmitter.emit<ValueTransferStateChangedEvent>({
      type: ValueTransferEventTypes.ValueTransferStateChanged,
      payload: { record },
    })

    this.config.logger.info(
      `> Witness: process offer acceptance message for VTP transaction ${offerAcceptanceMessage.thid} completed!`
    )

    return { record, message: offerAcceptedWitnessedMessage }
  }

  /**
   * Process a received {@link RequestAcceptedMessage}.
   *
   *    Verify correctness of message
   *    Update Value Transfer record with the information from the message.
   *
   * @param messageContext The record context containing the request message.
   *
   * @returns
   *    * Value Transfer record
   *    * Witnessed Request Acceptance message
   */
  public async processRequestAcceptance(messageContext: InboundMessageContext<RequestAcceptedMessage>): Promise<{
    record?: ValueTransferRecord
    message?: RequestAcceptedWitnessedMessage
    problemReport?: ProblemReportMessage
  }> {
    // Verify that we are in appropriate state to perform action
    const { message: requestAcceptanceMessage } = messageContext

    this.config.logger.info(
      `> Witness: process request acceptance message for VTP transaction ${requestAcceptanceMessage.thid}`
    )

    // Get Witness state
    const witnessDid = await this.didService.findPublicDid()
    if (!witnessDid) {
      throw new AriesFrameworkError(`Unable to find Witness public DID`)
    }

    const valueTransferMessage = requestAcceptanceMessage.valueTransferMessage
    if (!valueTransferMessage) {
      const problemReport = new ProblemReportMessage({
        from: witnessDid.did,
        to: requestAcceptanceMessage.from,
        pthid: requestAcceptanceMessage.id,
        body: {
          code: 'e.p.req.bad-request-acceptance',
          comment: `Missing required base64 or json encoded attachment data for payment request with thread id ${requestAcceptanceMessage.id}`,
        },
      })
      await this.valueTransferService.sendWitnessProblemReport(problemReport)
      return { problemReport }
    }

    // Check if there is paused transaction
    const existingRecord = await this.valueTransferRepository.findByThread(requestAcceptanceMessage.thid)
    if (existingRecord) {
      if (existingRecord.status !== ValueTransferTransactionStatus.Paused) {
        this.config.logger.info('Transaction has already been processed')
        return {}
      }
      this.config.logger.info('   resume paused VTP transaction')
    }

    const record =
      existingRecord ??
      new ValueTransferRecord({
        role: ValueTransferRole.Witness,
        state: ValueTransferState.RequestAcceptanceReceived,
        status: ValueTransferTransactionStatus.Pending,
        threadId: requestAcceptanceMessage.thid,
        receipt: valueTransferMessage,
      })

    //Call VTP package to process received Payment Request request
    const { error, receipt, delta } = await this.witness.processRequestAcceptance(witnessDid.did, valueTransferMessage)
    if (error || !receipt || !delta) {
      if (!existingRecord && error?.code === ErrorCodes.CurrentStateDoesNotExist) {
        await this.valueTransferRepository.save(record)
        await this.pauseTransaction(record, requestAcceptanceMessage)
        return {}
      }
      // send problem report back to Getter
      const problemReport = new ProblemReportMessage({
        from: witnessDid.did,
        to: requestAcceptanceMessage.from,
        pthid: requestAcceptanceMessage.id,
        body: {
          code: error?.code || 'invalid-payment-request-acceptance',
          comment: `Payment Request Acceptance verification failed. Error: ${error}`,
        },
      })
      await this.valueTransferService.sendWitnessProblemReport(problemReport, record)
      return { problemReport }
    }

    // next protocol message
    const offerAcceptedWitnessedMessage = new RequestAcceptedWitnessedMessage({
      from: witnessDid.did,
      to: receipt.getter?.id,
      thid: requestAcceptanceMessage.thid,
      attachments: [ValueTransferBaseMessage.createVtpDeltaJSONAttachment(delta)],
    })

    const getterInfo = await this.wellKnownService.resolve(valueTransferMessage.getterId)
    const giverInfo = await this.wellKnownService.resolve(valueTransferMessage.giverId)
    const witnessInfo = await this.wellKnownService.resolve(witnessDid.did)

    // Create Value Transfer record and raise event
    record.state = ValueTransferState.RequestAcceptanceSent
    record.status = ValueTransferTransactionStatus.InProgress
    record.receipt = receipt
    record.getter = getterInfo
    record.giver = giverInfo
    record.witness = witnessInfo

    if (existingRecord) {
      await this.valueTransferRepository.update(record)
    } else {
      await this.valueTransferRepository.save(record)
    }

    await this.valueTransferService.sendMessage(offerAcceptedWitnessedMessage)

    this.eventEmitter.emit<ValueTransferStateChangedEvent>({
      type: ValueTransferEventTypes.ValueTransferStateChanged,
      payload: { record },
    })

    this.config.logger.info(
      `< Witness: process request acceptance message for VTP transaction ${requestAcceptanceMessage.thid} completed!`
    )

    return { record, message: offerAcceptedWitnessedMessage }
  }

  /**
   * Process a received {@link CashAcceptedMessage}.
   *    Verify correctness of message
   *    Update Value Transfer record with the information from the message.
   *
   * @param messageContext The record context containing the message.
   *
   * @returns
   *    * Value Transfer record
   *    * Witnessed Cash Acceptance message
   */
  public async processCashAcceptance(messageContext: InboundMessageContext<CashAcceptedMessage>): Promise<{
    record: ValueTransferRecord
    message?: CashAcceptedWitnessedMessage
    problemReport?: ProblemReportMessage
  }> {
    // Verify that we are in appropriate state to perform action
    const { message: cashAcceptedMessage } = messageContext

    this.config.logger.info(
      `> Witness: process cash acceptance message for VTP transaction ${cashAcceptedMessage.thid}`
    )

    const record = await this.valueTransferRepository.getByThread(cashAcceptedMessage.thid)

    record.assertRole(ValueTransferRole.Witness)
    record.assertState([ValueTransferState.RequestAcceptanceSent])

    const valueTransferDelta = cashAcceptedMessage.valueTransferDelta
    if (!valueTransferDelta) {
      const problemReport = new ProblemReportMessage({
        from: record.witness?.did,
        to: record.giver?.did,
        pthid: cashAcceptedMessage.thid,
        body: {
          code: 'invalid-cash-acceptance',
          comment: `Missing required base64 or json encoded attachment data for cash acceptance with thread id ${record.threadId}`,
        },
      })
      await this.valueTransferService.sendWitnessProblemReport(problemReport, record)
      return { record, problemReport }
    }

    // Witness: Call VTP package to process received cash acceptance
    const { error, receipt, delta } = await this.witness.processCashAcceptance(record.receipt, valueTransferDelta)
    // change state
    if (error || !receipt || !delta) {
      if (
        record.status !== ValueTransferTransactionStatus.Paused &&
        error?.code === ErrorCodes.CurrentStateDoesNotExist
      ) {
        await this.pauseTransaction(record, cashAcceptedMessage)
        return { record }
      }

      // VTP message verification failed
      const problemReport = new ProblemReportMessage({
        from: record.witness?.did,
        to: record.giver?.did,
        pthid: cashAcceptedMessage.thid,
        body: {
          code: error?.code || 'invalid-cash-acceptance',
          comment: `Cash Acceptance verification failed. Error: ${error}`,
        },
      })

      // Update Value Transfer record
      record.problemReportMessage = problemReport
      await this.valueTransferService.updateState(
        record,
        ValueTransferState.Failed,
        ValueTransferTransactionStatus.Finished
      )
      await this.valueTransferService.sendWitnessProblemReport(problemReport)
      return { record, problemReport }
    }

    // VTP message verification succeed
    const cashAcceptedWitnessedMessage = new CashAcceptedWitnessedMessage({
      ...cashAcceptedMessage,
      from: record.witness?.did,
      to: record.giver?.did,
      attachments: [ValueTransferBaseMessage.createVtpDeltaJSONAttachment(delta)],
    })

    // Update Value Transfer record
    record.receipt = receipt
    record.status = ValueTransferTransactionStatus.InProgress

    await this.valueTransferService.sendMessage(cashAcceptedWitnessedMessage)

    await this.valueTransferService.updateState(
      record,
      ValueTransferState.CashAcceptanceSent,
      ValueTransferTransactionStatus.InProgress
    )

    this.config.logger.info(
      `< Witness: process cash acceptance message for VTP transaction ${cashAcceptedMessage.thid} completed!`
    )

    return { record, message: cashAcceptedWitnessedMessage }
  }

  /**
   * Process a received {@link CashRemovedMessage}.
   *    Verify correctness of message
   *    Update Value Transfer record with the information from the message.
   *
   * @param messageContext The record context containing the message.@returns
   *    * Value Transfer record
   *    * Witnessed Cash Removal message
   */
  public async processCashRemoval(messageContext: InboundMessageContext<CashRemovedMessage>): Promise<{
    record: ValueTransferRecord
    getterMessage?: GetterReceiptMessage
    giverMessage?: GiverReceiptMessage
    problemReport?: ProblemReportMessage
  }> {
    // Verify that we are in appropriate state to perform action
    const { message: cashRemovedMessage } = messageContext

    this.config.logger.info(`> Witness: process cash removal message for VTP transaction ${cashRemovedMessage.thid}`)

    const record = await this.valueTransferRepository.getByThread(cashRemovedMessage.thid)

    record.assertState([ValueTransferState.CashAcceptanceSent, ValueTransferState.OfferAcceptanceSent])
    record.assertRole(ValueTransferRole.Witness)

    const valueTransferDelta = cashRemovedMessage.valueTransferDelta
    if (!valueTransferDelta) {
      const problemReport = new ProblemReportMessage({
        from: record.witness?.did,
        to: record.giver?.did,
        pthid: cashRemovedMessage.thid,
        body: {
          code: 'invalid-cash-removal',
          comment: `Missing required base64 or json encoded attachment data for cash removal with thread id ${record.threadId}`,
        },
      })
      await this.valueTransferService.sendWitnessProblemReport(problemReport, record)
      return { record, problemReport }
    }

    // Call VTP package to create receipt
    const { error, receipt, getterDelta, giverDelta } = await this.witness.createReceipt(
      record.receipt,
      valueTransferDelta
    )
    if (error || !receipt || !getterDelta || !giverDelta) {
      if (
        record.status !== ValueTransferTransactionStatus.Paused &&
        error?.code === ErrorCodes.CurrentStateDoesNotExist
      ) {
        await this.pauseTransaction(record, cashRemovedMessage)
        return { record }
      }
      // VTP message verification failed
      const problemReport = new ProblemReportMessage({
        from: record.witness?.did,
        to: record.getter?.did,
        pthid: record.threadId,
        body: {
          code: error?.code || 'invalid-state',
          comment: `Receipt creation failed. Error: ${error}`,
        },
      })

      // Update Value Transfer record
      record.problemReportMessage = problemReport
      await this.valueTransferService.updateState(
        record,
        ValueTransferState.Failed,
        ValueTransferTransactionStatus.Finished
      )
      await this.valueTransferService.sendWitnessProblemReport(problemReport, record)
      return {
        record,
        problemReport,
      }
    }

    const getterReceiptMessage = new GetterReceiptMessage({
      from: record.witness?.did,
      to: record.getter?.did,
      thid: record.threadId,
      attachments: [ValueTransferBaseMessage.createVtpDeltaJSONAttachment(getterDelta)],
    })

    const giverReceiptMessage = new GiverReceiptMessage({
      from: record.witness?.did,
      to: record.giver?.did,
      thid: record.threadId,
      attachments: [ValueTransferBaseMessage.createVtpDeltaJSONAttachment(giverDelta)],
    })

    // Update Value Transfer record and raise event
    record.receipt = receipt
    record.status = ValueTransferTransactionStatus.InProgress

    await Promise.all([
      this.valueTransferService.sendMessage(getterReceiptMessage),
      this.valueTransferService.sendMessage(giverReceiptMessage),
    ])

    await this.valueTransferService.updateState(
      record,
      ValueTransferState.Completed,
      ValueTransferTransactionStatus.Finished
    )

    this.config.logger.info(
      `< Witness: process cash removal message for VTP transaction ${cashRemovedMessage.thid} completed!`
    )

    return { record, getterMessage: getterReceiptMessage, giverMessage: giverReceiptMessage }
  }

<<<<<<< HEAD
  public async processNotesMint(messageContext: InboundMessageContext<MintMessage>): Promise<void> {
    const { message: mintMessage } = messageContext
=======
  /**
   * Pause VTP transaction processing and request for transactions from other witness
   * */
  private async pauseTransaction(record: ValueTransferRecord, message: ValueTransferBaseMessage): Promise<void> {
    this.config.logger.info(`> Witness: pause transaction '${record.threadId}' and request updates`)

    record.status = ValueTransferTransactionStatus.Paused
    record.lastMessage = message

    await this.valueTransferRepository.update(record)

    await this.gossipService.requestMissingTransactions(record.threadId)

    this.config.logger.info(`< Witness: pause transaction '${record.threadId}' and request updates`)
    return
  }

  /**
   * Resume processing of VTP transaction
   * */
  public async resumeTransaction(thid: string): Promise<void> {
    this.config.logger.info(`> Witness: resume transaction '${thid}'`)

    const record = await this.valueTransferRepository.findByThread(thid)
    if (!record) return

    record.assertRole(ValueTransferRole.Witness)
    record.assertStatus(ValueTransferTransactionStatus.Paused)

    if (!record.lastMessage) {
      throw new AriesFrameworkError(`Unable to resume transaction because there is no last message in the context`)
    }

    if (record.state === ValueTransferState.RequestAcceptanceReceived) {
      const requestAcceptance = JsonTransformer.fromJSON(record.lastMessage, RequestAcceptedMessage)
      const context = new InboundMessageContext(requestAcceptance)
      await this.processRequestAcceptance(context)
      return
    }

    if (record.state === ValueTransferState.OfferAcceptanceReceived) {
      const requestAcceptance = JsonTransformer.fromJSON(record.lastMessage, OfferAcceptedMessage)
      const context = new InboundMessageContext(requestAcceptance)
      await this.processOfferAcceptance(context)
      return
    }

    if (record.state === ValueTransferState.RequestAcceptanceSent) {
      const requestAcceptance = JsonTransformer.fromJSON(record.lastMessage, CashAcceptedMessage)
      const context = new InboundMessageContext(requestAcceptance)
      await this.processCashAcceptance(context)
      return
    }

    if (
      record.state === ValueTransferState.CashAcceptanceSent ||
      record.state === ValueTransferState.OfferAcceptanceSent
    ) {
      const requestAcceptance = JsonTransformer.fromJSON(record.lastMessage, CashRemovedMessage)
      const context = new InboundMessageContext(requestAcceptance)
      await this.processCashRemoval(context)
      return
    }

    record.lastMessage = undefined
    await this.valueTransferRepository.update(record)

    this.config.logger.info(`< Witness: transaction resumed ${thid}`)
  }

  public async getWitnessState(): Promise<WitnessStateRecord> {
    const state = await this.findWitnessState()
    if (!state) {
      throw new AriesFrameworkError('Witness state is not found.')
    }
    return state
  }

  public async findWitnessState(): Promise<WitnessStateRecord | null> {
    return this.witnessStateRepository.findSingleByQuery({})
  }

  private static generateInitialPartyStateHashes(statesCount: number) {
    const partyStateHashes = new Set<Uint8Array>()

    for (let i = 0; i < statesCount; i++) {
      const startFromSno = i * 10
      const [, partyWallet] = new Wallet().receiveNotes(new Set(createVerifiableNotes(10, startFromSno)))
      partyStateHashes.add(partyWallet.rootHash())
    }

    return partyStateHashes
>>>>>>> b17ed2cb
  }
}<|MERGE_RESOLUTION|>--- conflicted
+++ resolved
@@ -1,11 +1,4 @@
-<<<<<<< HEAD
-import type { InboundMessageContext } from '../../../agent/models/InboundMessageContext'
-import type { ValueTransferStateChangedEvent } from '../ValueTransferEvents'
-import type { CashAcceptedMessage, CashRemovedMessage, OfferAcceptedMessage, RequestAcceptedMessage } from '../messages'
-import type { MintMessage } from '../messages/MintMessage'
-=======
 import type { ValueTransferStateChangedEvent, ResumeValueTransferTransactionEvent } from '../ValueTransferEvents'
->>>>>>> b17ed2cb
 import type { Witness } from '@sicpa-dlab/value-transfer-protocol-ts'
 
 import {
@@ -628,10 +621,10 @@
     return { record, getterMessage: getterReceiptMessage, giverMessage: giverReceiptMessage }
   }
 
-<<<<<<< HEAD
   public async processNotesMint(messageContext: InboundMessageContext<MintMessage>): Promise<void> {
     const { message: mintMessage } = messageContext
-=======
+  }
+
   /**
    * Pause VTP transaction processing and request for transactions from other witness
    * */
@@ -724,6 +717,5 @@
     }
 
     return partyStateHashes
->>>>>>> b17ed2cb
   }
 }