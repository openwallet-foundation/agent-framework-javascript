--- conflicted
+++ resolved
@@ -248,38 +248,6 @@
 
     //No messages to be retrieved
     if (messageCount === 0) {
-<<<<<<< HEAD
-=======
-      const { message, connectionRecord } = await connectionService.createTrustPing(
-        messageContext.agentContext,
-        connection,
-        {
-          responseRequested: false,
-        }
-      )
-
-      // FIXME: check where this flow fits, as it seems very particular for the Credo-ACA-Py combination
-      const websocketSchemes = ['ws', 'wss']
-
-      await messageSender.sendMessage(
-        new OutboundMessageContext(message, {
-          agentContext: messageContext.agentContext,
-          connection: connectionRecord,
-        }),
-        {
-          transportPriority: {
-            schemes: websocketSchemes,
-            restrictive: true,
-            // TODO: add keepAlive: true to enforce through the public api
-            // we need to keep the socket alive. It already works this way, but would
-            // be good to make more explicit from the public facing API.
-            // This would also make it easier to change the internal API later on.
-            // keepAlive: true,
-          },
-        }
-      )
-
->>>>>>> 6f088673
       return null
     }
     const { maximumBatchSize: maximumMessagePickup } = messagePickupModuleConfig
