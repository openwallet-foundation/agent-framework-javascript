--- conflicted
+++ resolved
@@ -1,9 +1,5 @@
 import type { SchemaTemplate, CredentialDefinitionTemplate } from './services'
-<<<<<<< HEAD
-import type { CredDefId, Did, SchemaId, RevRegId } from 'indy-sdk'
-=======
 import type { NymRole } from 'indy-sdk'
->>>>>>> 895f7d08
 
 import { inject, scoped, Lifecycle } from 'tsyringe'
 
@@ -70,11 +66,11 @@
     return this.ledgerService.getCredentialDefinition(id)
   }
 
-  public async getRevocRegDef(revocRegDefId: RevRegId) {
+  public async getRevocRegDef(revocRegDefId: string) {
     return this.ledgerService.getRevocRegDef(revocRegDefId)
   }
 
-  public async getRevocRegDelta(revRegId: RevRegId, from = 0, to = new Date().getTime()) {
+  public async getRevocRegDelta(revRegId: string, from = 0, to = new Date().getTime()) {
     return this.ledgerService.getRevocRegDelta(revRegId, from, to)
   }
 }