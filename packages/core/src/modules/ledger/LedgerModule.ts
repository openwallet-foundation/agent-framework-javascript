--- conflicted
+++ resolved
@@ -1,19 +1,13 @@
-<<<<<<< HEAD
+import type { DependencyManager } from '../../plugins'
 import type { AnonCredsCredentialDefinitionRecord } from '../indy/repository/AnonCredsCredentialDefinitionRecord'
 import type { AnonCredsSchemaRecord } from '../indy/repository/AnonCredsSchemaRecord'
-=======
-import type { DependencyManager } from '../../plugins'
->>>>>>> 7eae1440
 import type { SchemaTemplate, CredentialDefinitionTemplate } from './services'
-import type { NymRole } from 'indy-sdk'
+import type { NymRole, Schema } from 'indy-sdk'
 
 import { InjectionSymbols } from '../../constants'
-<<<<<<< HEAD
 import { AriesFrameworkError, RecordNotFoundError } from '../../error'
-=======
-import { AriesFrameworkError } from '../../error'
+import { IndySdkError } from '../../error/IndySdkError'
 import { injectable, module, inject } from '../../plugins'
->>>>>>> 7eae1440
 import { Wallet } from '../../wallet/Wallet'
 import { AnonCredsCredentialDefinitionRepository } from '../indy/repository/AnonCredsCredentialDefinitionRepository'
 import { AnonCredsSchemaRepository } from '../indy/repository/AnonCredsSchemaRepository'
@@ -70,7 +64,7 @@
       throw e
     }
   }
-  public async registerSchema(schema: SchemaTemplate) {
+  public async registerSchema(schema: SchemaTemplate): Promise<Schema> {
     const did = this.wallet.publicDid?.did
 
     if (!did) {
@@ -79,12 +73,25 @@
 
     const schemaId = `${did}:2:${schema.name}:${schema.version}`
 
+    // Try find the schema in the wallet
     const anonSchema = await this.findBySchemaId(schemaId)
-    if (anonSchema) {
-      return await this.getSchema(anonSchema.getTags().schemaId)
+    //  Schema not in wallet
+    if (!anonSchema) {
+      try {
+        // Try look for schema on the ledger and return it
+        return await this.getSchema(schemaId)
+      } catch (e) {
+        // Schema does not exist
+        if (e instanceof IndySdkError) {
+          // Register a new schema
+          return this.ledgerService.registerSchema(did, schema)
+        } else {
+          throw e
+        }
+      }
     }
-
-    return this.ledgerService.registerSchema(did, schema)
+    // Schema exists in wallet so return it
+    return anonSchema.schema
   }
 
   public async getSchema(id: string) {
@@ -112,16 +119,30 @@
       throw new AriesFrameworkError('Agent has no public DID.')
     }
 
+    // Construct credential definition ID
     const credentialDefinitionId = `${did}:3:CL:${credentialDefinitionTemplate.schema.seqNo}:${credentialDefinitionTemplate.tag}`
+
+    // Check if the credential exists in wallet. If so, return it
     const anonCredDef = await this.findByCredentialDefinitionId(credentialDefinitionTemplate.schema.id)
     if (anonCredDef) {
-      return await this.getCredentialDefinition(credentialDefinitionId)
+      return anonCredDef.credentialDefinition
     }
 
-    return this.ledgerService.registerCredentialDefinition(did, {
-      ...credentialDefinitionTemplate,
-      signatureType: 'CL',
-    })
+    // Check for the credential on the ledger.
+    try {
+      const credDefOnLedger = await this.ledgerService.getCredentialDefinition(credentialDefinitionId)
+      // If the ledger has the credential definition already throw an error
+      if (credDefOnLedger) {
+        throw new AriesFrameworkError(`Credential definition ${credentialDefinitionTemplate.tag} already exists.`)
+      }
+    } catch (e) {
+      // Could not retrieve credential from ledger -> credential is not registered yet. Do nothing
+      //  Register the credential
+      return await this.ledgerService.registerCredentialDefinition(did, {
+        ...credentialDefinitionTemplate,
+        signatureType: 'CL',
+      })
+    }
   }
 
   public async getCredentialDefinition(id: string) {
