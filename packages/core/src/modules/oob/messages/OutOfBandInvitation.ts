--- conflicted
+++ resolved
@@ -11,10 +11,6 @@
 import { AriesFrameworkError } from '../../../error'
 import { JsonEncoder } from '../../../utils/JsonEncoder'
 import { JsonTransformer } from '../../../utils/JsonTransformer'
-<<<<<<< HEAD
-import { MessageValidator } from '../../../utils/MessageValidator'
-=======
->>>>>>> 1366416a
 import { IsValidMessageType, parseMessageType, replaceLegacyDidSovPrefix } from '../../../utils/messageType'
 import { IsStringOrInstance } from '../../../utils/validators'
 import { DidKey } from '../../dids'
@@ -124,10 +120,6 @@
   public readonly goal?: string
 
   public readonly accept?: string[]
-<<<<<<< HEAD
-=======
-
->>>>>>> 1366416a
   @Transform(({ value }) => value?.map(replaceLegacyDidSovPrefix), { toClassOnly: true })
   @Expose({ name: 'handshake_protocols' })
   public handshakeProtocols?: HandshakeProtocol[]
