--- conflicted
+++ resolved
@@ -457,21 +457,17 @@
 
     const { outOfBandInvitation } = outOfBandRecord
     const { label, alias, imageUrl, autoAcceptConnection, reuseConnection, routing } = config
-<<<<<<< HEAD
     const services = outOfBandInvitation?.getServices()
     const messages = outOfBandInvitation?.getRequests()
-=======
+    const timeoutMs = config.timeoutMs ?? 20000
+
     const { handshakeProtocols } = outOfBandInvitation
-    const services = outOfBandInvitation.getServices()
-    const messages = outOfBandInvitation.getRequests()
-    const timeoutMs = config.timeoutMs ?? 20000
->>>>>>> e299a037
 
     const existingConnection = outOfBandInvitation ? await this.findExistingConnection(outOfBandInvitation) : undefined
 
     await this.outOfBandService.updateState(this.agentContext, outOfBandRecord, OutOfBandState.PrepareResponse)
 
-    if (outOfBandInvitation?.handshakeProtocols) {
+    if (handshakeProtocols) {
       this.logger.debug('Out of band message contains handshake protocols.')
 
       let connectionRecord
