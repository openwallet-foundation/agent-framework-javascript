--- conflicted
+++ resolved
@@ -275,19 +275,8 @@
    *
    * @returns OutOfBandInvitation
    */
-<<<<<<< HEAD
-  public async parseInvitation(invitationUrl: string) {
-    try {
-      const outOfBandInvitation = await OutOfBandInvitation.fromUrl(invitationUrl)
-      return outOfBandInvitation
-    } catch (error) {
-      const invitation = await ConnectionInvitationMessage.fromUrl(invitationUrl)
-      return convertToNewInvitation(invitation)
-    }
-=======
   public async parseInvitation(invitationUrl: string): Promise<OutOfBandInvitation> {
     return await parseInvitationUrl(invitationUrl)
->>>>>>> c297dfd9
   }
 
   /**
