import type { AgentMessage } from '../../agent/AgentMessage'
import type { AgentMessageReceivedEvent } from '../../agent/Events'
import type { Logger } from '../../logger'
import type { ConnectionRecord, Routing, ConnectionInvitationMessage } from '../../modules/connections'
import type { PlaintextMessage } from '../../types'
import type { Key } from '../dids'
import type { HandshakeReusedEvent } from './domain/OutOfBandEvents'

import { catchError, EmptyError, first, firstValueFrom, map, of, timeout } from 'rxjs'
import { Lifecycle, scoped } from 'tsyringe'

import { AgentConfig } from '../../agent/AgentConfig'
import { Dispatcher } from '../../agent/Dispatcher'
import { EventEmitter } from '../../agent/EventEmitter'
import { AgentEventTypes } from '../../agent/Events'
import { MessageSender } from '../../agent/MessageSender'
import { createOutboundMessage } from '../../agent/helpers'
import { ServiceDecorator } from '../../decorators/service/ServiceDecorator'
import { AriesFrameworkError } from '../../error'
import { DidExchangeState, HandshakeProtocol, ConnectionsModule } from '../../modules/connections'
import { DidCommMessageRepository, DidCommMessageRole } from '../../storage'
import { JsonEncoder, JsonTransformer } from '../../utils'
import { parseMessageType, supportsIncomingMessageType } from '../../utils/messageType'
import { parseInvitationUrl } from '../../utils/parseInvitation'
import { DidKey } from '../dids'
import { didKeyToVerkey } from '../dids/helpers'
import { outOfBandServiceToNumAlgo2Did } from '../dids/methods/peer/peerDidNumAlgo2'
import { MediationRecipientService } from '../routing'

import { OutOfBandService } from './OutOfBandService'
import { OutOfBandDidCommService } from './domain/OutOfBandDidCommService'
import { OutOfBandEventTypes } from './domain/OutOfBandEvents'
import { OutOfBandRole } from './domain/OutOfBandRole'
import { OutOfBandState } from './domain/OutOfBandState'
import { HandshakeReuseHandler } from './handlers'
import { HandshakeReuseAcceptedHandler } from './handlers/HandshakeReuseAcceptedHandler'
import { convertToNewInvitation, convertToOldInvitation } from './helpers'
import { OutOfBandInvitation } from './messages'
import { OutOfBandRecord } from './repository/OutOfBandRecord'

const didCommProfiles = ['didcomm/aip1', 'didcomm/aip2;env=rfc19']

export interface CreateOutOfBandInvitationConfig {
  label?: string
  alias?: string
  imageUrl?: string
  goalCode?: string
  goal?: string
  handshake?: boolean
  handshakeProtocols?: HandshakeProtocol[]
  messages?: AgentMessage[]
  multiUseInvitation?: boolean
  autoAcceptConnection?: boolean
  routing?: Routing
}

export interface CreateLegacyInvitationConfig {
  label?: string
  alias?: string
  imageUrl?: string
  multiUseInvitation?: boolean
  autoAcceptConnection?: boolean
  routing?: Routing
}

export interface ReceiveOutOfBandInvitationConfig {
  label?: string
  alias?: string
  imageUrl?: string
  autoAcceptInvitation?: boolean
  autoAcceptConnection?: boolean
  reuseConnection?: boolean
  routing?: Routing
}

@scoped(Lifecycle.ContainerScoped)
export class OutOfBandModule {
  private outOfBandService: OutOfBandService
  private mediationRecipientService: MediationRecipientService
  private connectionsModule: ConnectionsModule
  private didCommMessageRepository: DidCommMessageRepository
  private dispatcher: Dispatcher
  private messageSender: MessageSender
  private eventEmitter: EventEmitter
  private agentConfig: AgentConfig
  private logger: Logger

  public constructor(
    dispatcher: Dispatcher,
    agentConfig: AgentConfig,
    outOfBandService: OutOfBandService,
    mediationRecipientService: MediationRecipientService,
    connectionsModule: ConnectionsModule,
    didCommMessageRepository: DidCommMessageRepository,
    messageSender: MessageSender,
    eventEmitter: EventEmitter
  ) {
    this.dispatcher = dispatcher
    this.agentConfig = agentConfig
    this.logger = agentConfig.logger
    this.outOfBandService = outOfBandService
    this.mediationRecipientService = mediationRecipientService
    this.connectionsModule = connectionsModule
    this.didCommMessageRepository = didCommMessageRepository
    this.messageSender = messageSender
    this.eventEmitter = eventEmitter
    this.registerHandlers(dispatcher)
  }

  /**
   * Creates an outbound out-of-band record containing out-of-band invitation message defined in
   * Aries RFC 0434: Out-of-Band Protocol 1.1.
   *
   * It automatically adds all supported handshake protocols by agent to `handshake_protocols`. You
   * can modify this by setting `handshakeProtocols` in `config` parameter. If you want to create
   * invitation without handshake, you can set `handshake` to `false`.
   *
   * If `config` parameter contains `messages` it adds them to `requests~attach` attribute.
   *
   * Agent role: sender (inviter)
   *
   * @param config configuration of how out-of-band invitation should be created
   * @returns out-of-band record
   */
  public async createInvitation(config: CreateOutOfBandInvitationConfig = {}): Promise<OutOfBandRecord> {
    const multiUseInvitation = config.multiUseInvitation ?? false
    const handshake = config.handshake ?? true
    const customHandshakeProtocols = config.handshakeProtocols
    const autoAcceptConnection = config.autoAcceptConnection ?? this.agentConfig.autoAcceptConnections
    // We don't want to treat an empty array as messages being provided
    const messages = config.messages && config.messages.length > 0 ? config.messages : undefined
    const label = config.label ?? this.agentConfig.label
    const imageUrl = config.imageUrl ?? this.agentConfig.connectionImageUrl

    if (!handshake && !messages) {
      throw new AriesFrameworkError(
        'One or both of handshake_protocols and requests~attach MUST be included in the message.'
      )
    }

    if (!handshake && customHandshakeProtocols) {
      throw new AriesFrameworkError(`Attribute 'handshake' can not be 'false' when 'handshakeProtocols' is defined.`)
    }

    // For now we disallow creating multi-use invitation with attachments. This would mean we need multi-use
    // credential and presentation exchanges.
    if (messages && multiUseInvitation) {
      throw new AriesFrameworkError("Attribute 'multiUseInvitation' can not be 'true' when 'messages' is defined.")
    }

    let handshakeProtocols
    if (handshake) {
      // Find supported handshake protocol preserving the order of handshake protocols defined
      // by agent
      if (customHandshakeProtocols) {
        this.assertHandshakeProtocols(customHandshakeProtocols)
        handshakeProtocols = customHandshakeProtocols
      } else {
        handshakeProtocols = this.getSupportedHandshakeProtocols()
      }
    }

    const routing = config.routing ?? (await this.mediationRecipientService.getRouting({}))

    const services = routing.endpoints.map((endpoint, index) => {
      return new OutOfBandDidCommService({
        id: `#inline-${index}`,
        serviceEndpoint: endpoint,
        recipientKeys: [routing.recipientKey].map((key) => new DidKey(key).did),
        routingKeys: routing.routingKeys.map((key) => new DidKey(key).did),
      })
    })

    const options = {
      label,
      goal: config.goal,
      goalCode: config.goalCode,
      imageUrl,
      accept: didCommProfiles,
      services,
      handshakeProtocols,
    }
    const outOfBandInvitation = new OutOfBandInvitation(options)

    if (messages) {
      messages.forEach((message) => {
        if (message.service) {
          // We can remove `~service` attribute from message. Newer OOB messages have `services` attribute instead.
          message.service = undefined
        }
        outOfBandInvitation.addRequest(message)
      })
    }

    const outOfBandRecord = new OutOfBandRecord({
      mediatorId: routing.mediatorId,
      role: OutOfBandRole.Sender,
      state: OutOfBandState.AwaitResponse,
      outOfBandInvitation: outOfBandInvitation,
      reusable: multiUseInvitation,
      autoAcceptConnection,
    })

    await this.outOfBandService.save(outOfBandRecord)
    this.outOfBandService.emitStateChangedEvent(outOfBandRecord, null)

    return outOfBandRecord
  }

  /**
   * Creates an outbound out-of-band record in the same way how `createInvitation` method does it,
   * but it also converts out-of-band invitation message to an "legacy" invitation message defined
   * in RFC 0160: Connection Protocol and returns it together with out-of-band record.
   *
   * Agent role: sender (inviter)
   *
   * @param config configuration of how a connection invitation should be created
   * @returns out-of-band record and connection invitation
   */
  public async createLegacyInvitation(config: CreateLegacyInvitationConfig = {}) {
    const outOfBandRecord = await this.createInvitation({
      ...config,
      handshakeProtocols: [HandshakeProtocol.Connections],
    })
    return { outOfBandRecord, invitation: convertToOldInvitation(outOfBandRecord.outOfBandInvitation) }
  }

  public async createLegacyConnectionlessInvitation<Message extends AgentMessage>(config: {
    recordId: string
    message: Message
    domain: string
  }): Promise<{ message: Message; invitationUrl: string }> {
    // Create keys (and optionally register them at the mediator)
    const routing = await this.mediationRecipientService.getRouting()

    // Set the service on the message
    config.message.service = new ServiceDecorator({
      serviceEndpoint: routing.endpoints[0],
      recipientKeys: [routing.recipientKey].map((key) => key.publicKeyBase58),
      routingKeys: routing.routingKeys.map((key) => key.publicKeyBase58),
    })

    // We need to update the message with the new service, so we can
    // retrieve it from storage later on.
    await this.didCommMessageRepository.saveOrUpdateAgentMessage({
      agentMessage: config.message,
      associatedRecordId: config.recordId,
      role: DidCommMessageRole.Sender,
    })

    return {
      message: config.message,
      invitationUrl: `${config.domain}?d_m=${JsonEncoder.toBase64URL(JsonTransformer.toJSON(config.message))}`,
    }
  }

  /**
   * Parses URL, decodes invitation and calls `receiveMessage` with parsed invitation message.
   *
   * Agent role: receiver (invitee)
   *
   * @param invitationUrl url containing a base64 encoded invitation to receive
   * @param config configuration of how out-of-band invitation should be processed
   * @returns out-of-band record and connection record if one has been created
   */
  public receiveInvitationFromUrl(invitationUrl: string, config: ReceiveOutOfBandInvitationConfig = {}) {
    const message = this.parseInvitation(invitationUrl)
    return this.receiveInvitation(message, config)
  }

  /**
   * Parses URL containing encoded invitation and returns invitation message.
   *
   * @param invitationUrl URL containing encoded invitation
   *
   * @returns OutOfBandInvitation
   */
<<<<<<< HEAD
  public async parseInvitation(invitationUrl: string): Promise<OutOfBandInvitation> {
    return await parseInvitationUrl(invitationUrl, this.agentConfig.agentDependencies)
=======
  public parseInvitation(invitationUrl: string): OutOfBandInvitation {
    return parseInvitationUrl(invitationUrl)
>>>>>>> 1366416a
  }

  /**
   * Creates inbound out-of-band record and assigns out-of-band invitation message to it if the
   * message is valid. It automatically passes out-of-band invitation for further processing to
   * `acceptInvitation` method. If you don't want to do that you can set `autoAcceptInvitation`
   * attribute in `config` parameter to `false` and accept the message later by calling
   * `acceptInvitation`.
   *
   * It supports both OOB (Aries RFC 0434: Out-of-Band Protocol 1.1) and Connection Invitation
   * (0160: Connection Protocol).
   *
   * Agent role: receiver (invitee)
   *
   * @param invitation either OutOfBandInvitation or ConnectionInvitationMessage
   * @param config config for handling of invitation
   *
   * @returns out-of-band record and connection record if one has been created.
   */
  public async receiveInvitation(
    invitation: OutOfBandInvitation | ConnectionInvitationMessage,
    config: ReceiveOutOfBandInvitationConfig = {}
  ): Promise<{ outOfBandRecord: OutOfBandRecord; connectionRecord?: ConnectionRecord }> {
    // Convert to out of band invitation if needed
    const outOfBandInvitation =
      invitation instanceof OutOfBandInvitation ? invitation : convertToNewInvitation(invitation)

    const { handshakeProtocols } = outOfBandInvitation
    const { routing } = config

    const autoAcceptInvitation = config.autoAcceptInvitation ?? true
    const autoAcceptConnection = config.autoAcceptConnection ?? true
    const reuseConnection = config.reuseConnection ?? false
    const label = config.label ?? this.agentConfig.label
    const alias = config.alias
    const imageUrl = config.imageUrl ?? this.agentConfig.connectionImageUrl

    const messages = outOfBandInvitation.getRequests()

    if ((!handshakeProtocols || handshakeProtocols.length === 0) && (!messages || messages?.length === 0)) {
      throw new AriesFrameworkError(
        'One or both of handshake_protocols and requests~attach MUST be included in the message.'
      )
    }

    // Make sure we haven't processed this invitation before.
    let outOfBandRecord = await this.findByInvitationId(outOfBandInvitation.id)
    if (outOfBandRecord) {
      throw new AriesFrameworkError(
        `An out of band record with invitation ${outOfBandInvitation.id} already exists. Invitations should have a unique id.`
      )
    }

    outOfBandRecord = new OutOfBandRecord({
      role: OutOfBandRole.Receiver,
      state: OutOfBandState.Initial,
      outOfBandInvitation: outOfBandInvitation,
      autoAcceptConnection,
    })
    await this.outOfBandService.save(outOfBandRecord)
    this.outOfBandService.emitStateChangedEvent(outOfBandRecord, null)

    if (autoAcceptInvitation) {
      return await this.acceptInvitation(outOfBandRecord.id, {
        label,
        alias,
        imageUrl,
        autoAcceptConnection,
        reuseConnection,
        routing,
      })
    }

    return { outOfBandRecord }
  }

  /**
   * Creates a connection if the out-of-band invitation message contains `handshake_protocols`
   * attribute, except for the case when connection already exists and `reuseConnection` is enabled.
   *
   * It passes first supported message from `requests~attach` attribute to the agent, except for the
   * case reuse of connection is applied when it just sends `handshake-reuse` message to existing
   * connection.
   *
   * Agent role: receiver (invitee)
   *
   * @param outOfBandId
   * @param config
   * @returns out-of-band record and connection record if one has been created.
   */
  public async acceptInvitation(
    outOfBandId: string,
    config: {
      autoAcceptConnection?: boolean
      reuseConnection?: boolean
      label?: string
      alias?: string
      imageUrl?: string
      mediatorId?: string
      routing?: Routing
    }
  ) {
    const outOfBandRecord = await this.outOfBandService.getById(outOfBandId)

    const { outOfBandInvitation } = outOfBandRecord
    const { label, alias, imageUrl, autoAcceptConnection, reuseConnection, routing } = config
    const { handshakeProtocols, services } = outOfBandInvitation
    const messages = outOfBandInvitation.getRequests()

    const existingConnection = await this.findExistingConnection(services)

    await this.outOfBandService.updateState(outOfBandRecord, OutOfBandState.PrepareResponse)

    if (handshakeProtocols) {
      this.logger.debug('Out of band message contains handshake protocols.')

      let connectionRecord
      if (existingConnection && reuseConnection) {
        this.logger.debug(
          `Connection already exists and reuse is enabled. Reusing an existing connection with ID ${existingConnection.id}.`
        )

        if (!messages) {
          this.logger.debug('Out of band message does not contain any request messages.')
          const isHandshakeReuseSuccessful = await this.handleHandshakeReuse(outOfBandRecord, existingConnection)

          // Handshake reuse was successful
          if (isHandshakeReuseSuccessful) {
            this.logger.debug(`Handshake reuse successful. Reusing existing connection ${existingConnection.id}.`)
            connectionRecord = existingConnection
          } else {
            // Handshake reuse failed. Not setting connection record
            this.logger.debug(`Handshake reuse failed. Not using existing connection ${existingConnection.id}.`)
          }
        } else {
          // Handshake reuse because we found a connection and we can respond directly to the message
          this.logger.debug(`Reusing existing connection ${existingConnection.id}.`)
          connectionRecord = existingConnection
        }
      }

      // If no existing connection was found, reuseConnection is false, or we didn't receive a
      // handshake-reuse-accepted message we create a new connection
      if (!connectionRecord) {
        this.logger.debug('Connection does not exist or reuse is disabled. Creating a new connection.')
        // Find first supported handshake protocol preserving the order of handshake protocols
        // defined by `handshake_protocols` attribute in the invitation message
        const handshakeProtocol = this.getFirstSupportedProtocol(handshakeProtocols)
        connectionRecord = await this.connectionsModule.acceptOutOfBandInvitation(outOfBandRecord, {
          label,
          alias,
          imageUrl,
          autoAcceptConnection,
          protocol: handshakeProtocol,
          routing,
        })
      }

      if (messages) {
        this.logger.debug('Out of band message contains request messages.')
        if (connectionRecord.isReady) {
          await this.emitWithConnection(connectionRecord, messages)
        } else {
          // Wait until the connection is ready and then pass the messages to the agent for further processing
          this.connectionsModule
            .returnWhenIsConnected(connectionRecord.id)
            .then((connectionRecord) => this.emitWithConnection(connectionRecord, messages))
            .catch((error) => {
              if (error instanceof EmptyError) {
                this.logger.warn(
                  `Agent unsubscribed before connection got into ${DidExchangeState.Completed} state`,
                  error
                )
              } else {
                this.logger.error('Promise waiting for the connection to be complete failed.', error)
              }
            })
        }
      }
      return { outOfBandRecord, connectionRecord }
    } else if (messages) {
      this.logger.debug('Out of band message contains only request messages.')
      if (existingConnection) {
        this.logger.debug('Connection already exists.', { connectionId: existingConnection.id })
        await this.emitWithConnection(existingConnection, messages)
      } else {
        await this.emitWithServices(services, messages)
      }
    }
    return { outOfBandRecord }
  }

  public async findByRecipientKey(recipientKey: Key) {
    return this.outOfBandService.findByRecipientKey(recipientKey)
  }

  public async findByInvitationId(invitationId: string) {
    return this.outOfBandService.findByInvitationId(invitationId)
  }

  /**
   * Retrieve all out of bands records
   *
   * @returns List containing all  out of band records
   */
  public getAll() {
    return this.outOfBandService.getAll()
  }

  /**
   * Retrieve a out of band record by id
   *
   * @param outOfBandId The  out of band record id
   * @throws {RecordNotFoundError} If no record is found
   * @return The out of band record
   *
   */
  public getById(outOfBandId: string): Promise<OutOfBandRecord> {
    return this.outOfBandService.getById(outOfBandId)
  }

  /**
   * Find an out of band record by id
   *
   * @param outOfBandId the  out of band record id
   * @returns The out of band record or null if not found
   */
  public findById(outOfBandId: string): Promise<OutOfBandRecord | null> {
    return this.outOfBandService.findById(outOfBandId)
  }

  /**
   * Delete an out of band record by id
   *
   * @param outOfBandId the out of band record id
   */
  public async deleteById(outOfBandId: string) {
    return this.outOfBandService.deleteById(outOfBandId)
  }

  private assertHandshakeProtocols(handshakeProtocols: HandshakeProtocol[]) {
    if (!this.areHandshakeProtocolsSupported(handshakeProtocols)) {
      const supportedProtocols = this.getSupportedHandshakeProtocols()
      throw new AriesFrameworkError(
        `Handshake protocols [${handshakeProtocols}] are not supported. Supported protocols are [${supportedProtocols}]`
      )
    }
  }

  private areHandshakeProtocolsSupported(handshakeProtocols: HandshakeProtocol[]) {
    const supportedProtocols = this.getSupportedHandshakeProtocols()
    return handshakeProtocols.every((p) => supportedProtocols.includes(p))
  }

  private getSupportedHandshakeProtocols(): HandshakeProtocol[] {
    const handshakeMessageFamilies = ['https://didcomm.org/didexchange', 'https://didcomm.org/connections']
    const handshakeProtocols = this.dispatcher.filterSupportedProtocolsByMessageFamilies(handshakeMessageFamilies)

    if (handshakeProtocols.length === 0) {
      throw new AriesFrameworkError('There is no handshake protocol supported. Agent can not create a connection.')
    }

    // Order protocols according to `handshakeMessageFamilies` array
    const orderedProtocols = handshakeMessageFamilies
      .map((messageFamily) => handshakeProtocols.find((p) => p.startsWith(messageFamily)))
      .filter((item): item is string => !!item)

    return orderedProtocols as HandshakeProtocol[]
  }

  private getFirstSupportedProtocol(handshakeProtocols: HandshakeProtocol[]) {
    const supportedProtocols = this.getSupportedHandshakeProtocols()
    const handshakeProtocol = handshakeProtocols.find((p) => supportedProtocols.includes(p))
    if (!handshakeProtocol) {
      throw new AriesFrameworkError(
        `Handshake protocols [${handshakeProtocols}] are not supported. Supported protocols are [${supportedProtocols}]`
      )
    }
    return handshakeProtocol
  }

  private async findExistingConnection(services: Array<OutOfBandDidCommService | string>) {
    this.logger.debug('Searching for an existing connection for out-of-band invitation services.', { services })

    // TODO: for each did we should look for a connection with the invitation did OR a connection with theirDid that matches the service did
    for (const didOrService of services) {
      // We need to check if the service is an instance of string because of limitations from class-validator
      if (typeof didOrService === 'string' || didOrService instanceof String) {
        // TODO await this.connectionsModule.findByTheirDid()
        throw new AriesFrameworkError('Dids are not currently supported in out-of-band invitation services attribute.')
      }

      const did = outOfBandServiceToNumAlgo2Did(didOrService)
      const connections = await this.connectionsModule.findByInvitationDid(did)
      this.logger.debug(`Retrieved ${connections.length} connections for invitation did ${did}`)

      if (connections.length === 1) {
        const [firstConnection] = connections
        return firstConnection
      } else if (connections.length > 1) {
        this.logger.warn(`There is more than one connection created from invitationDid ${did}. Taking the first one.`)
        const [firstConnection] = connections
        return firstConnection
      }
      return null
    }
  }

  private async emitWithConnection(connectionRecord: ConnectionRecord, messages: PlaintextMessage[]) {
    const supportedMessageTypes = this.dispatcher.supportedMessageTypes
    const plaintextMessage = messages.find((message) =>
      supportedMessageTypes.find((type) => supportsIncomingMessageType(parseMessageType(message['@type']), type))
    )

    if (!plaintextMessage) {
      throw new AriesFrameworkError('There is no message in requests~attach supported by agent.')
    }

    this.logger.debug(`Message with type ${plaintextMessage['@type']} can be processed.`)

    this.eventEmitter.emit<AgentMessageReceivedEvent>({
      type: AgentEventTypes.AgentMessageReceived,
      payload: {
        message: plaintextMessage,
        connection: connectionRecord,
      },
    })
  }

  private async emitWithServices(services: Array<OutOfBandDidCommService | string>, messages: PlaintextMessage[]) {
    if (!services || services.length === 0) {
      throw new AriesFrameworkError(`There are no services. We can not emit messages`)
    }

    const supportedMessageTypes = this.dispatcher.supportedMessageTypes
    const plaintextMessage = messages.find((message) =>
      supportedMessageTypes.find((type) => supportsIncomingMessageType(parseMessageType(message['@type']), type))
    )

    if (!plaintextMessage) {
      throw new AriesFrameworkError('There is no message in requests~attach supported by agent.')
    }

    this.logger.debug(`Message with type ${plaintextMessage['@type']} can be processed.`)

    // The framework currently supports only older OOB messages with `~service` decorator.
    // TODO: support receiving messages with other services so we don't have to transform the service
    // to ~service decorator
    const [service] = services

    if (typeof service === 'string') {
      throw new AriesFrameworkError('Dids are not currently supported in out-of-band invitation services attribute.')
    }

    const serviceDecorator = new ServiceDecorator({
      recipientKeys: service.recipientKeys.map(didKeyToVerkey),
      routingKeys: service.routingKeys?.map(didKeyToVerkey) || [],
      serviceEndpoint: service.serviceEndpoint,
    })

    plaintextMessage['~service'] = JsonTransformer.toJSON(serviceDecorator)
    this.eventEmitter.emit<AgentMessageReceivedEvent>({
      type: AgentEventTypes.AgentMessageReceived,
      payload: {
        message: plaintextMessage,
      },
    })
  }

  private async handleHandshakeReuse(outOfBandRecord: OutOfBandRecord, connectionRecord: ConnectionRecord) {
    const reuseMessage = await this.outOfBandService.createHandShakeReuse(outOfBandRecord, connectionRecord)

    const reuseAcceptedEventPromise = firstValueFrom(
      this.eventEmitter.observable<HandshakeReusedEvent>(OutOfBandEventTypes.HandshakeReused).pipe(
        // Find the first reuse event where the handshake reuse accepted matches the reuse message thread
        // TODO: Should we store the reuse state? Maybe we can keep it in memory for now
        first(
          (event) =>
            event.payload.reuseThreadId === reuseMessage.threadId &&
            event.payload.outOfBandRecord.id === outOfBandRecord.id &&
            event.payload.connectionRecord.id === connectionRecord.id
        ),
        // If the event is found, we return the value true
        map(() => true),
        timeout(15000),
        // If timeout is reached, we return false
        catchError(() => of(false))
      )
    )

    const outbound = createOutboundMessage(connectionRecord, reuseMessage)
    await this.messageSender.sendMessage(outbound)

    return reuseAcceptedEventPromise
  }

  private registerHandlers(dispatcher: Dispatcher) {
    dispatcher.registerHandler(new HandshakeReuseHandler(this.outOfBandService))
    dispatcher.registerHandler(new HandshakeReuseAcceptedHandler(this.outOfBandService))
  }
}<|MERGE_RESOLUTION|>--- conflicted
+++ resolved
@@ -263,9 +263,9 @@
    * @param config configuration of how out-of-band invitation should be processed
    * @returns out-of-band record and connection record if one has been created
    */
-  public receiveInvitationFromUrl(invitationUrl: string, config: ReceiveOutOfBandInvitationConfig = {}) {
+  public async receiveInvitationFromUrl(invitationUrl: string, config: ReceiveOutOfBandInvitationConfig = {}) {
     const message = this.parseInvitation(invitationUrl)
-    return this.receiveInvitation(message, config)
+    return this.receiveInvitation(await message, config)
   }
 
   /**
@@ -275,13 +275,8 @@
    *
    * @returns OutOfBandInvitation
    */
-<<<<<<< HEAD
   public async parseInvitation(invitationUrl: string): Promise<OutOfBandInvitation> {
     return await parseInvitationUrl(invitationUrl, this.agentConfig.agentDependencies)
-=======
-  public parseInvitation(invitationUrl: string): OutOfBandInvitation {
-    return parseInvitationUrl(invitationUrl)
->>>>>>> 1366416a
   }
 
   /**
