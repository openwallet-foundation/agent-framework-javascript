--- conflicted
+++ resolved
@@ -54,17 +54,13 @@
     return basicMessageRecord
   }
 
-<<<<<<< HEAD
-  public async findAllByQuery(query: Query<BasicMessageRecord>) {
-=======
   /**
    * Retrieve all basic messages matching a given query
    *
    * @param query The query
    * @returns array containing all matching records
    */
-  public async findAllByQuery(query: Partial<BasicMessageTags>) {
->>>>>>> a230841a
+  public async findAllByQuery(query: Query<BasicMessageRecord>) {
     return this.basicMessageService.findAllByQuery(query)
   }
 
