--- conflicted
+++ resolved
@@ -5,13 +5,9 @@
 import { IsValidMessageType, parseMessageType } from '../../../utils/messageType'
 import { DateParser } from '../../../utils/transformers'
 
-<<<<<<< HEAD
 export class BasicMessage extends DidCommV1Message {
-=======
-export class BasicMessage extends AgentMessage {
   public readonly allowDidSovPrefix = true
 
->>>>>>> 61daf0cb
   /**
    * Create new BasicMessage instance.
    * sentTime will be assigned to new Date if not passed, id will be assigned to uuid/v4 if not passed
