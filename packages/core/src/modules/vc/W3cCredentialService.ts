--- conflicted
+++ resolved
@@ -83,23 +83,6 @@
         `Unsupported credential type in options. Credential must be either a W3cJsonLdVerifiableCredential or a W3cJwtVerifiableCredential`
       )
     }
-<<<<<<< HEAD
-
-    // this is a hack because vcjs throws if purpose is passed as undefined or null
-    if (options.proofPurpose) {
-      verifyOptions['purpose'] = options.proofPurpose
-    }
-
-    const result = (await vc.verifyCredential(verifyOptions)) as unknown as W3cVerifyCredentialResult
-    if (!result.verified) {
-      agentContext.config.logger.debug(`Credential verification failed: ${result.error?.message}`, {
-        stack: result.error?.stack,
-      })
-    }
-
-    return result
-=======
->>>>>>> 83cbfe38
   }
 
   /**
