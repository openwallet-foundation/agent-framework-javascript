--- conflicted
+++ resolved
@@ -38,12 +38,8 @@
 export const deriveProof = async (
   proofDocument: JsonObject,
   revealDocument: JsonObject,
-<<<<<<< HEAD
   // eslint-disable-next-line @typescript-eslint/no-explicit-any
-  { suite, skipProofCompaction, documentLoader, expansionMap, nonce }: any
-=======
   { suite, skipProofCompaction, documentLoader, nonce }: any
->>>>>>> 6f088673
 ): Promise<W3cJsonLdVerifiableCredential> => {
   if (!suite) {
     throw new TypeError('"options.suite" is required.')
