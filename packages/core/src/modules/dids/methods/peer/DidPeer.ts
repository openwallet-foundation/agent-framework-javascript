import type { DidDocument } from '../../domain'
import type { ParsedDid } from '../../types'

import { instanceToInstance } from 'class-transformer'

<<<<<<< HEAD
import { TypedArrayEncoder, JsonEncoder, MultiBaseEncoder, MultiHashEncoder, Buffer } from '../../../../utils'
=======
import { JsonEncoder, MultiBaseEncoder, MultiHashEncoder } from '../../../../utils'
>>>>>>> 88ad790d
import { Key } from '../../domain/Key'
import { getKeyDidMappingByKeyType } from '../../domain/key-type'
import { parseDid } from '../../domain/parse'

import { didDocumentToNumAlgo2Did, didToNumAlgo2DidDocument } from './peerDidNumAlgo2'

const PEER_DID_REGEX = new RegExp(
  '^did:peer:(([01](z)([1-9a-km-zA-HJ-NP-Z]{5,200}))|(2((.[AEVID](z)([1-9a-km-zA-HJ-NP-Z]{5,200}))+(.(S)[0-9a-zA-Z=]*)?)))$'
)

export const enum PeerDidNumAlgo {
  InceptionKeyWithoutDoc = 0,
  GenesisDoc = 1,
  MultipleInceptionKeyWithoutDoc = 2,
}

function getNumAlgoFromPeerDid(did: string) {
  return Number(did[9])
}

export class DidPeer {
  private readonly parsedDid: ParsedDid

  // If numAlgo 1 is used, the did document always has a did document
  private readonly _didDocument?: DidDocument

  private constructor({ didDocument, did }: { did: string; didDocument?: DidDocument }) {
    const parsed = parseDid(did)

    if (!this.isValidPeerDid(did)) {
      throw new Error(`Invalid peer did '${did}'`)
    }

    this.parsedDid = parsed
    this._didDocument = didDocument
  }

  public static fromKey(key: Key) {
    const did = `did:peer:0${key.fingerprint}`
    return new DidPeer({ did })
  }

  public static fromDid(did: string) {
    return new DidPeer({
      did,
    })
  }

  public static fromDidDocument(
    didDocument: DidDocument,
    numAlgo?: PeerDidNumAlgo.GenesisDoc | PeerDidNumAlgo.MultipleInceptionKeyWithoutDoc
  ): DidPeer {
    if (!numAlgo && didDocument.id.startsWith('did:peer:')) {
      numAlgo = getNumAlgoFromPeerDid(didDocument.id)
    }

    if (!numAlgo) {
      throw new Error(
        'Could not determine numAlgo. The did document must either have a full id property containing the numAlgo, or the numAlgo must be provided as a separate property'
      )
    }

    if (numAlgo === PeerDidNumAlgo.GenesisDoc) {
      // FIXME: We should do this on the JSON value of the did document, as the DidDocument class
      // adds a lot of properties and default values that will mess with the hash value
      // Remove id from did document as the id should be generated without an id.
      const didDocumentBuffer = JsonEncoder.toBuffer({ ...didDocument.toJSON(), id: undefined })

<<<<<<< HEAD
      // TODO: we should improve the buffer/multibase/multihash API.
      const didIdentifier = TypedArrayEncoder.toUtf8String(
        MultiBaseEncoder.encode(
          Buffer.from(MultiHashEncoder.encode(sha256(didDocumentBuffer), 'sha2-256')),
          'base58btc'
        )
      )
=======
      const didIdentifier = MultiBaseEncoder.encode(MultiHashEncoder.encode(didDocumentBuffer, 'sha2-256'), 'base58btc')
>>>>>>> 88ad790d

      const did = `did:peer:1${didIdentifier}`

      return new DidPeer({ did, didDocument })
    } else if (numAlgo === PeerDidNumAlgo.MultipleInceptionKeyWithoutDoc) {
      const did = didDocumentToNumAlgo2Did(didDocument)
      return new DidPeer({ did })
    } else {
      throw new Error(`Unsupported numAlgo: ${numAlgo}. Not all peer did methods support parsing a did document`)
    }
  }

  public get did() {
    return this.parsedDid.did
  }

  public get numAlgo(): PeerDidNumAlgo {
    // numalgo is the first digit of the method specific identifier
    return Number(this.parsedDid.id[0]) as PeerDidNumAlgo
  }

  private get identifierWithoutNumAlgo() {
    return this.parsedDid.id.substring(1)
  }

  private isValidPeerDid(did: string): boolean {
    const isValid = PEER_DID_REGEX.test(did)

    return isValid
  }

  public get didDocument() {
    // Method 1 (numAlgo 0)
    if (this.numAlgo === PeerDidNumAlgo.InceptionKeyWithoutDoc) {
      const key = Key.fromFingerprint(this.identifierWithoutNumAlgo)
      const { getDidDocument } = getKeyDidMappingByKeyType(key.keyType)

      return getDidDocument(this.parsedDid.did, key)
    }
    // Method 2 (numAlgo 1)
    else if (this.numAlgo === PeerDidNumAlgo.GenesisDoc) {
      if (!this._didDocument) {
        throw new Error('No did document provided for method 1 peer did')
      }

      // Clone the document, and set the id
      const didDocument = instanceToInstance(this._didDocument)
      didDocument.id = this.did

      return didDocument
    }
    // Method 3 (numAlgo 2)
    else if (this.numAlgo === PeerDidNumAlgo.MultipleInceptionKeyWithoutDoc) {
      const didDocument = didToNumAlgo2DidDocument(this.parsedDid.did)

      return didDocument
    }

    throw new Error(`Unsupported numAlgo '${this.numAlgo}'`)
  }
}<|MERGE_RESOLUTION|>--- conflicted
+++ resolved
@@ -3,11 +3,7 @@
 
 import { instanceToInstance } from 'class-transformer'
 
-<<<<<<< HEAD
-import { TypedArrayEncoder, JsonEncoder, MultiBaseEncoder, MultiHashEncoder, Buffer } from '../../../../utils'
-=======
 import { JsonEncoder, MultiBaseEncoder, MultiHashEncoder } from '../../../../utils'
->>>>>>> 88ad790d
 import { Key } from '../../domain/Key'
 import { getKeyDidMappingByKeyType } from '../../domain/key-type'
 import { parseDid } from '../../domain/parse'
@@ -76,17 +72,7 @@
       // Remove id from did document as the id should be generated without an id.
       const didDocumentBuffer = JsonEncoder.toBuffer({ ...didDocument.toJSON(), id: undefined })
 
-<<<<<<< HEAD
-      // TODO: we should improve the buffer/multibase/multihash API.
-      const didIdentifier = TypedArrayEncoder.toUtf8String(
-        MultiBaseEncoder.encode(
-          Buffer.from(MultiHashEncoder.encode(sha256(didDocumentBuffer), 'sha2-256')),
-          'base58btc'
-        )
-      )
-=======
       const didIdentifier = MultiBaseEncoder.encode(MultiHashEncoder.encode(didDocumentBuffer, 'sha2-256'), 'base58btc')
->>>>>>> 88ad790d
 
       const did = `did:peer:1${didIdentifier}`
 
