import type { JsonObject } from '../../../../types'
import type { OutOfBandDidCommService } from '../../../oob/domain/OutOfBandDidCommService'
import type { DidDocument, VerificationMethod } from '../../domain'

import { Key } from '../../../../crypto/Key'
import { JsonEncoder, JsonTransformer } from '../../../../utils'
<<<<<<< HEAD
import { DidDocumentService } from '../../domain'
=======
import { DidCommV1Service, DidDocumentService, Key } from '../../domain'
>>>>>>> 020e6efa
import { DidDocumentBuilder } from '../../domain/DidDocumentBuilder'
import { getKeyDidMappingByKeyType, getKeyDidMappingByVerificationMethod } from '../../domain/key-type'
import { parseDid } from '../../domain/parse'
import { DidKey } from '../key'

enum DidPeerPurpose {
  Assertion = 'A',
  Encryption = 'E',
  Verification = 'V',
  CapabilityInvocation = 'I',
  CapabilityDelegation = 'D',
  Service = 'S',
}

function isDidPeerKeyPurpose(purpose: string): purpose is Exclude<DidPeerPurpose, DidPeerPurpose.Service> {
  return purpose !== DidPeerPurpose.Service && Object.values(DidPeerPurpose).includes(purpose as DidPeerPurpose)
}

const didPeerAbbreviations: { [key: string]: string | undefined } = {
  type: 't',
  DIDCommMessaging: 'dm',
  serviceEndpoint: 's',
  routingKeys: 'r',
  accept: 'a',
}

const didPeerExpansions: { [key: string]: string | undefined } = {
  t: 'type',
  dm: 'DIDCommMessaging',
  s: 'serviceEndpoint',
  r: 'routingKeys',
  a: 'accept',
}

export function didToNumAlgo2DidDocument(did: string) {
  const parsed = parseDid(did)
  const identifierWithoutNumAlgo = parsed.id.substring(2)

  // Get a list of all did document entries splitted by .
  const entries = identifierWithoutNumAlgo.split('.')
  const didDocument = new DidDocumentBuilder(did)
  let serviceIndex = 0

  for (const entry of entries) {
    // Remove the purpose identifier to get the service or key content
    const entryContent = entry.substring(1)
    // Get the purpose identifier
    const purpose = entry[0]

    // Handle service entry first
    if (purpose === DidPeerPurpose.Service) {
      let services = JsonEncoder.fromBase64(entryContent)

      // Make sure we have an array of services (can be both json or array)
      services = Array.isArray(services) ? services : [services]

      for (let service of services) {
        // Expand abbreviations used for service key/values
        service = expandServiceAbbreviations(service)

        service.id = `${did}#${service.type.toLowerCase()}-${serviceIndex++}`

        didDocument.addService(JsonTransformer.fromJSON(service, DidDocumentService))
      }
    }
    // Otherwise we can be sure it is a key
    else {
      // Decode the fingerprint, and extract the verification method(s)
      const key = Key.fromFingerprint(entryContent)
      const { getVerificationMethods } = getKeyDidMappingByKeyType(key.keyType)
      const verificationMethods = getVerificationMethods(did, key)

      // Add all verification methods to the did document
      for (const verificationMethod of verificationMethods) {
        // FIXME: the peer did uses key identifiers without the multi base prefix
        // However method 0 (and thus did:key) do use the multi base prefix in the
        // key identifier. Fixing it like this for now, before making something more complex
        verificationMethod.id = verificationMethod.id.replace('#z', '#')
        addVerificationMethodToDidDocument(didDocument, verificationMethod, purpose)
      }
    }
  }

  return didDocument.build()
}

export function didDocumentToNumAlgo2Did(didDocument: DidDocument) {
  const purposeMapping = {
    [DidPeerPurpose.Assertion]: didDocument.assertionMethod,
    [DidPeerPurpose.Encryption]: didDocument.keyAgreement,
    // FIXME: should verification be authentication or verificationMethod
    // verificationMethod is general so it doesn't make a lot of sense to add
    // it to the verificationMethod list
    [DidPeerPurpose.Verification]: didDocument.authentication,
    [DidPeerPurpose.CapabilityInvocation]: didDocument.capabilityInvocation,
    [DidPeerPurpose.CapabilityDelegation]: didDocument.capabilityDelegation,
  }

  let did = 'did:peer:2'

  for (const [purpose, entries] of Object.entries(purposeMapping)) {
    // Not all entries are required to be defined
    if (entries === undefined) continue

    // Dereference all entries to full verification methods
    const dereferenced = entries.map((entry) =>
      typeof entry === 'string' ? didDocument.dereferenceVerificationMethod(entry) : entry
    )

    // Transform als verification methods into a fingerprint (multibase, multicodec)
    const encoded = dereferenced.map((entry) => {
      const { getKeyFromVerificationMethod } = getKeyDidMappingByVerificationMethod(entry)
      const key = getKeyFromVerificationMethod(entry)

      // Encode as '.PurposeFingerprint'
      const encoded = `.${purpose}${key.fingerprint}`

      return encoded
    })

    // Add all encoded keys
    did += encoded.join('')
  }

  if (didDocument.service && didDocument.service.length > 0) {
    const abbreviatedServices = didDocument.service.map((service) => {
      // Transform to JSON, remove id property
      const serviceJson = JsonTransformer.toJSON(service)
      delete serviceJson.id

      return abbreviateServiceJson(serviceJson)
    })

    const encodedServices = JsonEncoder.toBase64URL(
      // If array length is 1, encode as json object. Otherwise as array
      // This is how it's done in the python peer did implementation.
      abbreviatedServices.length === 1 ? abbreviatedServices[0] : abbreviatedServices
    )

    did += `.${DidPeerPurpose.Service}${encodedServices}`
  }

  return did
}

export function outOfBandServiceToNumAlgo2Did(service: OutOfBandDidCommService) {
  // FIXME: add the key entries for the recipientKeys to the did document.
  const didDocument = new DidDocumentBuilder('')
    .addService(
      new DidCommV1Service({
        id: service.id,
        serviceEndpoint: service.serviceEndpoint,
        accept: service.accept,
        // FIXME: this should actually be local key references, not did:key:123#456 references
        recipientKeys: service.recipientKeys.map((recipientKey) => {
          const did = DidKey.fromDid(recipientKey)
          return `${did.did}#${did.key.fingerprint}`
        }),
        // Map did:key:xxx to actual did:key:xxx#123
        routingKeys: service.routingKeys?.map((routingKey) => {
          const did = DidKey.fromDid(routingKey)
          return `${did.did}#${did.key.fingerprint}`
        }),
      })
    )
    .build()

  const did = didDocumentToNumAlgo2Did(didDocument)

  return did
}

function expandServiceAbbreviations(service: JsonObject) {
  const expand = (abbreviated: string) => didPeerExpansions[abbreviated] ?? abbreviated

  const fullService = Object.entries(service).reduce(
    (serviceBody, [key, value]) => ({
      ...serviceBody,
      [expand(key)]: expand(value as string),
    }),
    {}
  )

  return fullService
}

function abbreviateServiceJson(service: JsonObject) {
  const abbreviate = (expanded: string) => didPeerAbbreviations[expanded] ?? expanded

  const abbreviatedService = Object.entries(service).reduce(
    (serviceBody, [key, value]) => ({
      ...serviceBody,
      [abbreviate(key)]: abbreviate(value as string),
    }),
    {}
  )

  return abbreviatedService
}

function addVerificationMethodToDidDocument(
  didDocument: DidDocumentBuilder,
  verificationMethod: VerificationMethod,
  purpose: string
) {
  const purposeMapping = {
    [DidPeerPurpose.Assertion]: didDocument.addAssertionMethod.bind(didDocument),
    [DidPeerPurpose.Encryption]: didDocument.addKeyAgreement.bind(didDocument),
    // FIXME: should verification be authentication or verificationMethod
    // verificationMethod is general so it doesn't make a lot of sense to add
    // it to the verificationMethod list
    [DidPeerPurpose.Verification]: didDocument.addAuthentication.bind(didDocument),
    [DidPeerPurpose.CapabilityInvocation]: didDocument.addCapabilityInvocation.bind(didDocument),
    [DidPeerPurpose.CapabilityDelegation]: didDocument.addCapabilityDelegation.bind(didDocument),
  }

  // Verify the purpose is a did peer key purpose (service excluded)
  if (isDidPeerKeyPurpose(purpose)) {
    const addVerificationMethod = purposeMapping[purpose]

    // Add the verification method based on the method from the mapping
    addVerificationMethod(verificationMethod)
  } else {
    throw new Error(`Unsupported peer did purpose '${purpose}'`)
  }
}<|MERGE_RESOLUTION|>--- conflicted
+++ resolved
@@ -2,13 +2,8 @@
 import type { OutOfBandDidCommService } from '../../../oob/domain/OutOfBandDidCommService'
 import type { DidDocument, VerificationMethod } from '../../domain'
 
-import { Key } from '../../../../crypto/Key'
 import { JsonEncoder, JsonTransformer } from '../../../../utils'
-<<<<<<< HEAD
-import { DidDocumentService } from '../../domain'
-=======
 import { DidCommV1Service, DidDocumentService, Key } from '../../domain'
->>>>>>> 020e6efa
 import { DidDocumentBuilder } from '../../domain/DidDocumentBuilder'
 import { getKeyDidMappingByKeyType, getKeyDidMappingByVerificationMethod } from '../../domain/key-type'
 import { parseDid } from '../../domain/parse'
