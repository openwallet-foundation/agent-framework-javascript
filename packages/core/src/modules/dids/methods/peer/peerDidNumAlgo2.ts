import type { JsonObject } from '../../../../types'
import type { OutOfBandDidCommService } from '../../../oob/domain/OutOfBandDidCommService'
import type { DidDocument, VerificationMethod } from '../../domain'

import { Key } from '../../../../crypto/Key'
import { JsonEncoder, JsonTransformer } from '../../../../utils'
<<<<<<< HEAD
import { DidDocumentService } from '../../domain'
=======
import { DidCommV1Service, DidDocumentService, Key } from '../../domain'
>>>>>>> 6de439a2
import { DidDocumentBuilder } from '../../domain/DidDocumentBuilder'
import { getKeyDidMappingByKeyType, getKeyDidMappingByVerificationMethod } from '../../domain/key-type'
import { parseDid } from '../../domain/parse'
import { DidKey } from '../key'

enum DidPeerPurpose {
  Assertion = 'A',
  Encryption = 'E',
  Verification = 'V',
  CapabilityInvocation = 'I',
  CapabilityDelegation = 'D',
  Service = 'S',
}

function isDidPeerKeyPurpose(purpose: string): purpose is Exclude<DidPeerPurpose, DidPeerPurpose.Service> {
  return purpose !== DidPeerPurpose.Service && Object.values(DidPeerPurpose).includes(purpose as DidPeerPurpose)
}

const didPeerAbbreviations: { [key: string]: string | undefined } = {
  type: 't',
  DIDCommMessaging: 'dm',
  serviceEndpoint: 's',
  routingKeys: 'r',
  accept: 'a',
}

const didPeerExpansions: { [key: string]: string | undefined } = {
  t: 'type',
  dm: 'DIDCommMessaging',
  s: 'serviceEndpoint',
  r: 'routingKeys',
  a: 'accept',
}

export function didToNumAlgo2DidDocument(did: string) {
  const parsed = parseDid(did)
  const identifierWithoutNumAlgo = parsed.id.substring(2)

  // Get a list of all did document entries splitted by .
  const entries = identifierWithoutNumAlgo.split('.')
  const didDocument = new DidDocumentBuilder(did)
  let serviceIndex = 0

  for (const entry of entries) {
    // Remove the purpose identifier to get the service or key content
    const entryContent = entry.substring(1)
    // Get the purpose identifier
    const purpose = entry[0]

    // Handle service entry first
    if (purpose === DidPeerPurpose.Service) {
      let services = JsonEncoder.fromBase64(entryContent)

      // Make sure we have an array of services (can be both json or array)
      services = Array.isArray(services) ? services : [services]

      for (let service of services) {
        // Expand abbreviations used for service key/values
        service = expandServiceAbbreviations(service)

        service.id = `${did}#${service.type.toLowerCase()}-${serviceIndex++}`

        didDocument.addService(JsonTransformer.fromJSON(service, DidDocumentService))
      }
    }
    // Otherwise we can be sure it is a key
    else {
      // Decode the fingerprint, and extract the verification method(s)
      const key = Key.fromFingerprint(entryContent)
      const { getVerificationMethods } = getKeyDidMappingByKeyType(key.keyType)
      const verificationMethods = getVerificationMethods(did, key)

      // Add all verification methods to the did document
      for (const verificationMethod of verificationMethods) {
        // FIXME: the peer did uses key identifiers without the multi base prefix
        // However method 0 (and thus did:key) do use the multi base prefix in the
        // key identifier. Fixing it like this for now, before making something more complex
        verificationMethod.id = verificationMethod.id.replace('#z', '#')
        addVerificationMethodToDidDocument(didDocument, verificationMethod, purpose)
      }
    }
  }

  return didDocument.build()
}

export function didDocumentToNumAlgo2Did(didDocument: DidDocument) {
  const purposeMapping = {
    [DidPeerPurpose.Assertion]: didDocument.assertionMethod,
    [DidPeerPurpose.Encryption]: didDocument.keyAgreement,
    // FIXME: should verification be authentication or verificationMethod
    // verificationMethod is general so it doesn't make a lot of sense to add
    // it to the verificationMethod list
    [DidPeerPurpose.Verification]: didDocument.authentication,
    [DidPeerPurpose.CapabilityInvocation]: didDocument.capabilityInvocation,
    [DidPeerPurpose.CapabilityDelegation]: didDocument.capabilityDelegation,
  }

  let did = 'did:peer:2'

  for (const [purpose, entries] of Object.entries(purposeMapping)) {
    // Not all entries are required to be defined
    if (entries === undefined) continue

    // Dereference all entries to full verification methods
    const dereferenced = entries.map((entry) =>
      typeof entry === 'string' ? didDocument.dereferenceVerificationMethod(entry) : entry
    )

    // Transform als verification methods into a fingerprint (multibase, multicodec)
    const encoded = dereferenced.map((entry) => {
      const { getKeyFromVerificationMethod } = getKeyDidMappingByVerificationMethod(entry)
      const key = getKeyFromVerificationMethod(entry)

      // Encode as '.PurposeFingerprint'
      const encoded = `.${purpose}${key.fingerprint}`

      return encoded
    })

    // Add all encoded keys
    did += encoded.join('')
  }

  if (didDocument.service && didDocument.service.length > 0) {
    const abbreviatedServices = didDocument.service.map((service) => {
      // Transform to JSON, remove id property
      const serviceJson = JsonTransformer.toJSON(service)
      delete serviceJson.id

      return abbreviateServiceJson(serviceJson)
    })

    const encodedServices = JsonEncoder.toBase64URL(
      // If array length is 1, encode as json object. Otherwise as array
      // This is how it's done in the python peer did implementation.
      abbreviatedServices.length === 1 ? abbreviatedServices[0] : abbreviatedServices
    )

    did += `.${DidPeerPurpose.Service}${encodedServices}`
  }

  return did
}

export function outOfBandServiceToNumAlgo2Did(service: OutOfBandDidCommService) {
  // FIXME: add the key entries for the recipientKeys to the did document.
  const didDocument = new DidDocumentBuilder('')
    .addService(
      new DidCommV1Service({
        id: service.id,
        serviceEndpoint: service.serviceEndpoint,
        accept: service.accept,
        // FIXME: this should actually be local key references, not did:key:123#456 references
        recipientKeys: service.recipientKeys.map((recipientKey) => {
          const did = DidKey.fromDid(recipientKey)
          return `${did.did}#${did.key.fingerprint}`
        }),
        // Map did:key:xxx to actual did:key:xxx#123
        routingKeys: service.routingKeys?.map((routingKey) => {
          const did = DidKey.fromDid(routingKey)
          return `${did.did}#${did.key.fingerprint}`
        }),
      })
    )
    .build()

  const did = didDocumentToNumAlgo2Did(didDocument)

  return did
}

function expandServiceAbbreviations(service: JsonObject) {
  const expand = (abbreviated: string) => didPeerExpansions[abbreviated] ?? abbreviated

  const fullService = Object.entries(service).reduce(
    (serviceBody, [key, value]) => ({
      ...serviceBody,
      [expand(key)]: expand(value as string),
    }),
    {}
  )

  return fullService
}

function abbreviateServiceJson(service: JsonObject) {
  const abbreviate = (expanded: string) => didPeerAbbreviations[expanded] ?? expanded

  const abbreviatedService = Object.entries(service).reduce(
    (serviceBody, [key, value]) => ({
      ...serviceBody,
      [abbreviate(key)]: abbreviate(value as string),
    }),
    {}
  )

  return abbreviatedService
}

function addVerificationMethodToDidDocument(
  didDocument: DidDocumentBuilder,
  verificationMethod: VerificationMethod,
  purpose: string
) {
  const purposeMapping = {
    [DidPeerPurpose.Assertion]: didDocument.addAssertionMethod.bind(didDocument),
    [DidPeerPurpose.Encryption]: didDocument.addKeyAgreement.bind(didDocument),
    // FIXME: should verification be authentication or verificationMethod
    // verificationMethod is general so it doesn't make a lot of sense to add
    // it to the verificationMethod list
    [DidPeerPurpose.Verification]: didDocument.addAuthentication.bind(didDocument),
    [DidPeerPurpose.CapabilityInvocation]: didDocument.addCapabilityInvocation.bind(didDocument),
    [DidPeerPurpose.CapabilityDelegation]: didDocument.addCapabilityDelegation.bind(didDocument),
  }

  // Verify the purpose is a did peer key purpose (service excluded)
  if (isDidPeerKeyPurpose(purpose)) {
    const addVerificationMethod = purposeMapping[purpose]

    // Add the verification method based on the method from the mapping
    addVerificationMethod(verificationMethod)
  } else {
    throw new Error(`Unsupported peer did purpose '${purpose}'`)
  }
}<|MERGE_RESOLUTION|>--- conflicted
+++ resolved
@@ -4,11 +4,7 @@
 
 import { Key } from '../../../../crypto/Key'
 import { JsonEncoder, JsonTransformer } from '../../../../utils'
-<<<<<<< HEAD
-import { DidDocumentService } from '../../domain'
-=======
 import { DidCommV1Service, DidDocumentService, Key } from '../../domain'
->>>>>>> 6de439a2
 import { DidDocumentBuilder } from '../../domain/DidDocumentBuilder'
 import { getKeyDidMappingByKeyType, getKeyDidMappingByVerificationMethod } from '../../domain/key-type'
 import { parseDid } from '../../domain/parse'
