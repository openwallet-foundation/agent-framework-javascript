import type { IndyLedgerService } from '../../ledger'

import { getAgentConfig } from '../../../../tests/helpers'
<<<<<<< HEAD
import { Key, KeyType } from '../../../crypto'
=======
import { EventEmitter } from '../../../agent/EventEmitter'
import { KeyType } from '../../../crypto'
>>>>>>> 16935e29
import { IndyStorageService } from '../../../storage/IndyStorageService'
import { JsonTransformer } from '../../../utils'
import { IndyWallet } from '../../../wallet/IndyWallet'
import { DidCommV1Service, DidDocument, DidDocumentBuilder } from '../domain'
import { DidDocumentRole } from '../domain/DidDocumentRole'
import { convertPublicKeyToX25519, getEd25519VerificationMethod } from '../domain/key-type/ed25519'
import { getX25519VerificationMethod } from '../domain/key-type/x25519'
import { DidKey } from '../methods/key'
import { getNumAlgoFromPeerDid, PeerDidNumAlgo } from '../methods/peer/didPeer'
import { didDocumentJsonToNumAlgo1Did } from '../methods/peer/peerDidNumAlgo1'
import { DidRecord, DidRepository } from '../repository'
import { DidResolverService } from '../services'

import didPeer1zQmY from './__fixtures__/didPeer1zQmY.json'

describe('peer dids', () => {
  const config = getAgentConfig('Peer DIDs Lifecycle')

  let didRepository: DidRepository
  let didResolverService: DidResolverService
  let wallet: IndyWallet
  let eventEmitter: EventEmitter

  beforeEach(async () => {
    wallet = new IndyWallet(config)
    // eslint-disable-next-line @typescript-eslint/no-non-null-assertion
    await wallet.createAndOpen(config.walletConfig!)

    const storageService = new IndyStorageService<DidRecord>(wallet, config)
    eventEmitter = new EventEmitter(config)
    didRepository = new DidRepository(storageService, eventEmitter)

    // Mocking IndyLedgerService as we're only interested in the did:peer resolver
    didResolverService = new DidResolverService(config, {} as unknown as IndyLedgerService, didRepository)
  })

  afterEach(async () => {
    await wallet.delete()
  })

  test('create a peer did method 1 document from ed25519 keys with a service', async () => {
    // The following scenario show how we could create a key and create a did document from it for DID Exchange

    const { verkey: publicKeyBase58 } = await wallet.createDid({ seed: 'astringoftotalin32characterslong' })
    const { verkey: mediatorPublicKeyBase58 } = await wallet.createDid({ seed: 'anotherstringof32characterslong1' })

    const ed25519Key = Key.fromPublicKeyBase58(publicKeyBase58, KeyType.Ed25519)
    const x25519Key = Key.fromPublicKey(convertPublicKeyToX25519(ed25519Key.publicKey), KeyType.X25519)

    const ed25519VerificationMethod = getEd25519VerificationMethod({
      // The id can either be the first 8 characters of the key data (for ed25519 it's publicKeyBase58)
      // uuid is easier as it is consistent between different key types. Normally you would dynamically
      // generate the uuid, but static for testing purposes
      id: `#d0d32199-851f-48e3-b178-6122bd4216a4`,
      key: ed25519Key,
      // For peer dids generated with method 1, the controller MUST be #id as we don't know the did yet
      controller: '#id',
    })
    const x25519VerificationMethod = getX25519VerificationMethod({
      // The id can either be the first 8 characters of the key data (for ed25519 it's publicKeyBase58)
      // uuid is easier as it is consistent between different key types. Normally you would dynamically
      // generate the uuid, but static for testing purposes
      id: `#08673492-3c44-47fe-baa4-a1780c585d75`,
      key: x25519Key,
      // For peer dids generated with method 1, the controller MUST be #id as we don't know the did yet
      controller: '#id',
    })

    const mediatorEd25519Key = Key.fromPublicKeyBase58(mediatorPublicKeyBase58, KeyType.Ed25519)
    const mediatorEd25519DidKey = new DidKey(mediatorEd25519Key)

    const mediatorX25519Key = Key.fromPublicKey(convertPublicKeyToX25519(mediatorEd25519Key.publicKey), KeyType.X25519)
    // Use ed25519 did:key, which also includes the x25519 key used for didcomm
    const mediatorRoutingKey = `${mediatorEd25519DidKey.did}#${mediatorX25519Key.fingerprint}`

    const service = new DidCommV1Service({
      id: '#service-0',
      // Fixme: can we use relative reference (#id) instead of absolute reference here (did:example:123#id)?
      // We don't know the did yet
      recipientKeys: [ed25519VerificationMethod.id],
      serviceEndpoint: 'https://example.com',
      accept: ['didcomm/aip2;env=rfc19'],
      // It is important that we encode the routing keys as key references.
      // So instead of using plain verkeys, we should encode them as did:key dids
      routingKeys: [mediatorRoutingKey],
    })

    const didDocument =
      // placeholder did, as it is generated from the did document
      new DidDocumentBuilder('')
        // ed25519 authentication method for signatures
        .addAuthentication(ed25519VerificationMethod)
        // x25519 for key agreement
        .addKeyAgreement(x25519VerificationMethod)
        .addService(service)
        .build()

    const didDocumentJson = didDocument.toJSON()
    const did = didDocumentJsonToNumAlgo1Did(didDocumentJson)

    expect(did).toBe(didPeer1zQmY.id)

    // Set did after generating it
    didDocument.id = did

    expect(didDocument.toJSON()).toMatchObject(didPeer1zQmY)

    // Save the record to storage
    const didDocumentRecord = new DidRecord({
      id: didPeer1zQmY.id,
      role: DidDocumentRole.Created,
      // It is important to take the did document from the PeerDid class
      // as it will have the id property
      didDocument: didDocument,
      tags: {
        // We need to save the recipientKeys, so we can find the associated did
        // of a key when we receive a message from another connection.
        recipientKeyFingerprints: didDocument.recipientKeys.map((key) => key.fingerprint),
      },
    })

    await didRepository.save(didDocumentRecord)
  })

  test('receive a did and did document', async () => {
    // This flow assumes peer dids. When implementing for did exchange other did methods could be used

    // We receive the did and did document from the did exchange message (request or response)
    // It is important to not parse the did document to a DidDocument class yet as we need the raw json
    // to consistently verify the hash of the did document
    const did = didPeer1zQmY.id
    const numAlgo = getNumAlgoFromPeerDid(did)

    // Note that the did document could be undefined (if inlined did:peer or public did)
    const didDocument = JsonTransformer.fromJSON(didPeer1zQmY, DidDocument)

    // make sure the dids are valid by matching them against our encoded variants
    expect(didDocumentJsonToNumAlgo1Did(didPeer1zQmY)).toBe(did)

    // If a did document was provided, we match it against the did document of the peer did
    // This validates whether we get the same did document
    if (didDocument) {
      expect(didDocument.toJSON()).toMatchObject(didPeer1zQmY)
    }

    const didDocumentRecord = new DidRecord({
      id: did,
      role: DidDocumentRole.Received,
      // If the method is a genesis doc (did:peer:1) we should store the document
      // Otherwise we only need to store the did itself (as the did can be generated)
      didDocument: numAlgo === PeerDidNumAlgo.GenesisDoc ? didDocument : undefined,
      tags: {
        // We need to save the recipientKeys, so we can find the associated did
        // of a key when we receive a message from another connection.
        recipientKeyFingerprints: didDocument.recipientKeys.map((key) => key.fingerprint),
      },
    })

    await didRepository.save(didDocumentRecord)

    // Then we save the did (not the did document) in the connection record
    // connectionRecord.theirDid = didPeer.did

    // Then when we want to send a message we can resolve the did document
    const { didDocument: resolvedDidDocument } = await didResolverService.resolve(did)
    expect(resolvedDidDocument).toBeInstanceOf(DidDocument)
    expect(resolvedDidDocument?.toJSON()).toMatchObject(didPeer1zQmY)
  })
})<|MERGE_RESOLUTION|>--- conflicted
+++ resolved
@@ -1,12 +1,8 @@
 import type { IndyLedgerService } from '../../ledger'
 
 import { getAgentConfig } from '../../../../tests/helpers'
-<<<<<<< HEAD
+import { EventEmitter } from '../../../agent/EventEmitter'
 import { Key, KeyType } from '../../../crypto'
-=======
-import { EventEmitter } from '../../../agent/EventEmitter'
-import { KeyType } from '../../../crypto'
->>>>>>> 16935e29
 import { IndyStorageService } from '../../../storage/IndyStorageService'
 import { JsonTransformer } from '../../../utils'
 import { IndyWallet } from '../../../wallet/IndyWallet'
