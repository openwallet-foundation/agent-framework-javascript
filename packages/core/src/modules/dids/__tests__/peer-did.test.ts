--- conflicted
+++ resolved
@@ -2,15 +2,10 @@
 
 import { getAgentConfig } from '../../../../tests/helpers'
 import { KeyType } from '../../../crypto'
-import { Key } from '../../../crypto/Key'
 import { IndyStorageService } from '../../../storage/IndyStorageService'
 import { JsonTransformer } from '../../../utils'
 import { IndyWallet } from '../../../wallet/IndyWallet'
-<<<<<<< HEAD
-import { DidCommService, DidDocument, DidDocumentBuilder } from '../domain'
-=======
 import { DidCommV1Service, DidDocument, DidDocumentBuilder, Key } from '../domain'
->>>>>>> 020e6efa
 import { DidDocumentRole } from '../domain/DidDocumentRole'
 import { convertPublicKeyToX25519, getEd25519VerificationMethod } from '../domain/key-type/ed25519'
 import { getX25519VerificationMethod } from '../domain/key-type/x25519'
