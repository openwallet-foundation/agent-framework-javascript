--- conflicted
+++ resolved
@@ -1,12 +1,8 @@
 import type { IndyLedgerService } from '../../ledger'
 
 import { getAgentConfig } from '../../../../tests/helpers'
-<<<<<<< HEAD
-import { Key, KeyType } from '../../../crypto'
-=======
 import { KeyType } from '../../../crypto'
 import { Key } from '../../../crypto/Key'
->>>>>>> 63e5b481
 import { IndyStorageService } from '../../../storage/IndyStorageService'
 import { JsonTransformer } from '../../../utils'
 import { IndyWallet } from '../../../wallet/IndyWallet'
