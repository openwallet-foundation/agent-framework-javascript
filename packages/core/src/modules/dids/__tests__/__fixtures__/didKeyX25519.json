{
<<<<<<< HEAD
  "@context": ["https://w3id.org/did/v1", "https://w3id.org/security/suites/x25519-2019/v1"],
  "controller": [],
  "alsoKnownAs": [],
=======
  "@context": ["https://w3id.org/did/v1"],
>>>>>>> 2ad600c0
  "id": "did:key:z6LShLeXRTzevtwcfehaGEzCMyL3bNsAeKCwcqwJxyCo63yE",
  "keyAgreement": [
    {
      "id": "did:key:z6LShLeXRTzevtwcfehaGEzCMyL3bNsAeKCwcqwJxyCo63yE#z6LShLeXRTzevtwcfehaGEzCMyL3bNsAeKCwcqwJxyCo63yE",
      "type": "X25519KeyAgreementKey2019",
      "controller": "did:key:z6LShLeXRTzevtwcfehaGEzCMyL3bNsAeKCwcqwJxyCo63yE",
      "publicKeyBase58": "6fUMuABnqSDsaGKojbUF3P7ZkEL3wi2njsDdUWZGNgCU"
    }
  ]
}<|MERGE_RESOLUTION|>--- conflicted
+++ resolved
@@ -1,11 +1,5 @@
 {
-<<<<<<< HEAD
   "@context": ["https://w3id.org/did/v1", "https://w3id.org/security/suites/x25519-2019/v1"],
-  "controller": [],
-  "alsoKnownAs": [],
-=======
-  "@context": ["https://w3id.org/did/v1"],
->>>>>>> 2ad600c0
   "id": "did:key:z6LShLeXRTzevtwcfehaGEzCMyL3bNsAeKCwcqwJxyCo63yE",
   "keyAgreement": [
     {
