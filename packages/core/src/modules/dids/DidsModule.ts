--- conflicted
+++ resolved
@@ -1,11 +1,4 @@
-<<<<<<< HEAD
-import type { Key } from '../../crypto'
-import type { DidResolutionOptions } from './types'
-
-import { Lifecycle, scoped } from 'tsyringe'
-=======
 import type { DependencyManager, Module } from '../../plugins'
->>>>>>> 0f4cc18b
 
 import { DidsApi } from './DidsApi'
 import { DidRepository } from './repository'
