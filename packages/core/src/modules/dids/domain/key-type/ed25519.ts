--- conflicted
+++ resolved
@@ -5,11 +5,8 @@
 
 import { KeyType } from '../../../../crypto'
 import { Key } from '../../../../crypto/Key'
-<<<<<<< HEAD
-=======
 import { ED25519_SUITE_CONTEXT_URL_2018 } from '../../../../crypto/signature-suites/ed25519/constants'
 import { SECURITY_X25519_CONTEXT_URL } from '../../../vc/constants'
->>>>>>> c90729de
 
 import { getSignatureKeyBase } from './getSignatureKeyBase'
 import { getX25519VerificationMethod } from './x25519'
