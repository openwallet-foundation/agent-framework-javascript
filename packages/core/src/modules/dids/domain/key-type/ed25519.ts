import type { VerificationMethod } from '../verificationMethod'
import type { KeyDidMapping } from './keyDidMapping'

import { convertPublicKeyToX25519 } from '@stablelib/ed25519'

import { KeyType } from '../../../../crypto'
import { Key } from '../../../../crypto/Key'
<<<<<<< HEAD
import { ED25519_SUITE_CONTEXT_URL_2018 } from '../../../../crypto/signature-suites/ed25519/constants'
import { SECURITY_X25519_CONTEXT_URL } from '../../../vc/constants'

import { getSignatureKeyBase } from './getSignatureKeyBase'
import { getX25519VerificationMethod } from './x25519'
=======
>>>>>>> c907d01f

const VERIFICATION_METHOD_TYPE_ED25519_VERIFICATION_KEY_2018 = 'Ed25519VerificationKey2018'

export function getEd25519VerificationMethod({ key, id, controller }: { id: string; key: Key; controller: string }) {
  return {
    id,
    type: VERIFICATION_METHOD_TYPE_ED25519_VERIFICATION_KEY_2018,
    controller,
    publicKeyBase58: key.publicKeyBase58,
  }
}

<<<<<<< HEAD
export function getEd25519DidDoc(did: string, key: Key) {
  const verificationMethod = getEd25519VerificationMethod({ id: `${did}#${key.fingerprint}`, key, controller: did })

  const publicKeyX25519 = convertPublicKeyToX25519(key.publicKey)
  const didKeyX25519 = Key.fromPublicKey(publicKeyX25519, KeyType.X25519)
  const x25519VerificationMethod = getX25519VerificationMethod({
    id: `${did}#${didKeyX25519.fingerprint}`,
    key: didKeyX25519,
    controller: did,
  })

  const didDocBuilder = getSignatureKeyBase({ did, key, verificationMethod })

  didDocBuilder
    .addContext(ED25519_SUITE_CONTEXT_URL_2018)
    .addContext(SECURITY_X25519_CONTEXT_URL)
    .addKeyAgreement(x25519VerificationMethod)

  return didDocBuilder.build()
}

=======
>>>>>>> c907d01f
export const keyDidEd25519: KeyDidMapping = {
  supportedVerificationMethodTypes: [VERIFICATION_METHOD_TYPE_ED25519_VERIFICATION_KEY_2018],
  getVerificationMethods: (did, key) => [
    getEd25519VerificationMethod({ id: `${did}#${key.fingerprint}`, key, controller: did }),
  ],
  getKeyFromVerificationMethod: (verificationMethod: VerificationMethod) => {
    if (
      verificationMethod.type !== VERIFICATION_METHOD_TYPE_ED25519_VERIFICATION_KEY_2018 ||
      !verificationMethod.publicKeyBase58
    ) {
      throw new Error('Invalid verification method passed')
    }

    return Key.fromPublicKeyBase58(verificationMethod.publicKeyBase58, KeyType.Ed25519)
  },
}

export { convertPublicKeyToX25519 }<|MERGE_RESOLUTION|>--- conflicted
+++ resolved
@@ -5,14 +5,6 @@
 
 import { KeyType } from '../../../../crypto'
 import { Key } from '../../../../crypto/Key'
-<<<<<<< HEAD
-import { ED25519_SUITE_CONTEXT_URL_2018 } from '../../../../crypto/signature-suites/ed25519/constants'
-import { SECURITY_X25519_CONTEXT_URL } from '../../../vc/constants'
-
-import { getSignatureKeyBase } from './getSignatureKeyBase'
-import { getX25519VerificationMethod } from './x25519'
-=======
->>>>>>> c907d01f
 
 const VERIFICATION_METHOD_TYPE_ED25519_VERIFICATION_KEY_2018 = 'Ed25519VerificationKey2018'
 
@@ -25,30 +17,6 @@
   }
 }
 
-<<<<<<< HEAD
-export function getEd25519DidDoc(did: string, key: Key) {
-  const verificationMethod = getEd25519VerificationMethod({ id: `${did}#${key.fingerprint}`, key, controller: did })
-
-  const publicKeyX25519 = convertPublicKeyToX25519(key.publicKey)
-  const didKeyX25519 = Key.fromPublicKey(publicKeyX25519, KeyType.X25519)
-  const x25519VerificationMethod = getX25519VerificationMethod({
-    id: `${did}#${didKeyX25519.fingerprint}`,
-    key: didKeyX25519,
-    controller: did,
-  })
-
-  const didDocBuilder = getSignatureKeyBase({ did, key, verificationMethod })
-
-  didDocBuilder
-    .addContext(ED25519_SUITE_CONTEXT_URL_2018)
-    .addContext(SECURITY_X25519_CONTEXT_URL)
-    .addKeyAgreement(x25519VerificationMethod)
-
-  return didDocBuilder.build()
-}
-
-=======
->>>>>>> c907d01f
 export const keyDidEd25519: KeyDidMapping = {
   supportedVerificationMethodTypes: [VERIFICATION_METHOD_TYPE_ED25519_VERIFICATION_KEY_2018],
   getVerificationMethods: (did, key) => [
