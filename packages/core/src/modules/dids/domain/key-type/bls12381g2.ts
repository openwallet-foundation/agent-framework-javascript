import type { VerificationMethod } from '../verificationMethod'
import type { KeyDidMapping } from './keyDidMapping'

import { KeyType } from '../../../../crypto'
import { Key } from '../../../../crypto/Key'
import { SECURITY_CONTEXT_BBS_URL } from '../../../vc/constants'

const VERIFICATION_METHOD_TYPE_BLS12381G2_KEY_2020 = 'Bls12381G2Key2020'

export function getBls12381g2VerificationMethod(did: string, key: Key) {
  return {
    id: `${did}#${key.fingerprint}`,
    type: VERIFICATION_METHOD_TYPE_BLS12381G2_KEY_2020,
    controller: did,
    publicKeyBase58: key.publicKeyBase58,
  }
}

<<<<<<< HEAD
export function getBls12381g2DidDoc(did: string, key: Key) {
  const verificationMethod = getBls12381g2VerificationMethod(did, key)

  return getSignatureKeyBase({
    did,
    key,
    verificationMethod,
  })
    .addContext(SECURITY_CONTEXT_BBS_URL)
    .build()
}

=======
>>>>>>> 6de439a2
export const keyDidBls12381g2: KeyDidMapping = {
  supportedVerificationMethodTypes: [VERIFICATION_METHOD_TYPE_BLS12381G2_KEY_2020],

  getVerificationMethods: (did, key) => [getBls12381g2VerificationMethod(did, key)],

  getKeyFromVerificationMethod: (verificationMethod: VerificationMethod) => {
    if (
      verificationMethod.type !== VERIFICATION_METHOD_TYPE_BLS12381G2_KEY_2020 ||
      !verificationMethod.publicKeyBase58
    ) {
      throw new Error('Invalid verification method passed')
    }

    return Key.fromPublicKeyBase58(verificationMethod.publicKeyBase58, KeyType.Bls12381g2)
  },
}<|MERGE_RESOLUTION|>--- conflicted
+++ resolved
@@ -16,21 +16,6 @@
   }
 }
 
-<<<<<<< HEAD
-export function getBls12381g2DidDoc(did: string, key: Key) {
-  const verificationMethod = getBls12381g2VerificationMethod(did, key)
-
-  return getSignatureKeyBase({
-    did,
-    key,
-    verificationMethod,
-  })
-    .addContext(SECURITY_CONTEXT_BBS_URL)
-    .build()
-}
-
-=======
->>>>>>> 6de439a2
 export const keyDidBls12381g2: KeyDidMapping = {
   supportedVerificationMethodTypes: [VERIFICATION_METHOD_TYPE_BLS12381G2_KEY_2020],
 
