--- conflicted
+++ resolved
@@ -1,12 +1,7 @@
 import type { KeyDidMapping } from './keyDidMapping'
 
 import { KeyType } from '../../../../crypto'
-<<<<<<< HEAD
-import { Key } from '../../../../crypto/Key'
-import { DidDocumentBuilder } from '../DidDocumentBuilder'
-=======
 import { Key } from '../Key'
->>>>>>> 6de439a2
 
 import { getBls12381g1VerificationMethod } from './bls12381g1'
 import { getBls12381g2VerificationMethod } from './bls12381g2'
