import type { DidDocumentService } from './service'

import { Expose, Type } from 'class-transformer'
import { IsArray, IsOptional, IsString, ValidateNested } from 'class-validator'

<<<<<<< HEAD
import { Key, KeyType } from '../../../crypto'
=======
import { Key } from '../../../crypto/Key'
import { KeyType } from '../../../crypto/KeyType'
import { AriesFrameworkError } from '../../../error'
>>>>>>> aaa13dc7
import { JsonTransformer } from '../../../utils/JsonTransformer'
import { IsStringOrStringArray } from '../../../utils/transformers'

import { getKeyFromVerificationMethod } from './key-type'
import { DidCommV1Service, DidCommV2Service, IndyAgentService, ServiceTransformer } from './service'
import { IsStringOrVerificationMethod, VerificationMethod, VerificationMethodTransformer } from './verificationMethod'

export type DidPurpose =
  | 'authentication'
  | 'keyAgreement'
  | 'assertionMethod'
  | 'capabilityInvocation'
  | 'capabilityDelegation'

type DidVerificationMethods = DidPurpose | 'verificationMethod'

interface DidDocumentOptions {
  context?: string | string[]
  id: string
  alsoKnownAs?: string[]
  controller?: string[]
  verificationMethod?: VerificationMethod[]
  service?: DidDocumentService[]
  authentication?: Array<string | VerificationMethod>
  assertionMethod?: Array<string | VerificationMethod>
  keyAgreement?: Array<string | VerificationMethod>
  capabilityInvocation?: Array<string | VerificationMethod>
  capabilityDelegation?: Array<string | VerificationMethod>
}

export class DidDocument {
  @Expose({ name: '@context' })
  @IsStringOrStringArray()
  public context: string | string[] = ['https://w3id.org/did/v1']

  @IsString()
  public id!: string

  @IsArray()
  @IsString({ each: true })
  @IsOptional()
  public alsoKnownAs?: string[]

  @IsStringOrStringArray()
  @IsOptional()
  public controller?: string | string[]

  @IsArray()
  @ValidateNested({ each: true })
  @Type(() => VerificationMethod)
  @IsOptional()
  public verificationMethod?: VerificationMethod[]

  @IsArray()
  @ServiceTransformer()
  @IsOptional()
  public service?: DidDocumentService[]

  @IsArray()
  @VerificationMethodTransformer()
  @IsStringOrVerificationMethod({ each: true })
  @IsOptional()
  public authentication?: Array<string | VerificationMethod>

  @IsArray()
  @VerificationMethodTransformer()
  @IsStringOrVerificationMethod({ each: true })
  @IsOptional()
  public assertionMethod?: Array<string | VerificationMethod>

  @IsArray()
  @VerificationMethodTransformer()
  @IsStringOrVerificationMethod({ each: true })
  @IsOptional()
  public keyAgreement?: Array<string | VerificationMethod>

  @IsArray()
  @VerificationMethodTransformer()
  @IsStringOrVerificationMethod({ each: true })
  @IsOptional()
  public capabilityInvocation?: Array<string | VerificationMethod>

  @IsArray()
  @VerificationMethodTransformer()
  @IsStringOrVerificationMethod({ each: true })
  @IsOptional()
  public capabilityDelegation?: Array<string | VerificationMethod>

  public constructor(options: DidDocumentOptions) {
    if (options) {
      this.context = options.context ?? this.context
      this.id = options.id
      this.alsoKnownAs = options.alsoKnownAs
      this.controller = options.controller
      this.verificationMethod = options.verificationMethod
      this.service = options.service
      this.authentication = options.authentication
      this.assertionMethod = options.assertionMethod
      this.keyAgreement = options.keyAgreement
      this.capabilityInvocation = options.capabilityInvocation
      this.capabilityDelegation = options.capabilityDelegation
    }
  }

  public dereferenceVerificationMethod(keyId: string) {
    // TODO: once we use JSON-LD we should use that to resolve references in did documents.
    // for now we check whether the key id ends with the keyId.
    // so if looking for #123 and key.id is did:key:123#123, it is valid. But #123 as key.id is also valid
    const verificationMethod = this.verificationMethod?.find((key) => key.id.endsWith(keyId))

    if (!verificationMethod) {
      throw new AriesFrameworkError(`Unable to locate verification method with id '${keyId}'`)
    }

    return verificationMethod
  }

  public dereferenceKey(keyId: string, allowedPurposes?: DidPurpose[]) {
    const allPurposes: DidPurpose[] = [
      'authentication',
      'keyAgreement',
      'assertionMethod',
      'capabilityInvocation',
      'capabilityDelegation',
    ]

    const purposes = allowedPurposes ?? allPurposes

    for (const purpose of purposes) {
      for (const key of this[purpose] ?? []) {
        if (typeof key === 'string' && key.endsWith(keyId)) {
          return this.dereferenceVerificationMethod(key)
        } else if (typeof key !== 'string' && key.id.endsWith(keyId)) {
          return key
        }
      }
    }

    throw new AriesFrameworkError(`Unable to locate verification method with id '${keyId}' in purposes ${purposes}`)
  }

  public dereferenceVerificationMethods(allowedPurposes?: DidPurpose[]) {
    const allPurposes: DidPurpose[] = [
      'authentication',
      'keyAgreement',
      'assertionMethod',
      'capabilityInvocation',
      'capabilityDelegation',
    ]

    const purposes = allowedPurposes ?? allPurposes

    const verificationMethods: VerificationMethod[] = []

    for (const purpose of purposes) {
      for (const verificationMethod of this[purpose] ?? []) {
        if (typeof verificationMethod === 'string') {
          verificationMethods.push(this.dereferenceVerificationMethod(verificationMethod))
        } else {
          verificationMethods.push(verificationMethod)
        }
      }
    }

    return verificationMethods
  }

  /**
   * Returns all of the service endpoints matching the given type.
   *
   * @param type The type of service(s) to query.
   */
  public getServicesByType<S extends DidDocumentService = DidDocumentService>(type: string): S[] {
    return (this.service?.filter((service) => service.type === type) ?? []) as S[]
  }

  /**
   * Returns all of the service endpoints matching the given class
   *
   * @param classType The class to query services.
   */
  public getServicesByClassType<S extends DidDocumentService = DidDocumentService>(
    classType: new (...args: never[]) => S
  ): S[] {
    return (this.service?.filter((service) => service instanceof classType) ?? []) as S[]
  }

  /**
   * Get all DIDComm services ordered by priority descending. This means the highest
   * priority will be the first entry.
   */
  public get didCommServices(): Array<IndyAgentService | DidCommV1Service | DidCommV2Service> {
    const didCommServiceTypes = [IndyAgentService.type, DidCommV1Service.type, DidCommV2Service.type]
    const services = (this.service?.filter((service) => didCommServiceTypes.includes(service.type)) ?? []) as Array<
      IndyAgentService | DidCommV1Service
    >

    // Sort services based on indicated priority
    return services.sort((a, b) => b.priority - a.priority)
  }

  // TODO: it would probably be easier if we add a utility to each service so we don't have to handle logic for all service types here
  public get recipientKeys(): Key[] {
    let recipientKeys: Key[] = []

    for (const service of this.didCommServices) {
      if (service instanceof IndyAgentService) {
        recipientKeys = [
          ...recipientKeys,
          ...service.recipientKeys.map((publicKeyBase58) => Key.fromPublicKeyBase58(publicKeyBase58, KeyType.Ed25519)),
        ]
      } else if (service instanceof DidCommV1Service) {
        recipientKeys = [
          ...recipientKeys,
          ...service.recipientKeys.map((recipientKey) => keyReferenceToKey(this, recipientKey)),
        ]
      }
    }

    return recipientKeys
  }

  public get dereferencedKeyAgreement(): Array<VerificationMethod> {
    return this.dereferenceVerificationMethods(['keyAgreement'])
  }

  public get dereferencedAuthentication(): Array<VerificationMethod> {
    return this.dereferenceVerificationMethods(['authentication'])
  }

  public get dereferencedAssertionMethod(): Array<VerificationMethod> {
    return this.dereferenceVerificationMethods(['assertionMethod'])
  }

  public get dereferencedCapabilityInvocation(): Array<VerificationMethod> {
    return this.dereferenceVerificationMethods(['capabilityInvocation'])
  }

  public get dereferencedCapabilityDelegation(): Array<VerificationMethod> {
    return this.dereferenceVerificationMethods(['capabilityDelegation'])
  }

  public toJSON() {
    return JsonTransformer.toJSON(this)
  }
}

export function keyReferenceToKey(didDocument: DidDocument, keyId: string) {
  // FIXME: we allow authentication keys as historically ed25519 keys have been used in did documents
  // for didcomm. In the future we should update this to only be allowed for IndyAgent and DidCommV1 services
  // as didcomm v2 doesn't have this issue anymore
  const verificationMethod = didDocument.dereferenceKey(keyId, ['authentication', 'keyAgreement'])
  const key = getKeyFromVerificationMethod(verificationMethod)

  return key
}

/**
 * Extracting the verification method for signature type
 * @param type Signature type
 * @param didDocument DidDocument
 * @returns verification method
 */
export async function findVerificationMethodByKeyType(
  keyType: string,
  didDocument: DidDocument
): Promise<VerificationMethod | null> {
  const didVerificationMethods: DidVerificationMethods[] = [
    'verificationMethod',
    'authentication',
    'keyAgreement',
    'assertionMethod',
    'capabilityInvocation',
    'capabilityDelegation',
  ]
  for await (const purpose of didVerificationMethods) {
    const key: VerificationMethod[] | (string | VerificationMethod)[] | undefined = didDocument[purpose]
    if (key instanceof Array) {
      for await (const method of key) {
        if (typeof method !== 'string') {
          if (method.type === keyType) {
            return method
          }
        }
      }
    }
  }

  return null
}

export function getAuthenticationKeys(didDocument: DidDocument) {
  return (
    didDocument.authentication?.map((authentication) => getKeyFromDidDocumentKeyEntry(authentication, didDocument)) ??
    []
  )
}

function getKeyFromDidDocumentKeyEntry(key: string | VerificationMethod, didDocument: DidDocument): Key {
  const verificationMethod = typeof key === 'string' ? didDocument.dereferenceVerificationMethod(key) : key
  return getKeyFromVerificationMethod(verificationMethod)
}<|MERGE_RESOLUTION|>--- conflicted
+++ resolved
@@ -3,13 +3,9 @@
 import { Expose, Type } from 'class-transformer'
 import { IsArray, IsOptional, IsString, ValidateNested } from 'class-validator'
 
-<<<<<<< HEAD
-import { Key, KeyType } from '../../../crypto'
-=======
 import { Key } from '../../../crypto/Key'
 import { KeyType } from '../../../crypto/KeyType'
 import { AriesFrameworkError } from '../../../error'
->>>>>>> aaa13dc7
 import { JsonTransformer } from '../../../utils/JsonTransformer'
 import { IsStringOrStringArray } from '../../../utils/transformers'
 
