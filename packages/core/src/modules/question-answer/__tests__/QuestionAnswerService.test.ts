--- conflicted
+++ resolved
@@ -14,11 +14,8 @@
   mockFunction,
 } from '../../../../tests/helpers'
 import { EventEmitter } from '../../../agent/EventEmitter'
-<<<<<<< HEAD
+import { InboundMessageContext } from '../../../agent/models/InboundMessageContext'
 import { SigningProviderRegistry } from '../../../crypto/signing-provider'
-=======
-import { InboundMessageContext } from '../../../agent/models/InboundMessageContext'
->>>>>>> c789081f
 import { IndyWallet } from '../../../wallet/IndyWallet'
 import { DidExchangeState } from '../../connections'
 import { QuestionAnswerEventTypes } from '../QuestionAnswerEvents'
@@ -193,7 +190,10 @@
         validResponses: [{ text: 'Yes' }, { text: 'No' }],
       })
 
-      const messageContext = new InboundMessageContext(questionMessage, { connection: mockConnectionRecord })
+      const messageContext = new InboundMessageContext(questionMessage, {
+        agentContext,
+        connection: mockConnectionRecord,
+      })
 
       const questionAnswerRecord = await questionAnswerService.processReceiveQuestion(messageContext)
 
@@ -217,7 +217,10 @@
         validResponses: [{ text: 'Yes' }, { text: 'No' }],
       })
 
-      const messageContext = new InboundMessageContext(questionMessage, { connection: mockConnectionRecord })
+      const messageContext = new InboundMessageContext(questionMessage, {
+        agentContext,
+        connection: mockConnectionRecord,
+      })
 
       expect(questionAnswerService.processReceiveQuestion(messageContext)).rejects.toThrowError(
         `Question answer record with thread Id ${questionMessage.id} already exists.`
@@ -250,7 +253,10 @@
         threadId: '123',
       })
 
-      const messageContext = new InboundMessageContext(answerMessage, { connection: mockConnectionRecord })
+      const messageContext = new InboundMessageContext(answerMessage, {
+        agentContext,
+        connection: mockConnectionRecord,
+      })
 
       const questionAnswerRecord = await questionAnswerService.receiveAnswer(messageContext)
 
@@ -272,7 +278,10 @@
         threadId: '123',
       })
 
-      const messageContext = new InboundMessageContext(answerMessage, { connection: mockConnectionRecord })
+      const messageContext = new InboundMessageContext(answerMessage, {
+        agentContext,
+        connection: mockConnectionRecord,
+      })
 
       expect(questionAnswerService.receiveAnswer(messageContext)).rejects.toThrowError(
         `Question Answer record with thread Id ${answerMessage.threadId} not found.`
@@ -288,7 +297,10 @@
         threadId: '123',
       })
 
-      const messageContext = new InboundMessageContext(answerMessage, { connection: mockConnectionRecord })
+      const messageContext = new InboundMessageContext(answerMessage, {
+        agentContext,
+        connection: mockConnectionRecord,
+      })
 
       expect(questionAnswerService.receiveAnswer(messageContext)).rejects.toThrowError(
         `Question answer record is in invalid state ${mockRecord.state}. Valid states are: ${QuestionAnswerState.QuestionSent}`
@@ -306,7 +318,10 @@
         threadId: '123',
       })
 
-      const messageContext = new InboundMessageContext(answerMessage, { connection: mockConnectionRecord })
+      const messageContext = new InboundMessageContext(answerMessage, {
+        agentContext,
+        connection: mockConnectionRecord,
+      })
 
       expect(questionAnswerService.receiveAnswer(messageContext)).rejects.toThrowError(
         `Invalid question answer record role ${mockRecord.role}, expected is ${QuestionAnswerRole.Questioner}`
