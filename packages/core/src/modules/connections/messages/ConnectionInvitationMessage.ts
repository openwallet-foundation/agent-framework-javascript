import type { V1Attachment } from '../../../decorators/attachment/V1Attachment'

import { Transform } from 'class-transformer'
import { ArrayNotEmpty, IsArray, IsOptional, IsString, IsUrl, ValidateIf } from 'class-validator'
import { parseUrl } from 'query-string'

import { DidCommV1Message } from '../../../didcomm'
import { AriesFrameworkError } from '../../../error'
import { JsonEncoder } from '../../../utils/JsonEncoder'
import { JsonTransformer } from '../../../utils/JsonTransformer'
import { IsValidMessageType, parseMessageType, replaceLegacyDidSovPrefix } from '../../../utils/messageType'

export interface BaseInvitationOptions {
  id?: string
  label: string
  imageUrl?: string
  appendedAttachments?: V1Attachment[]
}

export interface InlineInvitationOptions {
  recipientKeys: string[]
  serviceEndpoint: string
  routingKeys?: string[]
}

export interface DIDInvitationOptions {
  did: string
}

/**
 * Message to invite another agent to create a connection
 *
 * @see https://github.com/hyperledger/aries-rfcs/blob/master/features/0160-connection-protocol/README.md#0-invitation-to-connect
 */
<<<<<<< HEAD
export class ConnectionInvitationMessage extends DidCommV1Message {
=======
export class ConnectionInvitationMessage extends AgentMessage {
  public readonly allowDidSovPrefix = true

>>>>>>> 61daf0cb
  /**
   * Create new ConnectionInvitationMessage instance.
   * @param options
   */
  public constructor(options: BaseInvitationOptions & (DIDInvitationOptions | InlineInvitationOptions)) {
    super()

    if (options) {
      this.id = options.id || this.generateId()
      this.label = options.label
      this.imageUrl = options.imageUrl
      this.appendedAttachments = options.appendedAttachments

      if (isDidInvitation(options)) {
        this.did = options.did
      } else {
        this.recipientKeys = options.recipientKeys
        this.serviceEndpoint = options.serviceEndpoint
        this.routingKeys = options.routingKeys
      }

      // eslint-disable-next-line @typescript-eslint/ban-ts-comment
      // @ts-ignore
      if (options.did && (options.recipientKeys || options.routingKeys || options.serviceEndpoint)) {
        throw new AriesFrameworkError(
          'either the did or the recipientKeys/serviceEndpoint/routingKeys must be set, but not both'
        )
      }
    }
  }

  @IsValidMessageType(ConnectionInvitationMessage.type)
  @Transform(({ value }) => replaceLegacyDidSovPrefix(value), {
    toClassOnly: true,
  })
  public readonly type = ConnectionInvitationMessage.type.messageTypeUri
  public static readonly type = parseMessageType('https://didcomm.org/connections/1.0/invitation')

  @IsString()
  public label!: string

  @IsString()
  @ValidateIf((o: ConnectionInvitationMessage) => o.recipientKeys === undefined)
  public did?: string

  @IsString({
    each: true,
  })
  @IsArray()
  @ValidateIf((o: ConnectionInvitationMessage) => o.did === undefined)
  @ArrayNotEmpty()
  public recipientKeys?: string[]

  @IsString()
  @ValidateIf((o: ConnectionInvitationMessage) => o.did === undefined)
  public serviceEndpoint?: string

  @IsString({
    each: true,
  })
  @ValidateIf((o: ConnectionInvitationMessage) => o.did === undefined)
  @IsOptional()
  public routingKeys?: string[]

  @IsOptional()
  @IsUrl()
  public imageUrl?: string

  /**
   * Create an invitation url from this instance
   *
   * @param domain domain name to use for invitation url
   * @returns invitation url with base64 encoded invitation
   */
  public toUrl({
    domain,
    useDidSovPrefixWhereAllowed = false,
  }: {
    domain: string
    useDidSovPrefixWhereAllowed?: boolean
  }) {
    const invitationJson = this.toJSON({ useDidSovPrefixWhereAllowed })

    const encodedInvitation = JsonEncoder.toBase64URL(invitationJson)
    const invitationUrl = `${domain}?c_i=${encodedInvitation}`

    return invitationUrl
  }

  /**
   * Create a `ConnectionInvitationMessage` instance from the `c_i` or `d_m` parameter of an URL
   *
   * @param invitationUrl invitation url containing c_i or d_m parameter
   *
   * @throws Error when the url can not be decoded to JSON, or decoded message is not a valid 'ConnectionInvitationMessage'
   */
  public static fromUrl(invitationUrl: string) {
    const parsedUrl = parseUrl(invitationUrl).query
    const encodedInvitation = parsedUrl['c_i'] ?? parsedUrl['d_m']
    if (typeof encodedInvitation === 'string') {
      const invitationJson = JsonEncoder.fromBase64(encodedInvitation)
      const invitation = JsonTransformer.fromJSON(invitationJson, ConnectionInvitationMessage)

      return invitation
    } else {
      throw new AriesFrameworkError('InvitationUrl is invalid. Needs to be encoded with either c_i, d_m, or oob')
    }
  }
}

/**
 * Check whether an invitation is a `DIDInvitationData` object
 *
 * @param invitation invitation object
 */
function isDidInvitation(
  invitation: InlineInvitationOptions | DIDInvitationOptions
): invitation is DIDInvitationOptions {
  return (invitation as DIDInvitationOptions).did !== undefined
}<|MERGE_RESOLUTION|>--- conflicted
+++ resolved
@@ -32,13 +32,9 @@
  *
  * @see https://github.com/hyperledger/aries-rfcs/blob/master/features/0160-connection-protocol/README.md#0-invitation-to-connect
  */
-<<<<<<< HEAD
 export class ConnectionInvitationMessage extends DidCommV1Message {
-=======
-export class ConnectionInvitationMessage extends AgentMessage {
   public readonly allowDidSovPrefix = true
 
->>>>>>> 61daf0cb
   /**
    * Create new ConnectionInvitationMessage instance.
    * @param options
