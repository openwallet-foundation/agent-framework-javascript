import type { AgentContext } from '../../../agent'
import type { AgentMessage } from '../../../agent/AgentMessage'
import type { InboundMessageContext } from '../../../agent/models/InboundMessageContext'
import type { AckMessage } from '../../common'
import type { OutOfBandDidCommService } from '../../oob/domain/OutOfBandDidCommService'
import type { OutOfBandRecord } from '../../oob/repository'
import type { ConnectionStateChangedEvent } from '../ConnectionEvents'
import type { ConnectionProblemReportMessage } from '../messages'
import type { ConnectionType } from '../models'
import type { ConnectionRecordProps } from '../repository/ConnectionRecord'

import { firstValueFrom, ReplaySubject } from 'rxjs'
import { first, map, timeout } from 'rxjs/operators'

import { EventEmitter } from '../../../agent/EventEmitter'
import { filterContextCorrelationId } from '../../../agent/Events'
import { InjectionSymbols } from '../../../constants'
import { Key } from '../../../crypto'
import { signData, unpackAndVerifySignatureDecorator } from '../../../decorators/signature/SignatureDecoratorUtils'
import { AriesFrameworkError } from '../../../error'
import { Logger } from '../../../logger'
import { inject, injectable } from '../../../plugins'
import { JsonTransformer } from '../../../utils/JsonTransformer'
import { indyDidFromPublicKeyBase58 } from '../../../utils/did'
import { DidKey, DidRegistrarService, IndyAgentService } from '../../dids'
import { DidDocumentRole } from '../../dids/domain/DidDocumentRole'
import { didKeyToVerkey } from '../../dids/helpers'
import { didDocumentJsonToNumAlgo1Did } from '../../dids/methods/peer/peerDidNumAlgo1'
import { DidRecord, DidRepository } from '../../dids/repository'
import { DidRecordMetadataKeys } from '../../dids/repository/didRecordMetadataTypes'
import { OutOfBandRole } from '../../oob/domain/OutOfBandRole'
import { OutOfBandState } from '../../oob/domain/OutOfBandState'
import { ConnectionEventTypes } from '../ConnectionEvents'
import { ConnectionProblemReportError, ConnectionProblemReportReason } from '../errors'
import { ConnectionRequestMessage, ConnectionResponseMessage, TrustPingMessage } from '../messages'
import {
  authenticationTypes,
  Connection,
  DidDoc,
  DidExchangeRole,
  DidExchangeState,
  Ed25119Sig2018,
  HandshakeProtocol,
  ReferencedAuthentication,
} from '../models'
import { ConnectionRecord } from '../repository/ConnectionRecord'
import { ConnectionRepository } from '../repository/ConnectionRepository'

import { convertToNewDidDocument } from './helpers'

export interface ConnectionRequestParams {
  label?: string
  imageUrl?: string
  alias?: string
  routing: Routing
  autoAcceptConnection?: boolean
}

@injectable()
export class ConnectionService {
  private connectionRepository: ConnectionRepository
  private didRepository: DidRepository
  private didRegistrarService: DidRegistrarService
  private eventEmitter: EventEmitter
  private logger: Logger

  public constructor(
    @inject(InjectionSymbols.Logger) logger: Logger,
    connectionRepository: ConnectionRepository,
    didRepository: DidRepository,
    didRegistrarService: DidRegistrarService,
    eventEmitter: EventEmitter
  ) {
    this.connectionRepository = connectionRepository
    this.didRepository = didRepository
    this.didRegistrarService = didRegistrarService
    this.eventEmitter = eventEmitter
    this.logger = logger
  }

  /**
   * Create a connection request message for a given out-of-band.
   *
   * @param outOfBandRecord out-of-band record for which to create a connection request
   * @param config config for creation of connection request
   * @returns outbound message containing connection request
   */
  public async createRequest(
    agentContext: AgentContext,
    outOfBandRecord: OutOfBandRecord,
    config: ConnectionRequestParams
  ): Promise<ConnectionProtocolMsgReturnType<ConnectionRequestMessage>> {
    this.logger.debug(`Create message ${ConnectionRequestMessage.type.messageTypeUri} start`, outOfBandRecord)
    outOfBandRecord.assertRole(OutOfBandRole.Receiver)
    outOfBandRecord.assertState(OutOfBandState.PrepareResponse)

    // TODO check there is no connection record for particular oob record

    const { outOfBandInvitation } = outOfBandRecord

    const { mediatorId } = config.routing
    const didDoc = this.createDidDoc(config.routing)

    // TODO: We should store only one did that we'll use to send the request message with success.
    // We take just the first one for now.
    const [invitationDid] = outOfBandInvitation.invitationDids

    const { did: peerDid } = await this.createDid(agentContext, {
      role: DidDocumentRole.Created,
      didDoc,
    })

    const { label, imageUrl } = config
    const connectionRequest = new ConnectionRequestMessage({
      label: label ?? agentContext.config.label,
      did: didDoc.id,
      didDoc,
      imageUrl: imageUrl ?? agentContext.config.connectionImageUrl,
    })

    connectionRequest.setThread({
      threadId: connectionRequest.id,
      parentThreadId: outOfBandInvitation.id,
    })

    const connectionRecord = await this.createConnection(agentContext, {
      protocol: HandshakeProtocol.Connections,
      role: DidExchangeRole.Requester,
      state: DidExchangeState.InvitationReceived,
      theirLabel: outOfBandInvitation.label,
      alias: config?.alias,
      did: peerDid,
      mediatorId,
      autoAcceptConnection: config?.autoAcceptConnection,
      outOfBandId: outOfBandRecord.id,
      invitationDid,
      imageUrl: outOfBandInvitation.imageUrl,
      threadId: connectionRequest.id,
    })

    await this.updateState(agentContext, connectionRecord, DidExchangeState.RequestSent)

    return {
      connectionRecord,
      message: connectionRequest,
    }
  }

  public async processRequest(
    messageContext: InboundMessageContext<ConnectionRequestMessage>,
    outOfBandRecord: OutOfBandRecord
  ): Promise<ConnectionRecord> {
    this.logger.debug(`Process message ${ConnectionRequestMessage.type.messageTypeUri} start`, {
      message: messageContext.message,
    })
    outOfBandRecord.assertRole(OutOfBandRole.Sender)
    outOfBandRecord.assertState(OutOfBandState.AwaitResponse)

    // TODO check there is no connection record for particular oob record

    const { message } = messageContext
    if (!message.connection.didDoc) {
      throw new ConnectionProblemReportError('Public DIDs are not supported yet', {
        problemCode: ConnectionProblemReportReason.RequestNotAccepted,
      })
    }

    const { did: peerDid } = await this.createDid(messageContext.agentContext, {
      role: DidDocumentRole.Received,
      didDoc: message.connection.didDoc,
    })

    const connectionRecord = await this.createConnection(messageContext.agentContext, {
      protocol: HandshakeProtocol.Connections,
      role: DidExchangeRole.Responder,
      state: DidExchangeState.RequestReceived,
      theirLabel: message.label,
      imageUrl: message.imageUrl,
      outOfBandId: outOfBandRecord.id,
      theirDid: peerDid,
      threadId: message.threadId,
      mediatorId: outOfBandRecord.mediatorId,
      autoAcceptConnection: outOfBandRecord.autoAcceptConnection,
    })

    await this.connectionRepository.update(messageContext.agentContext, connectionRecord)
    this.emitStateChangedEvent(messageContext.agentContext, connectionRecord, null)

    this.logger.debug(`Process message ${ConnectionRequestMessage.type.messageTypeUri} end`, connectionRecord)
    return connectionRecord
  }

  /**
   * Create a connection response message for the connection with the specified connection id.
   *
   * @param connectionRecord the connection for which to create a connection response
   * @returns outbound message containing connection response
   */
  public async createResponse(
    agentContext: AgentContext,
    connectionRecord: ConnectionRecord,
    outOfBandRecord: OutOfBandRecord,
    routing?: Routing
  ): Promise<ConnectionProtocolMsgReturnType<ConnectionResponseMessage>> {
    this.logger.debug(`Create message ${ConnectionResponseMessage.type.messageTypeUri} start`, connectionRecord)
    connectionRecord.assertState(DidExchangeState.RequestReceived)
    connectionRecord.assertRole(DidExchangeRole.Responder)

    const didDoc = routing
      ? this.createDidDoc(routing)
      : this.createDidDocFromOutOfBandDidCommServices(outOfBandRecord.outOfBandInvitation.getInlineServices())

    const { did: peerDid } = await this.createDid(agentContext, {
      role: DidDocumentRole.Created,
      didDoc,
    })

    const connection = new Connection({
      did: didDoc.id,
      didDoc,
    })

    const connectionJson = JsonTransformer.toJSON(connection)

    if (!connectionRecord.threadId) {
      throw new AriesFrameworkError(`Connection record with id ${connectionRecord.id} does not have a thread id`)
    }

    const signingKey = Key.fromFingerprint(outOfBandRecord.getTags().recipientKeyFingerprints[0]).publicKeyBase58

    const connectionResponse = new ConnectionResponseMessage({
      threadId: connectionRecord.threadId,
      connectionSig: await signData(connectionJson, agentContext.wallet, signingKey),
    })

    connectionRecord.did = peerDid
    await this.updateState(agentContext, connectionRecord, DidExchangeState.ResponseSent)

    this.logger.debug(`Create message ${ConnectionResponseMessage.type.messageTypeUri} end`, {
      connectionRecord,
      message: connectionResponse,
    })
    return {
      connectionRecord,
      message: connectionResponse,
    }
  }

  /**
   * Process a received connection response message. This will not accept the connection request
   * or send a connection acknowledgement message. It will only update the existing connection record
   * with all the new information from the connection response message. Use {@link ConnectionService.createTrustPing}
   * after calling this function to create a trust ping message.
   *
   * @param messageContext the message context containing a connection response message
   * @returns updated connection record
   */
  public async processResponse(
    messageContext: InboundMessageContext<ConnectionResponseMessage>,
    outOfBandRecord: OutOfBandRecord
  ): Promise<ConnectionRecord> {
    this.logger.debug(`Process message ${ConnectionResponseMessage.type.messageTypeUri} start`, {
      message: messageContext.message,
    })
    const { connection: connectionRecord, message, recipientKey, senderKey } = messageContext

    if (!recipientKey || !senderKey) {
      throw new AriesFrameworkError('Unable to process connection request without senderKey or recipientKey')
    }

    if (!connectionRecord) {
      throw new AriesFrameworkError('No connection record in message context.')
    }

    connectionRecord.assertState(DidExchangeState.RequestSent)
    connectionRecord.assertRole(DidExchangeRole.Requester)

    let connectionJson = null
    try {
      connectionJson = await unpackAndVerifySignatureDecorator(
        message.connectionSig,
        messageContext.agentContext.wallet
      )
    } catch (error) {
      if (error instanceof AriesFrameworkError) {
        throw new ConnectionProblemReportError(error.message, {
          problemCode: ConnectionProblemReportReason.ResponseProcessingError,
        })
      }
      throw error
    }

    const connection = JsonTransformer.fromJSON(connectionJson, Connection)

    // Per the Connection RFC we must check if the key used to sign the connection~sig is the same key
    // as the recipient key(s) in the connection invitation message
    const signerVerkey = message.connectionSig.signer

    const invitationKey = Key.fromFingerprint(outOfBandRecord.getTags().recipientKeyFingerprints[0]).publicKeyBase58

    if (signerVerkey !== invitationKey) {
      throw new ConnectionProblemReportError(
        `Connection object in connection response message is not signed with same key as recipient key in invitation expected='${invitationKey}' received='${signerVerkey}'`,
        { problemCode: ConnectionProblemReportReason.ResponseNotAccepted }
      )
    }

    if (!connection.didDoc) {
      throw new AriesFrameworkError('DID Document is missing.')
    }

    const { did: peerDid } = await this.createDid(messageContext.agentContext, {
      role: DidDocumentRole.Received,
      didDoc: connection.didDoc,
    })

    connectionRecord.theirDid = peerDid
    connectionRecord.threadId = message.threadId

    await this.updateState(messageContext.agentContext, connectionRecord, DidExchangeState.ResponseReceived)
    return connectionRecord
  }

  /**
   * Create a trust ping message for the connection with the specified connection id.
   *
   * By default a trust ping message should elicit a response. If this is not desired the
   * `config.responseRequested` property can be set to `false`.
   *
   * @param connectionRecord the connection for which to create a trust ping message
   * @param config the config for the trust ping message
   * @returns outbound message containing trust ping message
   */
  public async createTrustPing(
    agentContext: AgentContext,
    connectionRecord: ConnectionRecord,
    config: { responseRequested?: boolean; comment?: string } = {}
  ): Promise<ConnectionProtocolMsgReturnType<TrustPingMessage>> {
    connectionRecord.assertState([DidExchangeState.ResponseReceived, DidExchangeState.Completed])

    // TODO:
    //  - create ack message
    //  - maybe this shouldn't be in the connection service?
    const trustPing = new TrustPingMessage(config)

    // Only update connection record and emit an event if the state is not already 'Complete'
    if (connectionRecord.state !== DidExchangeState.Completed) {
      await this.updateState(agentContext, connectionRecord, DidExchangeState.Completed)
    }

    return {
      connectionRecord,
      message: trustPing,
    }
  }

  /**
   * Process a received ack message. This will update the state of the connection
   * to Completed if this is not already the case.
   *
   * @param messageContext the message context containing an ack message
   * @returns updated connection record
   */
  public async processAck(messageContext: InboundMessageContext<AckMessage>): Promise<ConnectionRecord> {
    const { connection, recipientKey } = messageContext

    if (!connection) {
      throw new AriesFrameworkError(
        `Unable to process connection ack: connection for recipient key ${recipientKey?.fingerprint} not found`
      )
    }

    // TODO: This is better addressed in a middleware of some kind because
    // any message can transition the state to complete, not just an ack or trust ping
    if (connection.state === DidExchangeState.ResponseSent && connection.role === DidExchangeRole.Responder) {
      await this.updateState(messageContext.agentContext, connection, DidExchangeState.Completed)
    }

    return connection
  }

  /**
   * Process a received {@link ProblemReportMessage}.
   *
   * @param messageContext The message context containing a connection problem report message
   * @returns connection record associated with the connection problem report message
   *
   */
  public async processProblemReport(
    messageContext: InboundMessageContext<ConnectionProblemReportMessage>
  ): Promise<ConnectionRecord> {
    const { message: connectionProblemReportMessage, recipientKey, senderKey } = messageContext

    this.logger.debug(`Processing connection problem report for verkey ${recipientKey?.fingerprint}`)

    if (!recipientKey) {
      throw new AriesFrameworkError('Unable to process connection problem report without recipientKey')
    }

    let connectionRecord
    const ourDidRecords = await this.didRepository.findAllByRecipientKey(messageContext.agentContext, recipientKey)
    for (const ourDidRecord of ourDidRecords) {
      connectionRecord = await this.findByOurDid(messageContext.agentContext, ourDidRecord.id)
    }

    if (!connectionRecord) {
      throw new AriesFrameworkError(
        `Unable to process connection problem report: connection for recipient key ${recipientKey.fingerprint} not found`
      )
    }

    const theirDidRecord =
      connectionRecord.theirDid &&
      (await this.didRepository.findById(messageContext.agentContext, connectionRecord.theirDid))
    if (!theirDidRecord) {
      throw new AriesFrameworkError(`Did record with id ${connectionRecord.theirDid} not found.`)
    }

    if (senderKey) {
      if (!theirDidRecord?.getTags().recipientKeyFingerprints?.includes(senderKey.fingerprint)) {
        throw new AriesFrameworkError("Sender key doesn't match key of connection record")
      }
    }

    connectionRecord.errorMessage = `${connectionProblemReportMessage.description.code} : ${connectionProblemReportMessage.description.en}`
    await this.update(messageContext.agentContext, connectionRecord)
    return connectionRecord
  }

  /**
   * Assert that an inbound message either has a connection associated with it,
   * or has everything correctly set up for connection-less exchange.
   *
   * @param messageContext - the inbound message context
   * @param previousRespondence - previous sent and received message to determine if a valid service decorator is present
   */
  public assertConnectionOrServiceDecorator(
    messageContext: InboundMessageContext,
    {
      previousSentMessage,
      previousReceivedMessage,
    }: {
      previousSentMessage?: AgentMessage
      previousReceivedMessage?: AgentMessage
    } = {}
  ) {
    const { connection, message } = messageContext

    // Check if we have a ready connection. Verification is already done somewhere else. Return
    if (connection) {
      connection.assertReady()
      this.logger.debug(`Processing message with id ${message.id} and connection id ${connection.id}`, {
        type: message.type,
      })
    } else {
      this.logger.debug(`Processing connection-less message with id ${message.id}`, {
        type: message.type,
      })

      const recipientKey = messageContext.recipientKey && messageContext.recipientKey.publicKeyBase58
      const senderKey = messageContext.senderKey && messageContext.senderKey.publicKeyBase58

      if (previousSentMessage) {
        // If we have previously sent a message, it is not allowed to receive an OOB/unpacked message
        if (!recipientKey) {
          throw new AriesFrameworkError(
            'Cannot verify service without recipientKey on incoming message (received unpacked message)'
          )
        }

        // Check if the inbound message recipient key is present
        // in the recipientKeys of previously sent message ~service decorator
        if (!previousSentMessage?.service || !previousSentMessage.service.recipientKeys.includes(recipientKey)) {
          throw new AriesFrameworkError(
            'Previously sent message ~service recipientKeys does not include current received message recipient key'
          )
        }
      }

      if (previousReceivedMessage) {
        // If we have previously received a message, it is not allowed to receive an OOB/unpacked/AnonCrypt message
        if (!senderKey) {
          throw new AriesFrameworkError(
            'Cannot verify service without senderKey on incoming message (received AnonCrypt or unpacked message)'
          )
        }

        // Check if the inbound message sender key is present
        // in the recipientKeys of previously received message ~service decorator
        if (!previousReceivedMessage.service || !previousReceivedMessage.service.recipientKeys.includes(senderKey)) {
          throw new AriesFrameworkError(
            'Previously received message ~service recipientKeys does not include current received message sender key'
          )
        }
      }

      // If message is received unpacked/, we need to make sure it included a ~service decorator
      if (!message.service && !recipientKey) {
        throw new AriesFrameworkError('Message recipientKey must have ~service decorator')
      }
    }
  }

  public async updateState(agentContext: AgentContext, connectionRecord: ConnectionRecord, newState: DidExchangeState) {
    const previousState = connectionRecord.state
    connectionRecord.state = newState
    await this.connectionRepository.update(agentContext, connectionRecord)

    this.emitStateChangedEvent(agentContext, connectionRecord, previousState)
  }

  private emitStateChangedEvent(
    agentContext: AgentContext,
    connectionRecord: ConnectionRecord,
    previousState: DidExchangeState | null
  ) {
    // Connection record in event should be static
    const clonedConnection = JsonTransformer.clone(connectionRecord)

    this.eventEmitter.emit<ConnectionStateChangedEvent>(agentContext, {
      type: ConnectionEventTypes.ConnectionStateChanged,
      payload: {
        connectionRecord: clonedConnection,
        previousState,
      },
    })
  }

  public update(agentContext: AgentContext, connectionRecord: ConnectionRecord) {
    return this.connectionRepository.update(agentContext, connectionRecord)
  }

  /**
   * Retrieve all connections records
   *
   * @returns List containing all connection records
   */
  public getAll(agentContext: AgentContext) {
    return this.connectionRepository.getAll(agentContext)
  }

  /**
   * Retrieve a connection record by id
   *
   * @param connectionId The connection record id
   * @throws {RecordNotFoundError} If no record is found
   * @return The connection record
   *
   */
  public getById(agentContext: AgentContext, connectionId: string): Promise<ConnectionRecord> {
    return this.connectionRepository.getById(agentContext, connectionId)
  }

  /**
   * Find a connection record by id
   *
   * @param connectionId the connection record id
   * @returns The connection record or null if not found
   */
  public findById(agentContext: AgentContext, connectionId: string): Promise<ConnectionRecord | null> {
    return this.connectionRepository.findById(agentContext, connectionId)
  }

  /**
   * Delete a connection record by id
   *
   * @param connectionId the connection record id
   */
  public async deleteById(agentContext: AgentContext, connectionId: string) {
    const connectionRecord = await this.getById(agentContext, connectionId)
    return this.connectionRepository.delete(agentContext, connectionRecord)
  }

  public async findByDids(agentContext: AgentContext, query: { ourDid: string; theirDid: string }) {
    return this.connectionRepository.findByDids(agentContext, query)
  }

  /**
   * Retrieve a connection record by thread id
   *
   * @param threadId The thread id
   * @throws {RecordNotFoundError} If no record is found
   * @throws {RecordDuplicateError} If multiple records are found
   * @returns The connection record
   */
  public async getByThreadId(agentContext: AgentContext, threadId: string): Promise<ConnectionRecord> {
    return this.connectionRepository.getByThreadId(agentContext, threadId)
  }

  public async findByTheirDid(agentContext: AgentContext, theirDid: string): Promise<ConnectionRecord | null> {
    return this.connectionRepository.findSingleByQuery(agentContext, { theirDid })
  }

  public async findByOurDid(agentContext: AgentContext, ourDid: string): Promise<ConnectionRecord | null> {
    return this.connectionRepository.findSingleByQuery(agentContext, { did: ourDid })
  }

  public async findAllByOutOfBandId(agentContext: AgentContext, outOfBandId: string) {
    return this.connectionRepository.findByQuery(agentContext, { outOfBandId })
  }

<<<<<<< HEAD
  public async findByInvitationDid(agentContext: AgentContext, invitationDid: string) {
    return this.connectionRepository.findByQuery(agentContext, { invitationDid })
=======
  public async findAllByConnectionType(connectionType: [ConnectionType | string]) {
    return this.connectionRepository.findByQuery({ connectionType })
  }

  public async findByInvitationDid(invitationDid: string) {
    return this.connectionRepository.findByQuery({ invitationDid })
>>>>>>> 0d14a715
  }

  public async findByKeys(
    agentContext: AgentContext,
    { senderKey, recipientKey }: { senderKey: Key; recipientKey: Key }
  ) {
    const theirDidRecord = await this.didRepository.findByRecipientKey(agentContext, senderKey)
    if (theirDidRecord) {
      const ourDidRecord = await this.didRepository.findByRecipientKey(agentContext, recipientKey)
      if (ourDidRecord) {
        const connectionRecord = await this.findByDids(agentContext, {
          ourDid: ourDidRecord.id,
          theirDid: theirDidRecord.id,
        })
        if (connectionRecord && connectionRecord.isReady) return connectionRecord
      }
    }

    this.logger.debug(
      `No connection record found for encrypted message with recipient key ${recipientKey.fingerprint} and sender key ${senderKey.fingerprint}`
    )

    return null
  }

  public async createConnection(agentContext: AgentContext, options: ConnectionRecordProps): Promise<ConnectionRecord> {
    const connectionRecord = new ConnectionRecord(options)
    await this.connectionRepository.save(agentContext, connectionRecord)
    return connectionRecord
  }

  private async createDid(agentContext: AgentContext, { role, didDoc }: { role: DidDocumentRole; didDoc: DidDoc }) {
    // Convert the legacy did doc to a new did document
    const didDocument = convertToNewDidDocument(didDoc)

    const peerDid = didDocumentJsonToNumAlgo1Did(didDocument.toJSON())
    didDocument.id = peerDid
    const didRecord = new DidRecord({
      id: peerDid,
      role,
      didDocument,
      tags: {
        // We need to save the recipientKeys, so we can find the associated did
        // of a key when we receive a message from another connection.
        recipientKeyFingerprints: didDocument.recipientKeys.map((key) => key.fingerprint),
      },
    })

    // Store the unqualified did with the legacy did document in the metadata
    // Can be removed at a later stage if we know for sure we don't need it anymore
    didRecord.metadata.set(DidRecordMetadataKeys.LegacyDid, {
      unqualifiedDid: didDoc.id,
      didDocumentString: JsonTransformer.serialize(didDoc),
    })

    this.logger.debug('Saving DID record', {
      id: didRecord.id,
      role: didRecord.role,
      tags: didRecord.getTags(),
      didDocument: 'omitted...',
    })

    await this.didRepository.save(agentContext, didRecord)
    this.logger.debug('Did record created.', didRecord)
    return { did: peerDid, didDocument }
  }

  private createDidDoc(routing: Routing) {
    const indyDid = indyDidFromPublicKeyBase58(routing.recipientKey.publicKeyBase58)

    const publicKey = new Ed25119Sig2018({
      id: `${indyDid}#1`,
      controller: indyDid,
      publicKeyBase58: routing.recipientKey.publicKeyBase58,
    })

    const auth = new ReferencedAuthentication(publicKey, authenticationTypes.Ed25519VerificationKey2018)

    // IndyAgentService is old service type
    const services = routing.endpoints.map(
      (endpoint, index) =>
        new IndyAgentService({
          id: `${indyDid}#IndyAgentService`,
          serviceEndpoint: endpoint,
          recipientKeys: [routing.recipientKey.publicKeyBase58],
          routingKeys: routing.routingKeys.map((key) => key.publicKeyBase58),
          // Order of endpoint determines priority
          priority: index,
        })
    )

    return new DidDoc({
      id: indyDid,
      authentication: [auth],
      service: services,
      publicKey: [publicKey],
    })
  }

  private createDidDocFromOutOfBandDidCommServices(services: OutOfBandDidCommService[]) {
    const [recipientDidKey] = services[0].recipientKeys

    const recipientKey = DidKey.fromDid(recipientDidKey).key
    const did = indyDidFromPublicKeyBase58(recipientKey.publicKeyBase58)

    const publicKey = new Ed25119Sig2018({
      id: `${did}#1`,
      controller: did,
      publicKeyBase58: recipientKey.publicKeyBase58,
    })

    const auth = new ReferencedAuthentication(publicKey, authenticationTypes.Ed25519VerificationKey2018)

    // IndyAgentService is old service type
    const service = services.map(
      (service, index) =>
        new IndyAgentService({
          id: `${did}#IndyAgentService`,
          serviceEndpoint: service.serviceEndpoint,
          recipientKeys: [recipientKey.publicKeyBase58],
          routingKeys: service.routingKeys?.map(didKeyToVerkey),
          priority: index,
        })
    )

    return new DidDoc({
      id: did,
      authentication: [auth],
      service,
      publicKey: [publicKey],
    })
  }

  public async returnWhenIsConnected(
    agentContext: AgentContext,
    connectionId: string,
    timeoutMs = 20000
  ): Promise<ConnectionRecord> {
    const isConnected = (connection: ConnectionRecord) => {
      return connection.id === connectionId && connection.state === DidExchangeState.Completed
    }

    const observable = this.eventEmitter.observable<ConnectionStateChangedEvent>(
      ConnectionEventTypes.ConnectionStateChanged
    )
    const subject = new ReplaySubject<ConnectionRecord>(1)

    observable
      .pipe(
        filterContextCorrelationId(agentContext.contextCorrelationId),
        map((e) => e.payload.connectionRecord),
        first(isConnected), // Do not wait for longer than specified timeout
        timeout(timeoutMs)
      )
      .subscribe(subject)

    const connection = await this.getById(agentContext, connectionId)
    if (isConnected(connection)) {
      subject.next(connection)
    }

    return firstValueFrom(subject)
  }
}

export interface Routing {
  endpoints: string[]
  recipientKey: Key
  routingKeys: Key[]
  mediatorId?: string
}

export interface ConnectionProtocolMsgReturnType<MessageType extends AgentMessage> {
  message: MessageType
  connectionRecord: ConnectionRecord
}<|MERGE_RESOLUTION|>--- conflicted
+++ resolved
@@ -599,17 +599,12 @@
     return this.connectionRepository.findByQuery(agentContext, { outOfBandId })
   }
 
-<<<<<<< HEAD
+  public async findAllByConnectionType(agentContext: AgentContext, connectionType: [ConnectionType | string]) {
+    return this.connectionRepository.findByQuery(agentContext, { connectionType })
+  }
+
   public async findByInvitationDid(agentContext: AgentContext, invitationDid: string) {
     return this.connectionRepository.findByQuery(agentContext, { invitationDid })
-=======
-  public async findAllByConnectionType(connectionType: [ConnectionType | string]) {
-    return this.connectionRepository.findByQuery({ connectionType })
-  }
-
-  public async findByInvitationDid(invitationDid: string) {
-    return this.connectionRepository.findByQuery({ invitationDid })
->>>>>>> 0d14a715
   }
 
   public async findByKeys(
