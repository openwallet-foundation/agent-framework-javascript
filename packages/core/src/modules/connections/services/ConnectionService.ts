import type { AgentContext } from '../../../agent'
import type { AgentMessage } from '../../../agent/AgentMessage'
import type { InboundMessageContext } from '../../../agent/models/InboundMessageContext'
import type { Query } from '../../../storage/StorageService'
import type { AckMessage } from '../../common'
import type { OutOfBandDidCommService } from '../../oob/domain/OutOfBandDidCommService'
import type { OutOfBandRecord } from '../../oob/repository'
import type { ConnectionStateChangedEvent } from '../ConnectionEvents'
import type { ConnectionProblemReportMessage } from '../messages'
import type { ConnectionType } from '../models'
import type { ConnectionRecordProps } from '../repository/ConnectionRecord'

import { firstValueFrom, ReplaySubject } from 'rxjs'
import { first, map, timeout } from 'rxjs/operators'

import { EventEmitter } from '../../../agent/EventEmitter'
import { filterContextCorrelationId } from '../../../agent/Events'
import { InjectionSymbols } from '../../../constants'
import { Key } from '../../../crypto'
import { signData, unpackAndVerifySignatureDecorator } from '../../../decorators/signature/SignatureDecoratorUtils'
import { AriesFrameworkError } from '../../../error'
import { Logger } from '../../../logger'
import { inject, injectable } from '../../../plugins'
import { JsonTransformer } from '../../../utils/JsonTransformer'
import { indyDidFromPublicKeyBase58 } from '../../../utils/did'
import { DidKey, DidRegistrarService, IndyAgentService } from '../../dids'
import { DidDocumentRole } from '../../dids/domain/DidDocumentRole'
import { didKeyToVerkey } from '../../dids/helpers'
import { didDocumentJsonToNumAlgo1Did } from '../../dids/methods/peer/peerDidNumAlgo1'
import { DidRecord, DidRepository } from '../../dids/repository'
import { DidRecordMetadataKeys } from '../../dids/repository/didRecordMetadataTypes'
import { OutOfBandRole } from '../../oob/domain/OutOfBandRole'
import { OutOfBandState } from '../../oob/domain/OutOfBandState'
import { ConnectionEventTypes } from '../ConnectionEvents'
import { ConnectionProblemReportError, ConnectionProblemReportReason } from '../errors'
import { ConnectionRequestMessage, ConnectionResponseMessage, TrustPingMessage } from '../messages'
import {
  authenticationTypes,
  Connection,
  DidDoc,
  DidExchangeRole,
  DidExchangeState,
  Ed25119Sig2018,
  HandshakeProtocol,
  ReferencedAuthentication,
} from '../models'
import { ConnectionRecord } from '../repository/ConnectionRecord'
import { ConnectionRepository } from '../repository/ConnectionRepository'

import { convertToNewDidDocument } from './helpers'

export interface ConnectionRequestParams {
  label?: string
  imageUrl?: string
  alias?: string
  routing: Routing
  autoAcceptConnection?: boolean
}

@injectable()
export class ConnectionService {
  private connectionRepository: ConnectionRepository
  private didRepository: DidRepository
  private didRegistrarService: DidRegistrarService
  private eventEmitter: EventEmitter
  private logger: Logger

  public constructor(
    @inject(InjectionSymbols.Logger) logger: Logger,
    connectionRepository: ConnectionRepository,
    didRepository: DidRepository,
    didRegistrarService: DidRegistrarService,
    eventEmitter: EventEmitter
  ) {
    this.connectionRepository = connectionRepository
    this.didRepository = didRepository
    this.didRegistrarService = didRegistrarService
    this.eventEmitter = eventEmitter
    this.logger = logger
  }

  /**
   * Create a connection request message for a given out-of-band.
   *
   * @param outOfBandRecord out-of-band record for which to create a connection request
   * @param config config for creation of connection request
   * @returns outbound message containing connection request
   */
  public async createRequest(
    agentContext: AgentContext,
    outOfBandRecord: OutOfBandRecord,
    config: ConnectionRequestParams
  ): Promise<ConnectionProtocolMsgReturnType<ConnectionRequestMessage>> {
    this.logger.debug(`Create message ${ConnectionRequestMessage.type.messageTypeUri} start`, outOfBandRecord)
    outOfBandRecord.assertRole(OutOfBandRole.Receiver)
    outOfBandRecord.assertState(OutOfBandState.PrepareResponse)

    // TODO check there is no connection record for particular oob record

    const { outOfBandInvitation } = outOfBandRecord

    const { mediatorId } = config.routing
    const didDoc = this.createDidDoc(config.routing)

    // TODO: We should store only one did that we'll use to send the request message with success.
    // We take just the first one for now.
    const [invitationDid] = outOfBandInvitation.invitationDids

    const { did: peerDid } = await this.createDid(agentContext, {
      role: DidDocumentRole.Created,
      didDoc,
    })

    const { label, imageUrl } = config
    const connectionRequest = new ConnectionRequestMessage({
      label: label ?? agentContext.config.label,
      did: didDoc.id,
      didDoc,
      imageUrl: imageUrl ?? agentContext.config.connectionImageUrl,
    })

    connectionRequest.setThread({
      threadId: connectionRequest.id,
      parentThreadId: outOfBandInvitation.id,
    })

    const connectionRecord = await this.createConnection(agentContext, {
      protocol: HandshakeProtocol.Connections,
      role: DidExchangeRole.Requester,
      state: DidExchangeState.InvitationReceived,
      theirLabel: outOfBandInvitation.label,
      alias: config?.alias,
      did: peerDid,
      mediatorId,
      autoAcceptConnection: config?.autoAcceptConnection,
      outOfBandId: outOfBandRecord.id,
      invitationDid,
      imageUrl: outOfBandInvitation.imageUrl,
      threadId: connectionRequest.id,
    })

    await this.updateState(agentContext, connectionRecord, DidExchangeState.RequestSent)

    return {
      connectionRecord,
      message: connectionRequest,
    }
  }

  public async processRequest(
    messageContext: InboundMessageContext<ConnectionRequestMessage>,
    outOfBandRecord: OutOfBandRecord
  ): Promise<ConnectionRecord> {
    this.logger.debug(`Process message ${ConnectionRequestMessage.type.messageTypeUri} start`, {
      message: messageContext.message,
    })
    outOfBandRecord.assertRole(OutOfBandRole.Sender)
    outOfBandRecord.assertState(OutOfBandState.AwaitResponse)

    // TODO check there is no connection record for particular oob record

    const { message } = messageContext
    if (!message.connection.didDoc) {
      throw new ConnectionProblemReportError('Public DIDs are not supported yet', {
        problemCode: ConnectionProblemReportReason.RequestNotAccepted,
      })
    }

    const { did: peerDid } = await this.createDid(messageContext.agentContext, {
      role: DidDocumentRole.Received,
      didDoc: message.connection.didDoc,
    })

    const connectionRecord = await this.createConnection(messageContext.agentContext, {
      protocol: HandshakeProtocol.Connections,
      role: DidExchangeRole.Responder,
      state: DidExchangeState.RequestReceived,
      alias: outOfBandRecord.alias,
      theirLabel: message.label,
      imageUrl: message.imageUrl,
      outOfBandId: outOfBandRecord.id,
      theirDid: peerDid,
      threadId: message.threadId,
      mediatorId: outOfBandRecord.mediatorId,
      autoAcceptConnection: outOfBandRecord.autoAcceptConnection,
    })

    await this.connectionRepository.update(messageContext.agentContext, connectionRecord)
    this.emitStateChangedEvent(messageContext.agentContext, connectionRecord, null)

    this.logger.debug(`Process message ${ConnectionRequestMessage.type.messageTypeUri} end`, connectionRecord)
    return connectionRecord
  }

  /**
   * Create a connection response message for the connection with the specified connection id.
   *
   * @param connectionRecord the connection for which to create a connection response
   * @returns outbound message containing connection response
   */
  public async createResponse(
    agentContext: AgentContext,
    connectionRecord: ConnectionRecord,
    outOfBandRecord: OutOfBandRecord,
    routing?: Routing
  ): Promise<ConnectionProtocolMsgReturnType<ConnectionResponseMessage>> {
    this.logger.debug(`Create message ${ConnectionResponseMessage.type.messageTypeUri} start`, connectionRecord)
    connectionRecord.assertState(DidExchangeState.RequestReceived)
    connectionRecord.assertRole(DidExchangeRole.Responder)

    const didDoc = routing
      ? this.createDidDoc(routing)
      : this.createDidDocFromOutOfBandDidCommServices(outOfBandRecord.outOfBandInvitation.getInlineServices())

    const { did: peerDid } = await this.createDid(agentContext, {
      role: DidDocumentRole.Created,
      didDoc,
    })

    const connection = new Connection({
      did: didDoc.id,
      didDoc,
    })

    const connectionJson = JsonTransformer.toJSON(connection)

    if (!connectionRecord.threadId) {
      throw new AriesFrameworkError(`Connection record with id ${connectionRecord.id} does not have a thread id`)
    }

    const signingKey = Key.fromFingerprint(outOfBandRecord.getTags().recipientKeyFingerprints[0]).publicKeyBase58

    const connectionResponse = new ConnectionResponseMessage({
      threadId: connectionRecord.threadId,
      connectionSig: await signData(connectionJson, agentContext.wallet, signingKey),
    })

    connectionRecord.did = peerDid
    await this.updateState(agentContext, connectionRecord, DidExchangeState.ResponseSent)

    this.logger.debug(`Create message ${ConnectionResponseMessage.type.messageTypeUri} end`, {
      connectionRecord,
      message: connectionResponse,
    })
    return {
      connectionRecord,
      message: connectionResponse,
    }
  }

  /**
   * Process a received connection response message. This will not accept the connection request
   * or send a connection acknowledgement message. It will only update the existing connection record
   * with all the new information from the connection response message. Use {@link ConnectionService.createTrustPing}
   * after calling this function to create a trust ping message.
   *
   * @param messageContext the message context containing a connection response message
   * @returns updated connection record
   */
  public async processResponse(
    messageContext: InboundMessageContext<ConnectionResponseMessage>,
    outOfBandRecord: OutOfBandRecord
  ): Promise<ConnectionRecord> {
    this.logger.debug(`Process message ${ConnectionResponseMessage.type.messageTypeUri} start`, {
      message: messageContext.message,
    })
    const { connection: connectionRecord, message, recipientKey, senderKey } = messageContext

    if (!recipientKey || !senderKey) {
      throw new AriesFrameworkError('Unable to process connection request without senderKey or recipientKey')
    }

    if (!connectionRecord) {
      throw new AriesFrameworkError('No connection record in message context.')
    }

    connectionRecord.assertState(DidExchangeState.RequestSent)
    connectionRecord.assertRole(DidExchangeRole.Requester)

    let connectionJson = null
    try {
      connectionJson = await unpackAndVerifySignatureDecorator(
        message.connectionSig,
        messageContext.agentContext.wallet
      )
    } catch (error) {
      if (error instanceof AriesFrameworkError) {
        throw new ConnectionProblemReportError(error.message, {
          problemCode: ConnectionProblemReportReason.ResponseProcessingError,
        })
      }
      throw error
    }

    const connection = JsonTransformer.fromJSON(connectionJson, Connection)

    // Per the Connection RFC we must check if the key used to sign the connection~sig is the same key
    // as the recipient key(s) in the connection invitation message
    const signerVerkey = message.connectionSig.signer

    const invitationKey = Key.fromFingerprint(outOfBandRecord.getTags().recipientKeyFingerprints[0]).publicKeyBase58

    if (signerVerkey !== invitationKey) {
      throw new ConnectionProblemReportError(
        `Connection object in connection response message is not signed with same key as recipient key in invitation expected='${invitationKey}' received='${signerVerkey}'`,
        { problemCode: ConnectionProblemReportReason.ResponseNotAccepted }
      )
    }

    if (!connection.didDoc) {
      throw new AriesFrameworkError('DID Document is missing.')
    }

    const { did: peerDid } = await this.createDid(messageContext.agentContext, {
      role: DidDocumentRole.Received,
      didDoc: connection.didDoc,
    })

    connectionRecord.theirDid = peerDid
    connectionRecord.threadId = message.threadId

    await this.updateState(messageContext.agentContext, connectionRecord, DidExchangeState.ResponseReceived)
    return connectionRecord
  }

  /**
   * Create a trust ping message for the connection with the specified connection id.
   *
   * By default a trust ping message should elicit a response. If this is not desired the
   * `config.responseRequested` property can be set to `false`.
   *
   * @param connectionRecord the connection for which to create a trust ping message
   * @param config the config for the trust ping message
   * @returns outbound message containing trust ping message
   */
  public async createTrustPing(
    agentContext: AgentContext,
    connectionRecord: ConnectionRecord,
    config: { responseRequested?: boolean; comment?: string } = {}
  ): Promise<ConnectionProtocolMsgReturnType<TrustPingMessage>> {
    connectionRecord.assertState([DidExchangeState.ResponseReceived, DidExchangeState.Completed])

    // TODO:
    //  - create ack message
    //  - maybe this shouldn't be in the connection service?
    const trustPing = new TrustPingMessage(config)

    // Only update connection record and emit an event if the state is not already 'Complete'
    if (connectionRecord.state !== DidExchangeState.Completed) {
      await this.updateState(agentContext, connectionRecord, DidExchangeState.Completed)
    }

    return {
      connectionRecord,
      message: trustPing,
    }
  }

  /**
   * Process a received ack message. This will update the state of the connection
   * to Completed if this is not already the case.
   *
   * @param messageContext the message context containing an ack message
   * @returns updated connection record
   */
  public async processAck(messageContext: InboundMessageContext<AckMessage>): Promise<ConnectionRecord> {
    const { connection, recipientKey } = messageContext

    if (!connection) {
      throw new AriesFrameworkError(
        `Unable to process connection ack: connection for recipient key ${recipientKey?.fingerprint} not found`
      )
    }

    // TODO: This is better addressed in a middleware of some kind because
    // any message can transition the state to complete, not just an ack or trust ping
    if (connection.state === DidExchangeState.ResponseSent && connection.role === DidExchangeRole.Responder) {
      await this.updateState(messageContext.agentContext, connection, DidExchangeState.Completed)
    }

    return connection
  }

  /**
   * Process a received {@link ProblemReportMessage}.
   *
   * @param messageContext The message context containing a connection problem report message
   * @returns connection record associated with the connection problem report message
   *
   */
  public async processProblemReport(
    messageContext: InboundMessageContext<ConnectionProblemReportMessage>
  ): Promise<ConnectionRecord> {
    const { message: connectionProblemReportMessage, recipientKey, senderKey } = messageContext

    this.logger.debug(`Processing connection problem report for verkey ${recipientKey?.fingerprint}`)

    if (!recipientKey) {
      throw new AriesFrameworkError('Unable to process connection problem report without recipientKey')
    }

    const ourDidRecord = await this.didRepository.findCreatedDidByRecipientKey(
      messageContext.agentContext,
      recipientKey
    )
    if (!ourDidRecord) {
      throw new AriesFrameworkError(
        `Unable to process connection problem report: created did record for recipient key ${recipientKey.fingerprint} not found`
      )
    }

    const connectionRecord = await this.findByOurDid(messageContext.agentContext, ourDidRecord.did)
    if (!connectionRecord) {
      throw new AriesFrameworkError(
        `Unable to process connection problem report: connection for recipient key ${recipientKey.fingerprint} not found`
      )
    }

    const theirDidRecord =
      connectionRecord.theirDid &&
      (await this.didRepository.findReceivedDid(messageContext.agentContext, connectionRecord.theirDid))
    if (!theirDidRecord) {
      throw new AriesFrameworkError(`Received did record for did ${connectionRecord.theirDid} not found.`)
    }

    if (senderKey) {
      if (!theirDidRecord?.getTags().recipientKeyFingerprints?.includes(senderKey.fingerprint)) {
        throw new AriesFrameworkError("Sender key doesn't match key of connection record")
      }
    }

    connectionRecord.errorMessage = `${connectionProblemReportMessage.description.code} : ${connectionProblemReportMessage.description.en}`
    await this.update(messageContext.agentContext, connectionRecord)
    return connectionRecord
  }

  /**
   * Assert that an inbound message either has a connection associated with it,
   * or has everything correctly set up for connection-less exchange.
   *
   * @param messageContext - the inbound message context
   * @param previousRespondence - previous sent and received message to determine if a valid service decorator is present
   */
  public assertConnectionOrServiceDecorator(
    messageContext: InboundMessageContext,
    {
      previousSentMessage,
      previousReceivedMessage,
    }: {
      previousSentMessage?: AgentMessage
      previousReceivedMessage?: AgentMessage
    } = {}
  ) {
    const { connection, message } = messageContext

    // Check if we have a ready connection. Verification is already done somewhere else. Return
    if (connection) {
      connection.assertReady()
      this.logger.debug(`Processing message with id ${message.id} and connection id ${connection.id}`, {
        type: message.type,
      })
    } else {
      this.logger.debug(`Processing connection-less message with id ${message.id}`, {
        type: message.type,
      })

      const recipientKey = messageContext.recipientKey && messageContext.recipientKey.publicKeyBase58
      const senderKey = messageContext.senderKey && messageContext.senderKey.publicKeyBase58

      if (previousSentMessage) {
        // If we have previously sent a message, it is not allowed to receive an OOB/unpacked message
        if (!recipientKey) {
          throw new AriesFrameworkError(
            'Cannot verify service without recipientKey on incoming message (received unpacked message)'
          )
        }

        // Check if the inbound message recipient key is present
        // in the recipientKeys of previously sent message ~service decorator
        if (!previousSentMessage?.service || !previousSentMessage.service.recipientKeys.includes(recipientKey)) {
          throw new AriesFrameworkError(
            'Previously sent message ~service recipientKeys does not include current received message recipient key'
          )
        }
      }

      if (previousReceivedMessage) {
        // If we have previously received a message, it is not allowed to receive an OOB/unpacked/AnonCrypt message
        if (!senderKey) {
          throw new AriesFrameworkError(
            'Cannot verify service without senderKey on incoming message (received AnonCrypt or unpacked message)'
          )
        }

        // Check if the inbound message sender key is present
        // in the recipientKeys of previously received message ~service decorator
        if (!previousReceivedMessage.service || !previousReceivedMessage.service.recipientKeys.includes(senderKey)) {
          throw new AriesFrameworkError(
            'Previously received message ~service recipientKeys does not include current received message sender key'
          )
        }
      }

      // If message is received unpacked/, we need to make sure it included a ~service decorator
      if (!message.service && !recipientKey) {
        throw new AriesFrameworkError('Message recipientKey must have ~service decorator')
      }
    }
  }

  public async updateState(agentContext: AgentContext, connectionRecord: ConnectionRecord, newState: DidExchangeState) {
    const previousState = connectionRecord.state
    connectionRecord.state = newState
    await this.connectionRepository.update(agentContext, connectionRecord)

    this.emitStateChangedEvent(agentContext, connectionRecord, previousState)
  }

  private emitStateChangedEvent(
    agentContext: AgentContext,
    connectionRecord: ConnectionRecord,
    previousState: DidExchangeState | null
  ) {
    // Connection record in event should be static
    const clonedConnection = JsonTransformer.clone(connectionRecord)

    this.eventEmitter.emit<ConnectionStateChangedEvent>(agentContext, {
      type: ConnectionEventTypes.ConnectionStateChanged,
      payload: {
        connectionRecord: clonedConnection,
        previousState,
      },
    })
  }

  public update(agentContext: AgentContext, connectionRecord: ConnectionRecord) {
    return this.connectionRepository.update(agentContext, connectionRecord)
  }

  /**
   * Retrieve all connections records
   *
   * @returns List containing all connection records
   */
  public getAll(agentContext: AgentContext) {
    return this.connectionRepository.getAll(agentContext)
  }

  /**
   * Retrieve a connection record by id
   *
   * @param connectionId The connection record id
   * @throws {RecordNotFoundError} If no record is found
   * @return The connection record
   *
   */
  public getById(agentContext: AgentContext, connectionId: string): Promise<ConnectionRecord> {
    return this.connectionRepository.getById(agentContext, connectionId)
  }

  /**
   * Find a connection record by id
   *
   * @param connectionId the connection record id
   * @returns The connection record or null if not found
   */
  public findById(agentContext: AgentContext, connectionId: string): Promise<ConnectionRecord | null> {
    return this.connectionRepository.findById(agentContext, connectionId)
  }

  /**
   * Delete a connection record by id
   *
   * @param connectionId the connection record id
   */
  public async deleteById(agentContext: AgentContext, connectionId: string) {
    const connectionRecord = await this.getById(agentContext, connectionId)
    return this.connectionRepository.delete(agentContext, connectionRecord)
  }

  public async findByDids(agentContext: AgentContext, query: { ourDid: string; theirDid: string }) {
    return this.connectionRepository.findByDids(agentContext, query)
  }

  /**
   * Retrieve a connection record by thread id
   *
   * @param threadId The thread id
   * @throws {RecordNotFoundError} If no record is found
   * @throws {RecordDuplicateError} If multiple records are found
   * @returns The connection record
   */
  public async getByThreadId(agentContext: AgentContext, threadId: string): Promise<ConnectionRecord> {
    return this.connectionRepository.getByThreadId(agentContext, threadId)
  }

  public async getByRoleAndThreadId(agentContext: AgentContext, role: DidExchangeRole, threadId: string) {
    return this.connectionRepository.getByRoleAndThreadId(agentContext, role, threadId)
  }

  public async findByTheirDid(agentContext: AgentContext, theirDid: string): Promise<ConnectionRecord | null> {
    return this.connectionRepository.findSingleByQuery(agentContext, { theirDid })
  }

  public async findByOurDid(agentContext: AgentContext, ourDid: string): Promise<ConnectionRecord | null> {
    return this.connectionRepository.findSingleByQuery(agentContext, { did: ourDid })
  }

  public async findAllByOutOfBandId(agentContext: AgentContext, outOfBandId: string) {
    return this.connectionRepository.findByQuery(agentContext, { outOfBandId })
  }

  public async findAllByConnectionTypes(agentContext: AgentContext, connectionTypes: Array<ConnectionType | string>) {
    return this.connectionRepository.findByQuery(agentContext, { connectionTypes })
  }

  public async findByInvitationDid(agentContext: AgentContext, invitationDid: string) {
    return this.connectionRepository.findByQuery(agentContext, { invitationDid })
  }

  public async findByKeys(
    agentContext: AgentContext,
    { senderKey, recipientKey }: { senderKey: Key; recipientKey: Key }
  ) {
    const theirDidRecord = await this.didRepository.findReceivedDidByRecipientKey(agentContext, senderKey)
    if (theirDidRecord) {
      const ourDidRecord = await this.didRepository.findCreatedDidByRecipientKey(agentContext, recipientKey)
      if (ourDidRecord) {
        const connectionRecord = await this.findByDids(agentContext, {
          ourDid: ourDidRecord.did,
          theirDid: theirDidRecord.did,
        })
        if (connectionRecord && connectionRecord.isReady) return connectionRecord
      }
    }

    this.logger.debug(
      `No connection record found for encrypted message with recipient key ${recipientKey.fingerprint} and sender key ${senderKey.fingerprint}`
    )

    return null
  }

  public async findAllByQuery(agentContext: AgentContext, query: Query<ConnectionRecord>): Promise<ConnectionRecord[]> {
    return this.connectionRepository.findByQuery(agentContext, query)
  }

  public async createConnection(agentContext: AgentContext, options: ConnectionRecordProps): Promise<ConnectionRecord> {
    const connectionRecord = new ConnectionRecord(options)
    await this.connectionRepository.save(agentContext, connectionRecord)
    return connectionRecord
  }

  public async addConnectionType(agentContext: AgentContext, connectionRecord: ConnectionRecord, type: string) {
    const connectionTypes = connectionRecord.connectionTypes || []
    connectionRecord.connectionTypes = [type, ...connectionTypes]
    await this.update(agentContext, connectionRecord)
  }

  public async removeConnectionType(agentContext: AgentContext, connectionRecord: ConnectionRecord, type: string) {
<<<<<<< HEAD
    connectionRecord.connectionTypes = connectionRecord.connectionTypes.filter((value: string) => value !== type)
=======
    connectionRecord.connectionTypes = connectionRecord.connectionTypes.filter((value) => value !== type)
>>>>>>> cd136966
    await this.update(agentContext, connectionRecord)
  }

  public async getConnectionTypes(connectionRecord: ConnectionRecord) {
    return connectionRecord.connectionTypes || []
  }

  private async createDid(agentContext: AgentContext, { role, didDoc }: { role: DidDocumentRole; didDoc: DidDoc }) {
    // Convert the legacy did doc to a new did document
    const didDocument = convertToNewDidDocument(didDoc)

    const peerDid = didDocumentJsonToNumAlgo1Did(didDocument.toJSON())
    didDocument.id = peerDid
    const didRecord = new DidRecord({
      did: peerDid,
      role,
      didDocument,
      tags: {
        // We need to save the recipientKeys, so we can find the associated did
        // of a key when we receive a message from another connection.
        recipientKeyFingerprints: didDocument.recipientKeys.map((key) => key.fingerprint),
      },
    })

    // Store the unqualified did with the legacy did document in the metadata
    // Can be removed at a later stage if we know for sure we don't need it anymore
    didRecord.metadata.set(DidRecordMetadataKeys.LegacyDid, {
      unqualifiedDid: didDoc.id,
      didDocumentString: JsonTransformer.serialize(didDoc),
    })

    this.logger.debug('Saving DID record', {
      id: didRecord.id,
      did: didRecord.did,
      role: didRecord.role,
      tags: didRecord.getTags(),
      didDocument: 'omitted...',
    })

    await this.didRepository.save(agentContext, didRecord)
    this.logger.debug('Did record created.', didRecord)
    return { did: peerDid, didDocument }
  }

  private createDidDoc(routing: Routing) {
    const indyDid = indyDidFromPublicKeyBase58(routing.recipientKey.publicKeyBase58)

    const publicKey = new Ed25119Sig2018({
      id: `${indyDid}#1`,
      controller: indyDid,
      publicKeyBase58: routing.recipientKey.publicKeyBase58,
    })

    const auth = new ReferencedAuthentication(publicKey, authenticationTypes.Ed25519VerificationKey2018)

    // IndyAgentService is old service type
    const services = routing.endpoints.map(
      (endpoint, index) =>
        new IndyAgentService({
          id: `${indyDid}#IndyAgentService`,
          serviceEndpoint: endpoint,
          recipientKeys: [routing.recipientKey.publicKeyBase58],
          routingKeys: routing.routingKeys.map((key) => key.publicKeyBase58),
          // Order of endpoint determines priority
          priority: index,
        })
    )

    return new DidDoc({
      id: indyDid,
      authentication: [auth],
      service: services,
      publicKey: [publicKey],
    })
  }

  private createDidDocFromOutOfBandDidCommServices(services: OutOfBandDidCommService[]) {
    const [recipientDidKey] = services[0].recipientKeys

    const recipientKey = DidKey.fromDid(recipientDidKey).key
    const did = indyDidFromPublicKeyBase58(recipientKey.publicKeyBase58)

    const publicKey = new Ed25119Sig2018({
      id: `${did}#1`,
      controller: did,
      publicKeyBase58: recipientKey.publicKeyBase58,
    })

    const auth = new ReferencedAuthentication(publicKey, authenticationTypes.Ed25519VerificationKey2018)

    // IndyAgentService is old service type
    const service = services.map(
      (service, index) =>
        new IndyAgentService({
          id: `${did}#IndyAgentService`,
          serviceEndpoint: service.serviceEndpoint,
          recipientKeys: [recipientKey.publicKeyBase58],
          routingKeys: service.routingKeys?.map(didKeyToVerkey),
          priority: index,
        })
    )

    return new DidDoc({
      id: did,
      authentication: [auth],
      service,
      publicKey: [publicKey],
    })
  }

  public async returnWhenIsConnected(
    agentContext: AgentContext,
    connectionId: string,
    timeoutMs = 20000
  ): Promise<ConnectionRecord> {
    const isConnected = (connection: ConnectionRecord) => {
      return connection.id === connectionId && connection.state === DidExchangeState.Completed
    }

    const observable = this.eventEmitter.observable<ConnectionStateChangedEvent>(
      ConnectionEventTypes.ConnectionStateChanged
    )
    const subject = new ReplaySubject<ConnectionRecord>(1)

    observable
      .pipe(
        filterContextCorrelationId(agentContext.contextCorrelationId),
        map((e) => e.payload.connectionRecord),
        first(isConnected), // Do not wait for longer than specified timeout
        timeout(timeoutMs)
      )
      .subscribe(subject)

    const connection = await this.getById(agentContext, connectionId)
    if (isConnected(connection)) {
      subject.next(connection)
    }

    return firstValueFrom(subject)
  }
}

export interface Routing {
  endpoints: string[]
  recipientKey: Key
  routingKeys: Key[]
  mediatorId?: string
}

export interface ConnectionProtocolMsgReturnType<MessageType extends AgentMessage> {
  message: MessageType
  connectionRecord: ConnectionRecord
}<|MERGE_RESOLUTION|>--- conflicted
+++ resolved
@@ -658,11 +658,7 @@
   }
 
   public async removeConnectionType(agentContext: AgentContext, connectionRecord: ConnectionRecord, type: string) {
-<<<<<<< HEAD
-    connectionRecord.connectionTypes = connectionRecord.connectionTypes.filter((value: string) => value !== type)
-=======
     connectionRecord.connectionTypes = connectionRecord.connectionTypes.filter((value) => value !== type)
->>>>>>> cd136966
     await this.update(agentContext, connectionRecord)
   }
 
