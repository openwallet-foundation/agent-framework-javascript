import type { AgentMessage } from '../../../agent/AgentMessage'
import type { InboundMessageContext } from '../../../agent/models/InboundMessageContext'
import type { Logger } from '../../../logger'
import type { AckMessage } from '../../common'
import type { ConnectionStateChangedEvent } from '../ConnectionEvents'
import type { ConnectionProblemReportMessage } from '../messages'
import type { CustomConnectionTags } from '../repository/ConnectionRecord'

import { firstValueFrom, ReplaySubject } from 'rxjs'
import { first, map, timeout } from 'rxjs/operators'
import { inject, scoped, Lifecycle } from 'tsyringe'

import { AgentConfig } from '../../../agent/AgentConfig'
import { EventEmitter } from '../../../agent/EventEmitter'
import { InjectionSymbols } from '../../../constants'
import { signData, unpackAndVerifySignatureDecorator } from '../../../decorators/signature/SignatureDecoratorUtils'
import { AriesFrameworkError } from '../../../error'
import { JsonTransformer } from '../../../utils/JsonTransformer'
import { MessageValidator } from '../../../utils/MessageValidator'
import { Wallet } from '../../../wallet/Wallet'
import { IndyAgentService } from '../../dids/domain/service'
import { ConnectionEventTypes } from '../ConnectionEvents'
import { ConnectionProblemReportError, ConnectionProblemReportReason } from '../errors'
import {
  ConnectionInvitationMessage,
  ConnectionRequestMessage,
  ConnectionResponseMessage,
  TrustPingMessage,
} from '../messages'
import {
  Connection,
  ConnectionState,
  ConnectionRole,
  DidDoc,
  Ed25119Sig2018,
  authenticationTypes,
  ReferencedAuthentication,
} from '../models'
import { ConnectionRecord } from '../repository/ConnectionRecord'
import { ConnectionRepository } from '../repository/ConnectionRepository'

@scoped(Lifecycle.ContainerScoped)
export class ConnectionService {
  private wallet: Wallet
  private config: AgentConfig
  private connectionRepository: ConnectionRepository
  private eventEmitter: EventEmitter
  private logger: Logger

  public constructor(
    @inject(InjectionSymbols.Wallet) wallet: Wallet,
    config: AgentConfig,
    connectionRepository: ConnectionRepository,
    eventEmitter: EventEmitter
  ) {
    this.wallet = wallet
    this.config = config
    this.connectionRepository = connectionRepository
    this.eventEmitter = eventEmitter
    this.logger = config.logger
  }

  /**
   * Create a new connection record containing a connection invitation message
   *
   * @param config config for creation of connection and invitation
   * @returns new connection record
   */
  public async createInvitation(config: {
    routing: Routing
    autoAcceptConnection?: boolean
    alias?: string
    multiUseInvitation?: boolean
    myLabel?: string
    myImageUrl?: string
  }): Promise<ConnectionProtocolMsgReturnType<ConnectionInvitationMessage>> {
    // TODO: public did
    const connectionRecord = await this.createConnection({
      role: ConnectionRole.Inviter,
      state: ConnectionState.Invited,
      alias: config?.alias,
      routing: config.routing,
      autoAcceptConnection: config?.autoAcceptConnection,
      multiUseInvitation: config.multiUseInvitation ?? false,
    })
    const { didDoc } = connectionRecord
    const [service] = didDoc.didCommServices
    const invitation = new ConnectionInvitationMessage({
      label: config?.myLabel ?? this.config.label,
      recipientKeys: service.recipientKeys,
      serviceEndpoint: service.serviceEndpoint,
      routingKeys: service.routingKeys,
      imageUrl: config?.myImageUrl ?? this.config.connectionImageUrl,
    })

    connectionRecord.invitation = invitation

    await this.connectionRepository.update(connectionRecord)

    this.eventEmitter.emit<ConnectionStateChangedEvent>({
      type: ConnectionEventTypes.ConnectionStateChanged,
      payload: {
        connectionRecord: connectionRecord,
        previousState: null,
      },
    })

    return { connectionRecord: connectionRecord, message: invitation }
  }

  /**
   * Process a received invitation message. This will not accept the invitation
   * or send an invitation request message. It will only create a connection record
   * with all the information about the invitation stored. Use {@link ConnectionService.createRequest}
   * after calling this function to create a connection request.
   *
   * @param invitation the invitation message to process
   * @returns new connection record.
   */
  public async processInvitation(
    invitation: ConnectionInvitationMessage,
    config: {
      routing: Routing
      autoAcceptConnection?: boolean
      alias?: string
    }
  ): Promise<ConnectionRecord> {
    const connectionRecord = await this.createConnection({
      role: ConnectionRole.Invitee,
      state: ConnectionState.Invited,
      alias: config?.alias,
      theirLabel: invitation.label,
      autoAcceptConnection: config?.autoAcceptConnection,
      routing: config.routing,
      invitation,
      imageUrl: invitation.imageUrl,
      tags: {
        invitationKey: invitation.recipientKeys && invitation.recipientKeys[0],
      },
      multiUseInvitation: false,
    })
    await this.connectionRepository.update(connectionRecord)
    this.eventEmitter.emit<ConnectionStateChangedEvent>({
      type: ConnectionEventTypes.ConnectionStateChanged,
      payload: {
        connectionRecord: connectionRecord,
        previousState: null,
      },
    })

    return connectionRecord
  }

  /**
   * Create a connection request message for the connection with the specified connection id.
   *
   * @param connectionId the id of the connection for which to create a connection request
   * @param config config for creation of connection request
   * @returns outbound message containing connection request
   */
  public async createRequest(
    connectionId: string,
    config: {
      myLabel?: string
      myImageUrl?: string
      autoAcceptConnection?: boolean
    } = {}
  ): Promise<ConnectionProtocolMsgReturnType<ConnectionRequestMessage>> {
    const connectionRecord = await this.connectionRepository.getById(connectionId)

    connectionRecord.assertState(ConnectionState.Invited)
    connectionRecord.assertRole(ConnectionRole.Invitee)

    const { myLabel, myImageUrl, autoAcceptConnection } = config

    const connectionRequest = new ConnectionRequestMessage({
      label: myLabel ?? this.config.label,
      did: connectionRecord.did,
      didDoc: connectionRecord.didDoc,
      imageUrl: myImageUrl ?? this.config.connectionImageUrl,
    })

    if (autoAcceptConnection !== undefined || autoAcceptConnection !== null) {
      connectionRecord.autoAcceptConnection = config?.autoAcceptConnection
    }

    connectionRecord.autoAcceptConnection = config?.autoAcceptConnection
    await this.updateState(connectionRecord, ConnectionState.Requested)

    return {
      connectionRecord: connectionRecord,
      message: connectionRequest,
    }
  }

  /**
   * Process a received connection request message. This will not accept the connection request
   * or send a connection response message. It will only update the existing connection record
   * with all the new information from the connection request message. Use {@link ConnectionService.createResponse}
   * after calling this function to create a connection response.
   *
   * @param messageContext the message context containing a connection request message
   * @returns updated connection record
   */
  public async processRequest(
    messageContext: InboundMessageContext<ConnectionRequestMessage>,
    routing?: Routing
  ): Promise<ConnectionRecord> {
    const { message, recipientVerkey, senderVerkey } = messageContext

    if (!recipientVerkey || !senderVerkey) {
      throw new AriesFrameworkError('Unable to process connection request without senderVerkey or recipientVerkey')
    }

    let connectionRecord = await this.findByVerkey(recipientVerkey)
    if (!connectionRecord) {
      throw new AriesFrameworkError(
        `Unable to process connection request: connection for verkey ${recipientVerkey} not found`
      )
    }
    connectionRecord.assertState(ConnectionState.Invited)
    connectionRecord.assertRole(ConnectionRole.Inviter)

    if (!message.connection.didDoc) {
      throw new ConnectionProblemReportError('Public DIDs are not supported yet', {
        problemCode: ConnectionProblemReportReason.RequestNotAccepted,
      })
    }

    // Create new connection if using a multi use invitation
    if (connectionRecord.multiUseInvitation) {
      if (!routing) {
        throw new AriesFrameworkError(
          'Cannot process request for multi-use invitation without routing object. Make sure to call processRequest with the routing parameter provided.'
        )
      }

      connectionRecord = await this.createConnection({
        role: connectionRecord.role,
        state: connectionRecord.state,
        multiUseInvitation: false,
        routing,
        autoAcceptConnection: connectionRecord.autoAcceptConnection,
        invitation: connectionRecord.invitation,
        tags: connectionRecord.getTags(),
      })
    }

    connectionRecord.theirDidDoc = message.connection.didDoc
    connectionRecord.theirLabel = message.label
    connectionRecord.threadId = message.id
    connectionRecord.theirDid = message.connection.did
    connectionRecord.imageUrl = message.imageUrl

    if (!connectionRecord.theirKey) {
      throw new AriesFrameworkError(`Connection with id ${connectionRecord.id} has no recipient keys.`)
    }

    await this.updateState(connectionRecord, ConnectionState.Requested)

    return connectionRecord
  }

  /**
   * Create a connection response message for the connection with the specified connection id.
   *
   * @param connectionId the id of the connection for which to create a connection response
   * @returns outbound message containing connection response
   */
  public async createResponse(
    connectionId: string
  ): Promise<ConnectionProtocolMsgReturnType<ConnectionResponseMessage>> {
    const connectionRecord = await this.connectionRepository.getById(connectionId)

    connectionRecord.assertState(ConnectionState.Requested)
    connectionRecord.assertRole(ConnectionRole.Inviter)

    const connection = new Connection({
      did: connectionRecord.did,
      didDoc: connectionRecord.didDoc,
    })

    const connectionJson = JsonTransformer.toJSON(connection)

    if (!connectionRecord.threadId) {
      throw new AriesFrameworkError(`Connection record with id ${connectionId} does not have a thread id`)
    }

    // Use invitationKey by default, fall back to verkey
    const signingKey = (connectionRecord.getTag('invitationKey') as string) ?? connectionRecord.verkey

    const connectionResponse = new ConnectionResponseMessage({
      threadId: connectionRecord.threadId,
      connectionSig: await signData(connectionJson, this.wallet, signingKey),
    })

    await this.updateState(connectionRecord, ConnectionState.Responded)

    return {
      connectionRecord: connectionRecord,
      message: connectionResponse,
    }
  }

  /**
   * Process a received connection response message. This will not accept the connection request
   * or send a connection acknowledgement message. It will only update the existing connection record
   * with all the new information from the connection response message. Use {@link ConnectionService.createTrustPing}
   * after calling this function to create a trust ping message.
   *
   * @param messageContext the message context containing a connection response message
   * @returns updated connection record
   */
  public async processResponse(
    messageContext: InboundMessageContext<ConnectionResponseMessage>
  ): Promise<ConnectionRecord> {
    const { message, recipientVerkey, senderVerkey } = messageContext

    if (!recipientVerkey || !senderVerkey) {
      throw new AriesFrameworkError('Unable to process connection request without senderVerkey or recipientVerkey')
    }

    const connectionRecord = await this.findByVerkey(recipientVerkey)

    if (!connectionRecord) {
      throw new AriesFrameworkError(
        `Unable to process connection response: connection for verkey ${recipientVerkey} not found`
      )
    }

    connectionRecord.assertState(ConnectionState.Requested)
    connectionRecord.assertRole(ConnectionRole.Invitee)

    let connectionJson = null
    try {
      connectionJson = await unpackAndVerifySignatureDecorator(message.connectionSig, this.wallet)
    } catch (error) {
      if (error instanceof AriesFrameworkError) {
        throw new ConnectionProblemReportError(error.message, {
          problemCode: ConnectionProblemReportReason.RequestProcessingError,
        })
      }
    }

    const connection = JsonTransformer.fromJSON(connectionJson, Connection)
    await MessageValidator.validate(connection)

    // Per the Connection RFC we must check if the key used to sign the connection~sig is the same key
    // as the recipient key(s) in the connection invitation message
    const signerVerkey = message.connectionSig.signer
    const invitationKey = connectionRecord.getTags().invitationKey
    if (signerVerkey !== invitationKey) {
      throw new ConnectionProblemReportError(
        `Connection object in connection response message is not signed with same key as recipient key in invitation expected='${invitationKey}' received='${signerVerkey}'`,
        { problemCode: ConnectionProblemReportReason.ResponseNotAccepted }
      )
    }

    connectionRecord.theirDid = connection.did
    connectionRecord.theirDidDoc = connection.didDoc
    connectionRecord.threadId = message.threadId

    if (!connectionRecord.theirKey) {
      throw new AriesFrameworkError(`Connection with id ${connectionRecord.id} has no recipient keys.`)
    }

    await this.updateState(connectionRecord, ConnectionState.Responded)
    return connectionRecord
  }

  /**
   * Create a trust ping message for the connection with the specified connection id.
   *
   * By default a trust ping message should elicit a response. If this is not desired the
   * `config.responseRequested` property can be set to `false`.
   *
   * @param connectionId the id of the connection for which to create a trust ping message
   * @param config the config for the trust ping message
   * @returns outbound message containing trust ping message
   */
  public async createTrustPing(
    connectionId: string,
    config: { responseRequested?: boolean; comment?: string } = {}
  ): Promise<ConnectionProtocolMsgReturnType<TrustPingMessage>> {
    const connectionRecord = await this.connectionRepository.getById(connectionId)

    connectionRecord.assertState([ConnectionState.Responded, ConnectionState.Complete])

    // TODO:
    //  - create ack message
    //  - maybe this shouldn't be in the connection service?
    const trustPing = new TrustPingMessage(config)

    // Only update connection record and emit an event if the state is not already 'Complete'
    if (connectionRecord.state !== ConnectionState.Complete) {
      await this.updateState(connectionRecord, ConnectionState.Complete)
    }

    return {
      connectionRecord: connectionRecord,
      message: trustPing,
    }
  }

  /**
   * Process a received ack message. This will update the state of the connection
   * to Completed if this is not already the case.
   *
   * @param messageContext the message context containing an ack message
   * @returns updated connection record
   */
  public async processAck(messageContext: InboundMessageContext<AckMessage>): Promise<ConnectionRecord> {
    const { connection, recipientVerkey } = messageContext

    if (!connection) {
      throw new AriesFrameworkError(
        `Unable to process connection ack: connection for verkey ${recipientVerkey} not found`
      )
    }

    // TODO: This is better addressed in a middleware of some kind because
    // any message can transition the state to complete, not just an ack or trust ping
    if (connection.state === ConnectionState.Responded && connection.role === ConnectionRole.Inviter) {
      await this.updateState(connection, ConnectionState.Complete)
    }

    return connection
  }

  /**
   * Process a received {@link ProblemReportMessage}.
   *
   * @param messageContext The message context containing a connection problem report message
   * @returns connection record associated with the connection problem report message
   *
   */
  public async processProblemReport(
    messageContext: InboundMessageContext<ConnectionProblemReportMessage>
  ): Promise<ConnectionRecord> {
    const { message: connectionProblemReportMessage, recipientVerkey, senderVerkey } = messageContext

    this.logger.debug(`Processing connection problem report for verkey ${recipientVerkey}`)

    if (!recipientVerkey) {
      throw new AriesFrameworkError('Unable to process connection problem report without recipientVerkey')
    }

    const connectionRecord = await this.findByVerkey(recipientVerkey)

    if (!connectionRecord) {
      throw new AriesFrameworkError(
        `Unable to process connection problem report: connection for verkey ${recipientVerkey} not found`
      )
    }

    if (connectionRecord.theirKey && connectionRecord.theirKey !== senderVerkey) {
      throw new AriesFrameworkError("Sender verkey doesn't match verkey of connection record")
    }

    connectionRecord.errorMessage = `${connectionProblemReportMessage.description.code} : ${connectionProblemReportMessage.description.en}`
    await this.update(connectionRecord)
    return connectionRecord
  }

  /**
   * Assert that an inbound message either has a connection associated with it,
   * or has everything correctly set up for connection-less exchange.
   *
   * @param messageContext - the inbound message context
   * @param previousRespondence - previous sent and received message to determine if a valid service decorator is present
   */
  public assertConnectionOrServiceDecorator(
    messageContext: InboundMessageContext,
    {
      previousSentMessage,
      previousReceivedMessage,
    }: {
      previousSentMessage?: AgentMessage
      previousReceivedMessage?: AgentMessage
    } = {}
  ) {
    const { connection, message } = messageContext

    // Check if we have a ready connection. Verification is already done somewhere else. Return
    if (connection) {
      connection.assertReady()
      this.logger.debug(`Processing message with id ${message.id} and connection id ${connection.id}`, {
        type: message.type,
      })
    } else {
      this.logger.debug(`Processing connection-less message with id ${message.id}`, {
        type: message.type,
      })

      if (previousSentMessage) {
        // If we have previously sent a message, it is not allowed to receive an OOB/unpacked message
        if (!messageContext.recipientVerkey) {
          throw new AriesFrameworkError(
            'Cannot verify service without recipientKey on incoming message (received unpacked message)'
          )
        }

        // Check if the inbound message recipient key is present
<<<<<<< HEAD
        // in the recipientKeys of previously sent message ~service decorator
=======
        // in the recipientKeys of previously sent message ~service decorator()
>>>>>>> 41467782

        if (
          !previousSentMessage?.service ||
          !previousSentMessage.service.recipientKeys.includes(messageContext.recipientVerkey)
        ) {
          throw new AriesFrameworkError(
            'Previously sent message ~service recipientKeys does not include current received message recipient key'
          )
        }
      }

      if (previousReceivedMessage) {
        // If we have previously received a message, it is not allowed to receive an OOB/unpacked/AnonCrypt message
        if (!messageContext.senderVerkey) {
          throw new AriesFrameworkError(
            'Cannot verify service without senderKey on incoming message (received AnonCrypt or unpacked message)'
          )
        }

        // Check if the inbound message sender key is present
        // in the recipientKeys of previously received message ~service decorator

        if (
          !previousReceivedMessage.service ||
          !previousReceivedMessage.service.recipientKeys.includes(messageContext.senderVerkey)
        ) {
          throw new AriesFrameworkError(
            'Previously received message ~service recipientKeys does not include current received message sender key'
          )
        }
      }

      // If message is received unpacked/, we need to make sure it included a ~service decorator
      if (!message.service && !messageContext.recipientVerkey) {
        throw new AriesFrameworkError('Message recipientKey must have ~service decorator')
      }
    }
  }

  public async updateState(connectionRecord: ConnectionRecord, newState: ConnectionState) {
    const previousState = connectionRecord.state
    connectionRecord.state = newState
    await this.connectionRepository.update(connectionRecord)

    this.eventEmitter.emit<ConnectionStateChangedEvent>({
      type: ConnectionEventTypes.ConnectionStateChanged,
      payload: {
        connectionRecord: connectionRecord,
        previousState,
      },
    })
  }

  public update(connectionRecord: ConnectionRecord) {
    return this.connectionRepository.update(connectionRecord)
  }

  /**
   * Retrieve all connections records
   *
   * @returns List containing all connection records
   */
  public getAll() {
    return this.connectionRepository.getAll()
  }

  /**
   * Retrieve a connection record by id
   *
   * @param connectionId The connection record id
   * @throws {RecordNotFoundError} If no record is found
   * @return The connection record
   *
   */
  public getById(connectionId: string): Promise<ConnectionRecord> {
    return this.connectionRepository.getById(connectionId)
  }

  /**
   * Find a connection record by id
   *
   * @param connectionId the connection record id
   * @returns The connection record or null if not found
   */
  public findById(connectionId: string): Promise<ConnectionRecord | null> {
    return this.connectionRepository.findById(connectionId)
  }

  /**
   * Delete a connection record by id
   *
   * @param connectionId the connection record id
   */
  public async deleteById(connectionId: string) {
    const connectionRecord = await this.getById(connectionId)
    return this.connectionRepository.delete(connectionRecord)
  }

  /**
   * Find connection by verkey.
   *
   * @param verkey the verkey to search for
   * @returns the connection record, or null if not found
   * @throws {RecordDuplicateError} if multiple connections are found for the given verkey
   */
  public findByVerkey(verkey: string): Promise<ConnectionRecord | null> {
    return this.connectionRepository.findByVerkey(verkey)
  }

  /**
   * Find connection by their verkey.
   *
   * @param verkey the verkey to search for
   * @returns the connection record, or null if not found
   * @throws {RecordDuplicateError} if multiple connections are found for the given verkey
   */
  public findByTheirKey(verkey: string): Promise<ConnectionRecord | null> {
    return this.connectionRepository.findByTheirKey(verkey)
  }

  /**
   * Find connection by invitation key.
   *
   * @param key the invitation key to search for
   * @returns the connection record, or null if not found
   * @throws {RecordDuplicateError} if multiple connections are found for the given verkey
   */
  public findByInvitationKey(key: string): Promise<ConnectionRecord | null> {
    return this.connectionRepository.findByInvitationKey(key)
  }

  /**
   * Retrieve a connection record by thread id
   *
   * @param threadId The thread id
   * @throws {RecordNotFoundError} If no record is found
   * @throws {RecordDuplicateError} If multiple records are found
   * @returns The connection record
   */
  public getByThreadId(threadId: string): Promise<ConnectionRecord> {
    return this.connectionRepository.getByThreadId(threadId)
  }

  private async createConnection(options: {
    role: ConnectionRole
    state: ConnectionState
    invitation?: ConnectionInvitationMessage
    alias?: string
    routing: Routing
    theirLabel?: string
    autoAcceptConnection?: boolean
    multiUseInvitation: boolean
    tags?: CustomConnectionTags
    imageUrl?: string
  }): Promise<ConnectionRecord> {
    const { endpoints, did, verkey, routingKeys, mediatorId } = options.routing

    const publicKey = new Ed25119Sig2018({
      id: `${did}#1`,
      controller: did,
      publicKeyBase58: verkey,
    })

    // IndyAgentService is old service type
    const services = endpoints.map(
      (endpoint, index) =>
        new IndyAgentService({
          id: `${did}#IndyAgentService`,
          serviceEndpoint: endpoint,
          recipientKeys: [verkey],
          routingKeys: routingKeys,
          // Order of endpoint determines priority
          priority: index,
        })
    )

    // TODO: abstract the second parameter for ReferencedAuthentication away. This can be
    // inferred from the publicKey class instance
    const auth = new ReferencedAuthentication(publicKey, authenticationTypes[publicKey.type])

    const didDoc = new DidDoc({
      id: did,
      authentication: [auth],
      service: services,
      publicKey: [publicKey],
    })

    const connectionRecord = new ConnectionRecord({
      did,
      didDoc,
      verkey,
      state: options.state,
      role: options.role,
      tags: options.tags,
      invitation: options.invitation,
      alias: options.alias,
      theirLabel: options.theirLabel,
      autoAcceptConnection: options.autoAcceptConnection,
      imageUrl: options.imageUrl,
      multiUseInvitation: options.multiUseInvitation,
      mediatorId,
    })

    await this.connectionRepository.save(connectionRecord)
    return connectionRecord
  }

  public async returnWhenIsConnected(connectionId: string, timeoutMs = 20000): Promise<ConnectionRecord> {
    const isConnected = (connection: ConnectionRecord) => {
      return connection.id === connectionId && connection.state === ConnectionState.Complete
    }

    const observable = this.eventEmitter.observable<ConnectionStateChangedEvent>(
      ConnectionEventTypes.ConnectionStateChanged
    )
    const subject = new ReplaySubject<ConnectionRecord>(1)

    observable
      .pipe(
        map((e) => e.payload.connectionRecord),
        first(isConnected), // Do not wait for longer than specified timeout
        timeout(timeoutMs)
      )
      .subscribe(subject)

    const connection = await this.getById(connectionId)
    if (isConnected(connection)) {
      subject.next(connection)
    }

    return firstValueFrom(subject)
  }
}

export interface Routing {
  endpoints: string[]
  verkey: string
  did: string
  routingKeys: string[]
  mediatorId?: string
}

export interface ConnectionProtocolMsgReturnType<MessageType extends AgentMessage> {
  message: MessageType
  connectionRecord: ConnectionRecord
}<|MERGE_RESOLUTION|>--- conflicted
+++ resolved
@@ -501,12 +501,7 @@
         }
 
         // Check if the inbound message recipient key is present
-<<<<<<< HEAD
         // in the recipientKeys of previously sent message ~service decorator
-=======
-        // in the recipientKeys of previously sent message ~service decorator()
->>>>>>> 41467782
-
         if (
           !previousSentMessage?.service ||
           !previousSentMessage.service.recipientKeys.includes(messageContext.recipientVerkey)
@@ -527,7 +522,6 @@
 
         // Check if the inbound message sender key is present
         // in the recipientKeys of previously received message ~service decorator
-
         if (
           !previousReceivedMessage.service ||
           !previousReceivedMessage.service.recipientKeys.includes(messageContext.senderVerkey)
