--- conflicted
+++ resolved
@@ -98,7 +98,7 @@
 
     // TODO check there is no connection record for particular oob record
 
-    const outOfBandInvitation = outOfBandRecord.getOutOfBandInvitation()
+    const { outOfBandInvitation } = outOfBandRecord
 
     const { mediatorId } = config.routing
     const didDoc = this.createDidDoc(config.routing)
@@ -209,7 +209,7 @@
     connectionRecord.assertState(DidExchangeState.RequestReceived)
     connectionRecord.assertRole(DidExchangeRole.Responder)
 
-    const outOfBandInvitation = outOfBandRecord.getOutOfBandInvitation()
+    const { outOfBandInvitation } = outOfBandRecord.getOutOfBandInvitation()
 
     const didDoc = routing
       ? this.createDidDoc(routing)
@@ -450,13 +450,8 @@
       previousSentMessage,
       previousReceivedMessage,
     }: {
-<<<<<<< HEAD
-      previousSentMessage?: DidCommV1Message
-      previousReceivedMessage?: DidCommV1Message
-=======
-      previousSentMessage?: AgentMessage | null
-      previousReceivedMessage?: AgentMessage | null
->>>>>>> 61daf0cb
+      previousSentMessage?: DidCommV1Message | null
+      previousReceivedMessage?: DidCommV1Message | null
     } = {}
   ) {
     const { connection, message } = messageContext
