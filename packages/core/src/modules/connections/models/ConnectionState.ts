import { DidExchangeState } from './DidExchangeState'

/**
 * Connection states as defined in RFC 0160.
 *
 * @see https://github.com/hyperledger/aries-rfcs/blob/master/features/0160-connection-protocol/README.md#states
 */
export enum ConnectionState {
  Null = 'null',
  Invited = 'invited',
  Requested = 'requested',
  Responded = 'responded',
  Complete = 'complete',
}

export function rfc0160StateFromDidExchangeState(didExchangeState: DidExchangeState) {
  const stateMapping = {
    [DidExchangeState.Start]: ConnectionState.Null,
    [DidExchangeState.Abandoned]: ConnectionState.Null,
    [DidExchangeState.InvitationReceived]: ConnectionState.Invited,
    [DidExchangeState.InvitationSent]: ConnectionState.Invited,
    [DidExchangeState.RequestReceived]: ConnectionState.Requested,
    [DidExchangeState.RequestSent]: ConnectionState.Requested,
    [DidExchangeState.ResponseReceived]: ConnectionState.Responded,
    [DidExchangeState.ResponseSent]: ConnectionState.Responded,
<<<<<<< HEAD
    [DidExchangeState.Completed]: DidExchangeState.Completed,
=======
    [DidExchangeState.Completed]: ConnectionState.Complete,
>>>>>>> dda1bd33
  }

  return stateMapping[didExchangeState]
}<|MERGE_RESOLUTION|>--- conflicted
+++ resolved
@@ -23,11 +23,7 @@
     [DidExchangeState.RequestSent]: ConnectionState.Requested,
     [DidExchangeState.ResponseReceived]: ConnectionState.Responded,
     [DidExchangeState.ResponseSent]: ConnectionState.Responded,
-<<<<<<< HEAD
-    [DidExchangeState.Completed]: DidExchangeState.Completed,
-=======
     [DidExchangeState.Completed]: ConnectionState.Complete,
->>>>>>> dda1bd33
   }
 
   return stateMapping[didExchangeState]
