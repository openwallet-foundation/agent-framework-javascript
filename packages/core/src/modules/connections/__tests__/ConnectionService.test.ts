import type { Wallet } from '../../../wallet/Wallet'
import type { Routing } from '../services/ConnectionService'

import { getAgentConfig, getMockConnection, mockFunction } from '../../../../tests/helpers'
import { AgentMessage } from '../../../agent/AgentMessage'
import { EventEmitter } from '../../../agent/EventEmitter'
import { InboundMessageContext } from '../../../agent/models/InboundMessageContext'
import { SignatureDecorator } from '../../../decorators/signature/SignatureDecorator'
import { signData, unpackAndVerifySignatureDecorator } from '../../../decorators/signature/SignatureDecoratorUtils'
import { JsonTransformer } from '../../../utils/JsonTransformer'
import { uuid } from '../../../utils/uuid'
import { IndyWallet } from '../../../wallet/IndyWallet'
import { AckMessage, AckStatus } from '../../common'
import {
  ConnectionInvitationMessage,
  ConnectionRequestMessage,
  ConnectionResponseMessage,
  TrustPingMessage,
} from '../messages'
import { Connection, ConnectionState, ConnectionRole, DidDoc, DidCommService } from '../models'
import { ConnectionRecord } from '../repository/ConnectionRecord'
import { ConnectionRepository } from '../repository/ConnectionRepository'
import { ConnectionService } from '../services/ConnectionService'

jest.mock('../repository/ConnectionRepository')
const ConnectionRepositoryMock = ConnectionRepository as jest.Mock<ConnectionRepository>

const connectionImageUrl = 'https://example.com/image.png'

describe('ConnectionService', () => {
  const config = getAgentConfig('ConnectionServiceTest', {
    endpoints: ['http://agent.com:8080'],
    connectionImageUrl,
  })

  let wallet: Wallet
  let connectionRepository: ConnectionRepository
  let connectionService: ConnectionService
  let eventEmitter: EventEmitter
  let myRouting: Routing

  beforeAll(async () => {
    wallet = new IndyWallet(config)
    // eslint-disable-next-line @typescript-eslint/no-non-null-assertion
    await wallet.initialize(config.walletConfig!)
  })

  afterAll(async () => {
    await wallet.delete()
  })

  beforeEach(async () => {
    eventEmitter = new EventEmitter(config)
    connectionRepository = new ConnectionRepositoryMock()
    connectionService = new ConnectionService(wallet, config, connectionRepository, eventEmitter)
    myRouting = {
      did: 'fakeDid',
      verkey: 'fakeVerkey',
      endpoints: config.endpoints ?? [],
      routingKeys: [],
      mediatorId: 'fakeMediatorId',
    }
  })

  describe('createInvitation', () => {
    it('returns a connection record with values set', async () => {
      expect.assertions(8)
<<<<<<< HEAD
      const { connectionRecord: connectionRecord } = await connectionService.createInvitation({ routing: myRouting })
=======
      const { connectionRecord, message } = await connectionService.createInvitation({ routing: myRouting })
>>>>>>> e5aedd02

      expect(connectionRecord.type).toBe('ConnectionRecord')
      expect(connectionRecord.role).toBe(ConnectionRole.Inviter)
      expect(connectionRecord.state).toBe(ConnectionState.Invited)
      expect(connectionRecord.autoAcceptConnection).toBeUndefined()
      expect(connectionRecord.id).toEqual(expect.any(String))
      expect(connectionRecord.verkey).toEqual(expect.any(String))
<<<<<<< HEAD
      expect(connectionRecord.mediatorId).toEqual('fakeMediatorId')
=======
      expect(message.imageUrl).toBe(connectionImageUrl)
>>>>>>> e5aedd02
      expect(connectionRecord.getTags()).toEqual(
        expect.objectContaining({
          verkey: connectionRecord.verkey,
        })
      )
    })

    it('returns a connection record with invitation', async () => {
      expect.assertions(1)

      const { message: invitation } = await connectionService.createInvitation({ routing: myRouting })

      expect(invitation).toEqual(
        expect.objectContaining({
          label: config.label,
          recipientKeys: [expect.any(String)],
          routingKeys: [],
          serviceEndpoint: config.endpoints[0],
        })
      )
    })

    it('saves the connection record in the connection repository', async () => {
      expect.assertions(1)

      const saveSpy = jest.spyOn(connectionRepository, 'save')

      await connectionService.createInvitation({ routing: myRouting })

      expect(saveSpy).toHaveBeenCalledWith(expect.any(ConnectionRecord))
    })

    it('returns a connection record with the autoAcceptConnection parameter from the config', async () => {
      expect.assertions(3)

      const { connectionRecord: connectionTrue } = await connectionService.createInvitation({
        autoAcceptConnection: true,
        routing: myRouting,
      })
      const { connectionRecord: connectionFalse } = await connectionService.createInvitation({
        autoAcceptConnection: false,
        routing: myRouting,
      })
      const { connectionRecord: connectionUndefined } = await connectionService.createInvitation({ routing: myRouting })

      expect(connectionTrue.autoAcceptConnection).toBe(true)
      expect(connectionFalse.autoAcceptConnection).toBe(false)
      expect(connectionUndefined.autoAcceptConnection).toBeUndefined()
    })

    it('returns a connection record with the alias parameter from the config', async () => {
      expect.assertions(2)

      const { connectionRecord: aliasDefined } = await connectionService.createInvitation({
        alias: 'test-alias',
        routing: myRouting,
      })
      const { connectionRecord: aliasUndefined } = await connectionService.createInvitation({ routing: myRouting })

      expect(aliasDefined.alias).toBe('test-alias')
      expect(aliasUndefined.alias).toBeUndefined()
    })

    it('returns a connection record with the multiUseInvitation parameter from the config', async () => {
      expect.assertions(2)

      const { connectionRecord: multiUseDefined } = await connectionService.createInvitation({
        multiUseInvitation: true,
        routing: myRouting,
      })
      const { connectionRecord: multiUseUndefined } = await connectionService.createInvitation({ routing: myRouting })

      expect(multiUseDefined.multiUseInvitation).toBe(true)
      // Defaults to false
      expect(multiUseUndefined.multiUseInvitation).toBe(false)
    })
  })

  describe('processInvitation', () => {
    it('returns a connection record containing the information from the connection invitation', async () => {
      expect.assertions(11)

      const recipientKey = 'key-1'
      const invitation = new ConnectionInvitationMessage({
        label: 'test label',
        recipientKeys: [recipientKey],
        serviceEndpoint: 'https://test.com/msg',
        imageUrl: connectionImageUrl,
      })

      const connection = await connectionService.processInvitation(invitation, { routing: myRouting })
      const connectionAlias = await connectionService.processInvitation(invitation, {
        alias: 'test-alias',
        routing: myRouting,
      })

      expect(connection.role).toBe(ConnectionRole.Invitee)
      expect(connection.state).toBe(ConnectionState.Invited)
      expect(connection.autoAcceptConnection).toBeUndefined()
      expect(connection.id).toEqual(expect.any(String))
      expect(connection.verkey).toEqual(expect.any(String))
      expect(connection.mediatorId).toEqual('fakeMediatorId')
      expect(connection.getTags()).toEqual(
        expect.objectContaining({
          verkey: connection.verkey,
          invitationKey: recipientKey,
        })
      )
      expect(connection.invitation).toMatchObject(invitation)
      expect(connection.alias).toBeUndefined()
      expect(connectionAlias.alias).toBe('test-alias')
      expect(connection.theirLabel).toBe('test label')
      expect(connection.imageUrl).toBe(connectionImageUrl)
    })

    it('returns a connection record with the autoAcceptConnection parameter from the config', async () => {
      expect.assertions(3)

      const invitation = new ConnectionInvitationMessage({
        did: 'did:sov:test',
        label: 'test label',
      })

      const connectionTrue = await connectionService.processInvitation(invitation, {
        autoAcceptConnection: true,
        routing: myRouting,
      })
      const connectionFalse = await connectionService.processInvitation(invitation, {
        autoAcceptConnection: false,
        routing: myRouting,
      })
      const connectionUndefined = await connectionService.processInvitation(invitation, { routing: myRouting })

      expect(connectionTrue.autoAcceptConnection).toBe(true)
      expect(connectionFalse.autoAcceptConnection).toBe(false)
      expect(connectionUndefined.autoAcceptConnection).toBeUndefined()
    })

    it('returns a connection record with the alias parameter from the config', async () => {
      expect.assertions(2)

      const invitation = new ConnectionInvitationMessage({
        did: 'did:sov:test',
        label: 'test label',
      })

      const aliasDefined = await connectionService.processInvitation(invitation, {
        alias: 'test-alias',
        routing: myRouting,
      })
      const aliasUndefined = await connectionService.processInvitation(invitation, { routing: myRouting })

      expect(aliasDefined.alias).toBe('test-alias')
      expect(aliasUndefined.alias).toBeUndefined()
    })
  })

  describe('createRequest', () => {
    it('returns a connection request message containing the information from the connection record', async () => {
      expect.assertions(5)

      const connection = getMockConnection()
      mockFunction(connectionRepository.getById).mockReturnValue(Promise.resolve(connection))

      const { connectionRecord: connectionRecord, message } = await connectionService.createRequest('test')

      expect(connectionRecord.state).toBe(ConnectionState.Requested)
      expect(message.label).toBe(config.label)
      expect(message.connection.did).toBe('test-did')
      expect(message.connection.didDoc).toEqual(connection.didDoc)
      expect(message.imageUrl).toBe(connectionImageUrl)
    })

    it(`throws an error when connection role is ${ConnectionRole.Inviter} and not ${ConnectionRole.Invitee}`, async () => {
      expect.assertions(1)

      mockFunction(connectionRepository.getById).mockReturnValue(
        Promise.resolve(getMockConnection({ role: ConnectionRole.Inviter }))
      )
      return expect(connectionService.createRequest('test')).rejects.toThrowError(
        `Connection record has invalid role ${ConnectionRole.Inviter}. Expected role ${ConnectionRole.Invitee}.`
      )
    })

    const invalidConnectionStates = [ConnectionState.Requested, ConnectionState.Responded, ConnectionState.Complete]
    test.each(invalidConnectionStates)(
      `throws an error when connection state is %s and not ${ConnectionState.Invited}`,
      (state) => {
        expect.assertions(1)

        mockFunction(connectionRepository.getById).mockReturnValue(Promise.resolve(getMockConnection({ state })))
        return expect(connectionService.createRequest('test')).rejects.toThrowError(
          `Connection record is in invalid state ${state}. Valid states are: ${ConnectionState.Invited}.`
        )
      }
    )
  })

  describe('processRequest', () => {
    it('returns a connection record containing the information from the connection request', async () => {
      expect.assertions(7)

      const connectionRecord = getMockConnection({
        state: ConnectionState.Invited,
        verkey: 'my-key',
        role: ConnectionRole.Inviter,
      })
      mockFunction(connectionRepository.findSingleByQuery).mockReturnValue(Promise.resolve(connectionRecord))

      const theirDid = 'their-did'
      const theirVerkey = 'their-verkey'
      const theirDidDoc = new DidDoc({
        id: theirDid,
        publicKey: [],
        authentication: [],
        service: [
          new DidCommService({
            id: `${theirDid};indy`,
            serviceEndpoint: 'https://endpoint.com',
            recipientKeys: [theirVerkey],
          }),
        ],
      })

      const connectionRequest = new ConnectionRequestMessage({
        did: theirDid,
        didDoc: theirDidDoc,
        label: 'test-label',
        imageUrl: connectionImageUrl,
      })

      const messageContext = new InboundMessageContext(connectionRequest, {
        senderVerkey: theirVerkey,
        recipientVerkey: 'my-key',
      })

      const processedConnection = await connectionService.processRequest(messageContext)

      expect(processedConnection.state).toBe(ConnectionState.Requested)
      expect(processedConnection.theirDid).toBe(theirDid)
      expect(processedConnection.theirDidDoc).toEqual(theirDidDoc)
      expect(processedConnection.theirKey).toBe(theirVerkey)
      expect(processedConnection.theirLabel).toBe('test-label')
      expect(processedConnection.threadId).toBe(connectionRequest.id)
      expect(processedConnection.imageUrl).toBe(connectionImageUrl)
    })

    it('throws an error when the connection cannot be found by verkey', async () => {
      expect.assertions(1)

      const connectionRequest = new ConnectionRequestMessage({
        did: 'did',
        label: 'test-label',
      })

      const messageContext = new InboundMessageContext(connectionRequest, {
        recipientVerkey: 'test-verkey',
        senderVerkey: 'sender-verkey',
      })

      mockFunction(connectionRepository.findSingleByQuery).mockReturnValue(Promise.resolve(null))
      return expect(connectionService.processRequest(messageContext)).rejects.toThrowError(
        'Unable to process connection request: connection for verkey test-verkey not found'
      )
    })

    it('returns a new connection record containing the information from the connection request when multiUseInvitation is enabled on the connection', async () => {
      expect.assertions(10)

      const connectionRecord = getMockConnection({
        id: 'test',
        state: ConnectionState.Invited,
        verkey: 'my-key',
        role: ConnectionRole.Inviter,
        multiUseInvitation: true,
      })
      mockFunction(connectionRepository.findSingleByQuery).mockReturnValue(Promise.resolve(connectionRecord))

      const theirDid = 'their-did'
      const theirVerkey = 'their-verkey'
      const theirDidDoc = new DidDoc({
        id: theirDid,
        publicKey: [],
        authentication: [],
        service: [
          new DidCommService({
            id: `${theirDid};indy`,
            serviceEndpoint: 'https://endpoint.com',
            recipientKeys: [theirVerkey],
          }),
        ],
      })

      const connectionRequest = new ConnectionRequestMessage({
        did: theirDid,
        didDoc: theirDidDoc,
        label: 'test-label',
      })

      const messageContext = new InboundMessageContext(connectionRequest, {
        connection: connectionRecord,
        senderVerkey: theirVerkey,
        recipientVerkey: 'my-key',
      })

      const processedConnection = await connectionService.processRequest(messageContext, myRouting)

      expect(processedConnection.state).toBe(ConnectionState.Requested)
      expect(processedConnection.theirDid).toBe(theirDid)
      expect(processedConnection.theirDidDoc).toEqual(theirDidDoc)
      expect(processedConnection.theirKey).toBe(theirVerkey)
      expect(processedConnection.theirLabel).toBe('test-label')
      expect(processedConnection.threadId).toBe(connectionRequest.id)

      expect(connectionRepository.save).toHaveBeenCalledTimes(1)
      expect(processedConnection.id).not.toBe(connectionRecord.id)
      expect(connectionRecord.id).toBe('test')
      expect(connectionRecord.state).toBe(ConnectionState.Invited)
    })

    it(`throws an error when connection role is ${ConnectionRole.Invitee} and not ${ConnectionRole.Inviter}`, async () => {
      expect.assertions(1)

      mockFunction(connectionRepository.findSingleByQuery).mockReturnValue(
        Promise.resolve(getMockConnection({ role: ConnectionRole.Invitee }))
      )

      const inboundMessage = new InboundMessageContext(jest.fn()(), {
        senderVerkey: 'senderVerkey',
        recipientVerkey: 'recipientVerkey',
      })

      return expect(connectionService.processRequest(inboundMessage)).rejects.toThrowError(
        `Connection record has invalid role ${ConnectionRole.Invitee}. Expected role ${ConnectionRole.Inviter}.`
      )
    })

    it('throws an error when the message does not contain a did doc with any recipientKeys', async () => {
      expect.assertions(1)

      const recipientVerkey = 'test-verkey'

      const connection = getMockConnection({
        role: ConnectionRole.Inviter,
        verkey: recipientVerkey,
      })

      mockFunction(connectionRepository.findSingleByQuery).mockReturnValue(Promise.resolve(connection))

      const connectionRequest = new ConnectionRequestMessage({
        did: 'did',
        label: 'test-label',
        didDoc: new DidDoc({
          id: 'did:test',
          publicKey: [],
          service: [],
          authentication: [],
        }),
      })

      const messageContext = new InboundMessageContext(connectionRequest, {
        recipientVerkey,
        senderVerkey: 'sender-verkey',
      })

      return expect(connectionService.processRequest(messageContext)).rejects.toThrowError(
        `Connection with id ${connection.id} has no recipient keys.`
      )
    })

    it('throws an error when a request for a multi use invitation is processed without routing provided', async () => {
      const connectionRecord = getMockConnection({
        state: ConnectionState.Invited,
        verkey: 'my-key',
        role: ConnectionRole.Inviter,
        multiUseInvitation: true,
      })
      mockFunction(connectionRepository.findSingleByQuery).mockReturnValue(Promise.resolve(connectionRecord))

      const theirDidDoc = new DidDoc({
        id: 'their-did',
        publicKey: [],
        authentication: [],
        service: [],
      })

      const connectionRequest = new ConnectionRequestMessage({
        did: 'their-did',
        didDoc: theirDidDoc,
        label: 'test-label',
      })

      const messageContext = new InboundMessageContext(connectionRequest, {
        connection: connectionRecord,
        senderVerkey: 'their-verkey',
        recipientVerkey: 'my-key',
      })

      expect(connectionService.processRequest(messageContext)).rejects.toThrowError(
        'Cannot process request for multi-use invitation without routing object. Make sure to call processRequest with the routing parameter provided.'
      )
    })
  })

  describe('createResponse', () => {
    it('returns a connection response message containing the information from the connection record', async () => {
      expect.assertions(2)

      // Needed for signing connection~sig
      const { did, verkey } = await wallet.createDid()
      const mockConnection = getMockConnection({
        did,
        verkey,
        state: ConnectionState.Requested,
        role: ConnectionRole.Inviter,
        tags: {
          threadId: 'test',
        },
      })
      mockFunction(connectionRepository.getById).mockReturnValue(Promise.resolve(mockConnection))

      const { message, connectionRecord: connectionRecord } = await connectionService.createResponse('test')

      const connection = new Connection({
        did: mockConnection.did,
        didDoc: mockConnection.didDoc,
      })
      const plainConnection = JsonTransformer.toJSON(connection)

      expect(connectionRecord.state).toBe(ConnectionState.Responded)
      expect(await unpackAndVerifySignatureDecorator(message.connectionSig, wallet)).toEqual(plainConnection)
    })

    it(`throws an error when connection role is ${ConnectionRole.Invitee} and not ${ConnectionRole.Inviter}`, async () => {
      expect.assertions(1)

      mockFunction(connectionRepository.getById).mockReturnValue(
        Promise.resolve(
          getMockConnection({
            role: ConnectionRole.Invitee,
            state: ConnectionState.Requested,
          })
        )
      )
      return expect(connectionService.createResponse('test')).rejects.toThrowError(
        `Connection record has invalid role ${ConnectionRole.Invitee}. Expected role ${ConnectionRole.Inviter}.`
      )
    })

    const invalidConnectionStates = [ConnectionState.Invited, ConnectionState.Responded, ConnectionState.Complete]
    test.each(invalidConnectionStates)(
      `throws an error when connection state is %s and not ${ConnectionState.Requested}`,
      async (state) => {
        expect.assertions(1)

        mockFunction(connectionRepository.getById).mockReturnValue(Promise.resolve(getMockConnection({ state })))

        return expect(connectionService.createResponse('test')).rejects.toThrowError(
          `Connection record is in invalid state ${state}. Valid states are: ${ConnectionState.Requested}.`
        )
      }
    )
  })

  describe('processResponse', () => {
    it('returns a connection record containing the information from the connection response', async () => {
      expect.assertions(3)

      const { did, verkey } = await wallet.createDid()
      const { did: theirDid, verkey: theirVerkey } = await wallet.createDid()

      const connectionRecord = getMockConnection({
        did,
        verkey,
        state: ConnectionState.Requested,
        role: ConnectionRole.Invitee,
        invitation: new ConnectionInvitationMessage({
          label: 'test',
          // processResponse checks wether invitation key is same as signing key for connetion~sig
          recipientKeys: [theirVerkey],
          serviceEndpoint: 'test',
        }),
      })
      mockFunction(connectionRepository.findSingleByQuery).mockReturnValue(Promise.resolve(connectionRecord))

      const otherPartyConnection = new Connection({
        did: theirDid,
        didDoc: new DidDoc({
          id: theirDid,
          publicKey: [],
          authentication: [],
          service: [
            new DidCommService({
              id: `${did};indy`,
              serviceEndpoint: 'https://endpoint.com',
              recipientKeys: [theirVerkey],
            }),
          ],
        }),
      })

      const plainConnection = JsonTransformer.toJSON(otherPartyConnection)
      const connectionSig = await signData(plainConnection, wallet, theirVerkey)

      const connectionResponse = new ConnectionResponseMessage({
        threadId: uuid(),
        connectionSig,
      })

      const messageContext = new InboundMessageContext(connectionResponse, {
        connection: connectionRecord,
        // eslint-disable-next-line @typescript-eslint/no-non-null-assertion
        senderVerkey: connectionRecord.theirKey!,
        // eslint-disable-next-line @typescript-eslint/no-non-null-assertion
        recipientVerkey: connectionRecord.myKey!,
      })

      const processedConnection = await connectionService.processResponse(messageContext)

      expect(processedConnection.state).toBe(ConnectionState.Responded)
      expect(processedConnection.theirDid).toBe(theirDid)
      expect(processedConnection.theirDidDoc).toEqual(otherPartyConnection.didDoc)
    })

    it(`throws an error when connection role is ${ConnectionRole.Inviter} and not ${ConnectionRole.Invitee}`, async () => {
      expect.assertions(1)

      const inboundMessage = new InboundMessageContext(jest.fn()(), {
        senderVerkey: 'senderVerkey',
        recipientVerkey: 'recipientVerkey',
      })

      mockFunction(connectionRepository.findSingleByQuery).mockReturnValue(
        Promise.resolve(
          getMockConnection({
            role: ConnectionRole.Inviter,
            state: ConnectionState.Requested,
          })
        )
      )

      return expect(connectionService.processResponse(inboundMessage)).rejects.toThrowError(
        `Connection record has invalid role ${ConnectionRole.Inviter}. Expected role ${ConnectionRole.Invitee}.`
      )
    })

    it('throws an error when the connection sig is not signed with the same key as the recipient key from the invitation', async () => {
      expect.assertions(1)

      const { did, verkey } = await wallet.createDid()
      const { did: theirDid, verkey: theirVerkey } = await wallet.createDid()
      const connectionRecord = getMockConnection({
        did,
        verkey,
        role: ConnectionRole.Invitee,
        state: ConnectionState.Requested,
      })
      mockFunction(connectionRepository.findSingleByQuery).mockReturnValue(Promise.resolve(connectionRecord))

      const otherPartyConnection = new Connection({
        did: theirDid,
        didDoc: new DidDoc({
          id: theirDid,
          publicKey: [],
          authentication: [],
          service: [
            new DidCommService({
              id: `${did};indy`,
              serviceEndpoint: 'https://endpoint.com',
              recipientKeys: [theirVerkey],
            }),
          ],
        }),
      })
      const plainConnection = JsonTransformer.toJSON(otherPartyConnection)
      const connectionSig = await signData(plainConnection, wallet, theirVerkey)

      const connectionResponse = new ConnectionResponseMessage({
        threadId: uuid(),
        connectionSig,
      })

      const messageContext = new InboundMessageContext(connectionResponse, {
        connection: connectionRecord,
        // eslint-disable-next-line @typescript-eslint/no-non-null-assertion
        senderVerkey: connectionRecord.theirKey!,
        // eslint-disable-next-line @typescript-eslint/no-non-null-assertion
        recipientVerkey: connectionRecord.myKey!,
      })

      return expect(connectionService.processResponse(messageContext)).rejects.toThrowError(
        new RegExp(
          'Connection object in connection response message is not signed with same key as recipient key in invitation'
        )
      )
    })

    it('throws an error when the connection cannot be found by verkey', async () => {
      expect.assertions(1)

      const connectionResponse = new ConnectionResponseMessage({
        threadId: uuid(),
        connectionSig: new SignatureDecorator({
          signature: '',
          signatureData: '',
          signatureType: '',
          signer: '',
        }),
      })

      const messageContext = new InboundMessageContext(connectionResponse, {
        recipientVerkey: 'test-verkey',
        senderVerkey: 'sender-verkey',
      })
      mockFunction(connectionRepository.findSingleByQuery).mockReturnValue(Promise.resolve(null))

      return expect(connectionService.processResponse(messageContext)).rejects.toThrowError(
        'Unable to process connection response: connection for verkey test-verkey not found'
      )
    })

    it('throws an error when the message does not contain a did doc with any recipientKeys', async () => {
      expect.assertions(1)

      const { did, verkey } = await wallet.createDid()
      const { did: theirDid, verkey: theirVerkey } = await wallet.createDid()
      const connectionRecord = getMockConnection({
        did,
        verkey,
        state: ConnectionState.Requested,
        invitation: new ConnectionInvitationMessage({
          label: 'test',
          // processResponse checks wether invitation key is same as signing key for connetion~sig
          recipientKeys: [theirVerkey],
          serviceEndpoint: 'test',
        }),
        theirDid: undefined,
        theirDidDoc: undefined,
      })
      mockFunction(connectionRepository.findSingleByQuery).mockReturnValue(Promise.resolve(connectionRecord))

      const otherPartyConnection = new Connection({
        did: theirDid,
      })
      const plainConnection = JsonTransformer.toJSON(otherPartyConnection)
      const connectionSig = await signData(plainConnection, wallet, theirVerkey)

      const connectionResponse = new ConnectionResponseMessage({
        threadId: uuid(),
        connectionSig,
      })

      const messageContext = new InboundMessageContext(connectionResponse, {
        senderVerkey: 'senderVerkey',
        recipientVerkey: 'recipientVerkey',
      })

      return expect(connectionService.processResponse(messageContext)).rejects.toThrowError(
        `Connection with id ${connectionRecord.id} has no recipient keys.`
      )
    })
  })

  describe('createTrustPing', () => {
    it('returns a trust ping message', async () => {
      expect.assertions(2)

      const mockConnection = getMockConnection({
        state: ConnectionState.Responded,
      })
      mockFunction(connectionRepository.getById).mockReturnValue(Promise.resolve(mockConnection))

      const { message, connectionRecord: connectionRecord } = await connectionService.createTrustPing('test')

      expect(connectionRecord.state).toBe(ConnectionState.Complete)
      expect(message).toEqual(expect.any(TrustPingMessage))
    })

    const invalidConnectionStates = [ConnectionState.Invited, ConnectionState.Requested]
    test.each(invalidConnectionStates)(
      `throws an error when connection state is %s and not ${ConnectionState.Responded} or ${ConnectionState.Complete}`,
      (state) => {
        expect.assertions(1)

        mockFunction(connectionRepository.getById).mockReturnValue(Promise.resolve(getMockConnection({ state })))
        return expect(connectionService.createTrustPing('test')).rejects.toThrowError(
          `Connection record is in invalid state ${state}. Valid states are: ${ConnectionState.Responded}, ${ConnectionState.Complete}.`
        )
      }
    )
  })

  describe('processAck', () => {
    it('throws an error when the message context does not have a connection', async () => {
      expect.assertions(1)

      const ack = new AckMessage({
        status: AckStatus.OK,
        threadId: 'thread-id',
      })

      const messageContext = new InboundMessageContext(ack, {
        recipientVerkey: 'test-verkey',
      })

      return expect(connectionService.processAck(messageContext)).rejects.toThrowError(
        'Unable to process connection ack: connection for verkey test-verkey not found'
      )
    })

    it('updates the state to Completed when the state is Responded and role is Inviter', async () => {
      expect.assertions(1)

      const connection = getMockConnection({
        state: ConnectionState.Responded,
        role: ConnectionRole.Inviter,
      })

      const ack = new AckMessage({
        status: AckStatus.OK,
        threadId: 'thread-id',
      })

      const messageContext = new InboundMessageContext(ack, {
        recipientVerkey: 'test-verkey',
        connection,
      })

      const updatedConnection = await connectionService.processAck(messageContext)

      expect(updatedConnection.state).toBe(ConnectionState.Complete)
    })

    it('does not update the state when the state is not Responded or the role is not Inviter', async () => {
      expect.assertions(1)

      const connection = getMockConnection({
        state: ConnectionState.Responded,
        role: ConnectionRole.Invitee,
      })

      const ack = new AckMessage({
        status: AckStatus.OK,
        threadId: 'thread-id',
      })

      const messageContext = new InboundMessageContext(ack, {
        recipientVerkey: 'test-verkey',
        connection,
      })

      const updatedConnection = await connectionService.processAck(messageContext)

      expect(updatedConnection.state).toBe(ConnectionState.Responded)
    })
  })

  describe('assertConnectionOrServiceDecorator', () => {
    it('should not throw an error when a connection record with state complete is present in the messageContext', () => {
      expect.assertions(1)

      const messageContext = new InboundMessageContext(new AgentMessage(), {
        connection: getMockConnection({ state: ConnectionState.Complete }),
      })

      expect(() => connectionService.assertConnectionOrServiceDecorator(messageContext)).not.toThrow()
    })

    it('should throw an error when a connection record is present and state not complete in the messageContext', () => {
      expect.assertions(1)

      const messageContext = new InboundMessageContext(new AgentMessage(), {
        connection: getMockConnection({ state: ConnectionState.Invited }),
      })

      expect(() => connectionService.assertConnectionOrServiceDecorator(messageContext)).toThrowError(
        'Connection record is not ready to be used'
      )
    })

    it('should not throw an error when no connection record is present in the messageContext and no additional data, but the message has a ~service decorator', () => {
      expect.assertions(1)

      const message = new AgentMessage()
      message.setService({
        recipientKeys: [],
        serviceEndpoint: '',
        routingKeys: [],
      })
      const messageContext = new InboundMessageContext(message)

      expect(() => connectionService.assertConnectionOrServiceDecorator(messageContext)).not.toThrow()
    })

    it('should not throw when a fully valid connection-less input is passed', () => {
      expect.assertions(1)

      const senderKey = 'senderKey'
      const recipientKey = 'recipientKey'

      const previousSentMessage = new AgentMessage()
      previousSentMessage.setService({
        recipientKeys: [recipientKey],
        serviceEndpoint: '',
        routingKeys: [],
      })

      const previousReceivedMessage = new AgentMessage()
      previousReceivedMessage.setService({
        recipientKeys: [senderKey],
        serviceEndpoint: '',
        routingKeys: [],
      })

      const message = new AgentMessage()
      message.setService({
        recipientKeys: [],
        serviceEndpoint: '',
        routingKeys: [],
      })
      const messageContext = new InboundMessageContext(message, {
        recipientVerkey: recipientKey,
        senderVerkey: senderKey,
      })

      expect(() =>
        connectionService.assertConnectionOrServiceDecorator(messageContext, {
          previousReceivedMessage,
          previousSentMessage,
        })
      ).not.toThrow()
    })

    it('should throw an error when previousSentMessage is present, but recipientVerkey is not ', () => {
      expect.assertions(1)

      const previousSentMessage = new AgentMessage()
      previousSentMessage.setService({
        recipientKeys: [],
        serviceEndpoint: '',
        routingKeys: [],
      })

      const message = new AgentMessage()
      const messageContext = new InboundMessageContext(message)

      expect(() =>
        connectionService.assertConnectionOrServiceDecorator(messageContext, {
          previousSentMessage,
        })
      ).toThrowError('Cannot verify service without recipientKey on incoming message')
    })

    it('should throw an error when previousSentMessage and recipientKey are present, but recipient key is not present in recipientKeys of previously sent message ~service decorator', () => {
      expect.assertions(1)

      const recipientKey = 'recipientKey'

      const previousSentMessage = new AgentMessage()
      previousSentMessage.setService({
        recipientKeys: ['anotherKey'],
        serviceEndpoint: '',
        routingKeys: [],
      })

      const message = new AgentMessage()
      const messageContext = new InboundMessageContext(message, {
        recipientVerkey: recipientKey,
      })

      expect(() =>
        connectionService.assertConnectionOrServiceDecorator(messageContext, {
          previousSentMessage,
        })
      ).toThrowError(
        'Previously sent message ~service recipientKeys does not include current received message recipient key'
      )
    })

    it('should throw an error when previousReceivedMessage is present, but senderVerkey is not ', () => {
      expect.assertions(1)

      const previousReceivedMessage = new AgentMessage()
      previousReceivedMessage.setService({
        recipientKeys: [],
        serviceEndpoint: '',
        routingKeys: [],
      })

      const message = new AgentMessage()
      const messageContext = new InboundMessageContext(message)

      expect(() =>
        connectionService.assertConnectionOrServiceDecorator(messageContext, {
          previousReceivedMessage,
        })
      ).toThrowError('Cannot verify service without senderKey on incoming message')
    })

    it('should throw an error when previousReceivedMessage and senderKey are present, but sender key is not present in recipientKeys of previously received message ~service decorator', () => {
      expect.assertions(1)

      const senderKey = 'senderKey'

      const previousReceivedMessage = new AgentMessage()
      previousReceivedMessage.setService({
        recipientKeys: ['anotherKey'],
        serviceEndpoint: '',
        routingKeys: [],
      })

      const message = new AgentMessage()
      const messageContext = new InboundMessageContext(message, {
        senderVerkey: senderKey,
      })

      expect(() =>
        connectionService.assertConnectionOrServiceDecorator(messageContext, {
          previousReceivedMessage,
        })
      ).toThrowError(
        'Previously received message ~service recipientKeys does not include current received message sender key'
      )
    })
  })

  describe('repository methods', () => {
    it('getById should return value from connectionRepository.getById', async () => {
      const expected = getMockConnection()
      mockFunction(connectionRepository.getById).mockReturnValue(Promise.resolve(expected))
      const result = await connectionService.getById(expected.id)
      expect(connectionRepository.getById).toBeCalledWith(expected.id)

      expect(result).toBe(expected)
    })

    it('getById should return value from connectionRepository.getSingleByQuery', async () => {
      const expected = getMockConnection()
      mockFunction(connectionRepository.getSingleByQuery).mockReturnValue(Promise.resolve(expected))
      const result = await connectionService.getByThreadId('threadId')
      expect(connectionRepository.getSingleByQuery).toBeCalledWith({ threadId: 'threadId' })

      expect(result).toBe(expected)
    })

    it('findById should return value from connectionRepository.findById', async () => {
      const expected = getMockConnection()
      mockFunction(connectionRepository.findById).mockReturnValue(Promise.resolve(expected))
      const result = await connectionService.findById(expected.id)
      expect(connectionRepository.findById).toBeCalledWith(expected.id)

      expect(result).toBe(expected)
    })

    it('findByVerkey should return value from connectionRepository.findSingleByQuery', async () => {
      const expected = getMockConnection()
      mockFunction(connectionRepository.findSingleByQuery).mockReturnValue(Promise.resolve(expected))
      const result = await connectionService.findByVerkey('verkey')
      expect(connectionRepository.findSingleByQuery).toBeCalledWith({ verkey: 'verkey' })

      expect(result).toBe(expected)
    })

    it('findByTheirKey should return value from connectionRepository.findSingleByQuery', async () => {
      const expected = getMockConnection()
      mockFunction(connectionRepository.findSingleByQuery).mockReturnValue(Promise.resolve(expected))
      const result = await connectionService.findByTheirKey('theirKey')
      expect(connectionRepository.findSingleByQuery).toBeCalledWith({ theirKey: 'theirKey' })

      expect(result).toBe(expected)
    })

    it('getAll should return value from connectionRepository.getAll', async () => {
      const expected = [getMockConnection(), getMockConnection()]

      mockFunction(connectionRepository.getAll).mockReturnValue(Promise.resolve(expected))
      const result = await connectionService.getAll()
      expect(connectionRepository.getAll).toBeCalledWith()

      expect(result).toEqual(expect.arrayContaining(expected))
    })
  })
})<|MERGE_RESOLUTION|>--- conflicted
+++ resolved
@@ -65,11 +65,7 @@
   describe('createInvitation', () => {
     it('returns a connection record with values set', async () => {
       expect.assertions(8)
-<<<<<<< HEAD
-      const { connectionRecord: connectionRecord } = await connectionService.createInvitation({ routing: myRouting })
-=======
       const { connectionRecord, message } = await connectionService.createInvitation({ routing: myRouting })
->>>>>>> e5aedd02
 
       expect(connectionRecord.type).toBe('ConnectionRecord')
       expect(connectionRecord.role).toBe(ConnectionRole.Inviter)
@@ -77,11 +73,8 @@
       expect(connectionRecord.autoAcceptConnection).toBeUndefined()
       expect(connectionRecord.id).toEqual(expect.any(String))
       expect(connectionRecord.verkey).toEqual(expect.any(String))
-<<<<<<< HEAD
       expect(connectionRecord.mediatorId).toEqual('fakeMediatorId')
-=======
       expect(message.imageUrl).toBe(connectionImageUrl)
->>>>>>> e5aedd02
       expect(connectionRecord.getTags()).toEqual(
         expect.objectContaining({
           verkey: connectionRecord.verkey,
