--- conflicted
+++ resolved
@@ -305,9 +305,25 @@
       expect(processedConnection.threadId).toBe(connectionRequest.id)
     })
 
-<<<<<<< HEAD
     it('throws an error when the connection cannot be found by verkey', async () => {
-=======
+      expect.assertions(1)
+
+      const connectionRequest = new ConnectionRequestMessage({
+        did: 'did',
+        label: 'test-label',
+      })
+
+      const messageContext = new InboundMessageContext(connectionRequest, {
+        recipientVerkey: 'test-verkey',
+        senderVerkey: 'sender-verkey',
+      })
+
+      mockFunction(connectionRepository.findSingleByQuery).mockReturnValue(Promise.resolve(null))
+      return expect(connectionService.processRequest(messageContext)).rejects.toThrowError(
+        'Unable to process connection request: connection for verkey test-verkey not found'
+      )
+    })
+
     it('returns a new connection record containing the information from the connection request when multiUseInvitation is enabled on the connection', async () => {
       expect.assertions(10)
 
@@ -359,26 +375,6 @@
       expect(processedConnection.id).not.toBe(connectionRecord.id)
       expect(connectionRecord.id).toBe('test')
       expect(connectionRecord.state).toBe(ConnectionState.Invited)
-    })
-
-    it('throws an error when the message context does not have a connection', async () => {
->>>>>>> 87767621
-      expect.assertions(1)
-
-      const connectionRequest = new ConnectionRequestMessage({
-        did: 'did',
-        label: 'test-label',
-      })
-
-      const messageContext = new InboundMessageContext(connectionRequest, {
-        recipientVerkey: 'test-verkey',
-        senderVerkey: 'sender-verkey',
-      })
-
-      mockFunction(connectionRepository.findSingleByQuery).mockReturnValue(Promise.resolve(null))
-      return expect(connectionService.processRequest(messageContext)).rejects.toThrowError(
-        'Unable to process connection request: connection for verkey test-verkey not found'
-      )
     })
 
     it(`throws an error when connection role is ${ConnectionRole.Invitee} and not ${ConnectionRole.Inviter}`, async () => {
