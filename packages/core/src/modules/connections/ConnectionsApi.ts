import type { ConnectionType } from './models'
import type { ConnectionRecord } from './repository/ConnectionRecord'
import type { Routing } from './services'
import type { Query } from '../../storage/StorageService'
import type { OutOfBandRecord } from '../oob/repository'

import { AgentContext } from '../../agent'
import { MessageHandlerRegistry } from '../../agent/MessageHandlerRegistry'
import { MessageSender } from '../../agent/MessageSender'
import { OutboundMessageContext } from '../../agent/models'
import { ReturnRouteTypes } from '../../decorators/transport/TransportDecorator'
import { AriesFrameworkError } from '../../error'
import { injectable } from '../../plugins'
import { DidResolverService } from '../dids'
import { DidRepository } from '../dids/repository'
import { OutOfBandService } from '../oob/protocols/v1/OutOfBandService'
import { RoutingService } from '../routing/services/RoutingService'

import { ConnectionsModuleConfig } from './ConnectionsModuleConfig'
import { DidExchangeProtocol } from './DidExchangeProtocol'
import {
  AckMessageHandler,
  ConnectionRequestHandler,
  ConnectionResponseHandler,
  DidExchangeCompleteHandler,
  DidExchangeRequestHandler,
  DidExchangeResponseHandler,
<<<<<<< HEAD
=======
  TrustPingMessageHandler,
  TrustPingResponseMessageHandler,
  ConnectionProblemReportHandler,
>>>>>>> aaa13dc7
} from './handlers'
import { HandshakeProtocol } from './models'
import {
  TrustPingMessageHandler as V1TrustPingMessageHandler,
  TrustPingResponseMessageHandler as V1TrustPingResponseMessageHandler,
} from './protocols/trust-ping/v1'
import { V1TrustPingService } from './protocols/trust-ping/v1/V1TrustPingService'
import { V2TrustPingMessageHandler, V2TrustPingResponseMessageHandler } from './protocols/trust-ping/v2'
import { V2TrustPingService } from './protocols/trust-ping/v2/V2TrustPingService'
import { ConnectionService } from './services/ConnectionService'

export interface SendPingOptions {
  responseRequested?: boolean
  withReturnRouting?: boolean
}

@injectable()
export class ConnectionsApi {
  /**
   * Configuration for the connections module
   */
  public readonly config: ConnectionsModuleConfig

  private didExchangeProtocol: DidExchangeProtocol
  private connectionService: ConnectionService
  private outOfBandService: OutOfBandService
  private messageSender: MessageSender
  private v1trustPingService: V1TrustPingService
  private v2TrustPingService: V2TrustPingService
  private routingService: RoutingService
  private didRepository: DidRepository
  private didResolverService: DidResolverService
  private agentContext: AgentContext

  public constructor(
    messageHandlerRegistry: MessageHandlerRegistry,
    didExchangeProtocol: DidExchangeProtocol,
    connectionService: ConnectionService,
    outOfBandService: OutOfBandService,
    v1TrustPingService: V1TrustPingService,
    v2TrustPingService: V2TrustPingService,
    routingService: RoutingService,
    didRepository: DidRepository,
    didResolverService: DidResolverService,
    messageSender: MessageSender,
    agentContext: AgentContext,
    connectionsModuleConfig: ConnectionsModuleConfig
  ) {
    this.didExchangeProtocol = didExchangeProtocol
    this.connectionService = connectionService
    this.outOfBandService = outOfBandService
    this.v1trustPingService = v1TrustPingService
    this.v2TrustPingService = v2TrustPingService
    this.routingService = routingService
    this.didRepository = didRepository
    this.messageSender = messageSender
    this.didResolverService = didResolverService
    this.agentContext = agentContext
    this.config = connectionsModuleConfig

    this.registerMessageHandlers(messageHandlerRegistry)
  }

  public async acceptOutOfBandInvitation(
    outOfBandRecord: OutOfBandRecord,
    config: {
      autoAcceptConnection?: boolean
      label?: string
      alias?: string
      imageUrl?: string
      protocol: HandshakeProtocol
      routing?: Routing
    }
  ) {
    const { protocol, label, alias, imageUrl, autoAcceptConnection } = config

    const routing =
      config.routing ||
      (await this.routingService.getRouting(this.agentContext, { mediatorId: outOfBandRecord.mediatorId }))

    let result
    if (protocol === HandshakeProtocol.DidExchange) {
      result = await this.didExchangeProtocol.createRequest(this.agentContext, outOfBandRecord, {
        label,
        alias,
        routing,
        autoAcceptConnection,
      })
    } else if (protocol === HandshakeProtocol.Connections) {
      result = await this.connectionService.createRequest(this.agentContext, outOfBandRecord, {
        label,
        alias,
        imageUrl,
        routing,
        autoAcceptConnection,
      })
    } else {
      throw new AriesFrameworkError(`Unsupported handshake protocol ${protocol}.`)
    }

    const { message, connectionRecord } = result
    const outboundMessageContext = new OutboundMessageContext(message, {
      agentContext: this.agentContext,
      connection: connectionRecord,
      outOfBand: outOfBandRecord,
    })
    await this.messageSender.sendMessage(outboundMessageContext)
    return connectionRecord
  }

  /**
   * Accept a connection request as inviter (by sending a connection response message) for the connection with the specified connection id.
   * This is not needed when auto accepting of connection is enabled.
   *
   * @param connectionId the id of the connection for which to accept the request
   * @returns connection record
   */
  public async acceptRequest(connectionId: string): Promise<ConnectionRecord> {
    const connectionRecord = await this.connectionService.findById(this.agentContext, connectionId)
    if (!connectionRecord) {
      throw new AriesFrameworkError(`Connection record ${connectionId} not found.`)
    }
    if (!connectionRecord.outOfBandId) {
      throw new AriesFrameworkError(`Connection record ${connectionId} does not have out-of-band record.`)
    }

    const outOfBandRecord = await this.outOfBandService.findById(this.agentContext, connectionRecord.outOfBandId)
    if (!outOfBandRecord) {
      throw new AriesFrameworkError(`Out-of-band record ${connectionRecord.outOfBandId} not found.`)
    }

    // If the outOfBandRecord is reusable we need to use new routing keys for the connection, otherwise
    // all connections will use the same routing keys
    const routing = outOfBandRecord.reusable ? await this.routingService.getRouting(this.agentContext) : undefined

    let outboundMessageContext
    if (connectionRecord.protocol === HandshakeProtocol.DidExchange) {
      const message = await this.didExchangeProtocol.createResponse(
        this.agentContext,
        connectionRecord,
        outOfBandRecord,
        routing
      )
      outboundMessageContext = new OutboundMessageContext(message, {
        agentContext: this.agentContext,
        connection: connectionRecord,
      })
    } else {
      const { message } = await this.connectionService.createResponse(
        this.agentContext,
        connectionRecord,
        outOfBandRecord,
        routing
      )
      outboundMessageContext = new OutboundMessageContext(message, {
        agentContext: this.agentContext,
        connection: connectionRecord,
      })
    }

    await this.messageSender.sendMessage(outboundMessageContext)
    return connectionRecord
  }

  /**
   * Accept a connection response as invitee (by sending a trust ping message) for the connection with the specified connection id.
   * This is not needed when auto accepting of connection is enabled.
   *
   * @param connectionId the id of the connection for which to accept the response
   * @returns connection record
   */
  public async acceptResponse(connectionId: string): Promise<ConnectionRecord> {
    const connectionRecord = await this.connectionService.getById(this.agentContext, connectionId)

    let outboundMessageContext
    if (connectionRecord.protocol === HandshakeProtocol.DidExchange) {
      if (!connectionRecord.outOfBandId) {
        throw new AriesFrameworkError(`Connection ${connectionRecord.id} does not have outOfBandId!`)
      }
      const outOfBandRecord = await this.outOfBandService.findById(this.agentContext, connectionRecord.outOfBandId)
      if (!outOfBandRecord) {
        throw new AriesFrameworkError(
          `OutOfBand record for connection ${connectionRecord.id} with outOfBandId ${connectionRecord.outOfBandId} not found!`
        )
      }
      const message = await this.didExchangeProtocol.createComplete(
        this.agentContext,
        connectionRecord,
        outOfBandRecord
      )
      // Disable return routing as we don't want to receive a response for this message over the same channel
      // This has led to long timeouts as not all clients actually close an http socket if there is no response message
      message.setReturnRouting(ReturnRouteTypes.none)
      outboundMessageContext = new OutboundMessageContext(message, {
        agentContext: this.agentContext,
        connection: connectionRecord,
      })
    } else {
      const { message } = await this.connectionService.createTrustPing(this.agentContext, connectionRecord, {
        responseRequested: false,
      })
      // Disable return routing as we don't want to receive a response for this message over the same channel
      // This has led to long timeouts as not all clients actually close an http socket if there is no response message
      message.setReturnRouting(ReturnRouteTypes.none)
      outboundMessageContext = new OutboundMessageContext(message, {
        agentContext: this.agentContext,
        connection: connectionRecord,
      })
    }

    await this.messageSender.sendMessage(outboundMessageContext)
    return connectionRecord
  }

  public async returnWhenIsConnected(connectionId: string, options?: { timeoutMs: number }): Promise<ConnectionRecord> {
    return this.connectionService.returnWhenIsConnected(this.agentContext, connectionId, options?.timeoutMs)
  }

  /**
   * Retrieve all connections records
   *
   * @returns List containing all connection records
   */
  public getAll() {
    return this.connectionService.getAll(this.agentContext)
  }

  /**
   * Retrieve all connections records by specified query params
   *
   * @returns List containing all connection records matching specified query paramaters
   */
  public findAllByQuery(query: Query<ConnectionRecord>) {
    return this.connectionService.findAllByQuery(this.agentContext, query)
  }

  /**
   * Allows for the addition of connectionType to the record.
   *  Either updates or creates an array of string connection types
   * @param connectionId
   * @param type
   * @throws {RecordNotFoundError} If no record is found
   */
  public async addConnectionType(connectionId: string, type: ConnectionType | string) {
    const record = await this.getById(connectionId)

    await this.connectionService.addConnectionType(this.agentContext, record, type)

    return record
  }

  /**
   * Removes the given tag from the given record found by connectionId, if the tag exists otherwise does nothing
   * @param connectionId
   * @param type
   * @throws {RecordNotFoundError} If no record is found
   */
  public async removeConnectionType(connectionId: string, type: ConnectionType | string) {
    const record = await this.getById(connectionId)

    await this.connectionService.removeConnectionType(this.agentContext, record, type)

    return record
  }

  /**
   * Send a trust ping to an established connection
   *
   * @param connectionId the id of the connection for which to accept the response
   * @param responseRequested do we want a response to our ping
   * @param withReturnRouting do we want a response at the time of posting
   * @returns TurstPingMessage
   */
  public async sendPing(
    connectionId: string,
    { responseRequested = true, withReturnRouting = undefined }: SendPingOptions
  ) {
    const connection = await this.getById(connectionId)

    if (connection.isDidCommV1Connection) {
      const { message } = await this.connectionService.createTrustPing(this.agentContext, connection, {
        responseRequested: responseRequested,
      })

      if (withReturnRouting === true) {
        message.setReturnRouting(ReturnRouteTypes.all)
      }

      // Disable return routing as we don't want to receive a response for this message over the same channel
      // This has led to long timeouts as not all clients actually close an http socket if there is no response message
      if (withReturnRouting === false) {
        message.setReturnRouting(ReturnRouteTypes.none)
      }

      await this.messageSender.sendMessage(
        new OutboundMessageContext(message, { agentContext: this.agentContext, connection })
      )

      return message
    } else {
      const message = await this.v2TrustPingService.createPing(connection)

      await this.messageSender.sendMessage(
        new OutboundMessageContext(message, { agentContext: this.agentContext, connection })
      )
      return message
    }
  }

  /**
   * Gets the known connection types for the record matching the given connectionId
   * @param connectionId
   * @returns An array of known connection types or null if none exist
   * @throws {RecordNotFoundError} If no record is found
   */
  public async getConnectionTypes(connectionId: string) {
    const record = await this.getById(connectionId)

    return this.connectionService.getConnectionTypes(record)
  }

  /**
   *
   * @param connectionTypes An array of connection types to query for a match for
   * @returns a promise of ab array of connection records
   */
  public async findAllByConnectionTypes(connectionTypes: Array<ConnectionType | string>) {
    return this.connectionService.findAllByConnectionTypes(this.agentContext, connectionTypes)
  }

  /**
   * Retrieve a connection record by id
   *
   * @param connectionId The connection record id
   * @throws {RecordNotFoundError} If no record is found
   * @return The connection record
   *
   */
  public getById(connectionId: string): Promise<ConnectionRecord> {
    return this.connectionService.getById(this.agentContext, connectionId)
  }

  /**
   * Find a connection record by id
   *
   * @param connectionId the connection record id
   * @returns The connection record or null if not found
   */
  public findById(connectionId: string): Promise<ConnectionRecord | null> {
    return this.connectionService.findById(this.agentContext, connectionId)
  }

  /**
   * Delete a connection record by id
   *
   * @param connectionId the connection record id
   */
  public async deleteById(connectionId: string) {
    const connection = await this.connectionService.getById(this.agentContext, connectionId)

    if (connection.mediatorId && connection.did) {
      const did = await this.didResolverService.resolve(this.agentContext, connection.did)

      if (did.didDocument) {
        await this.routingService.removeRouting(this.agentContext, {
          recipientKeys: did.didDocument.recipientKeys,
          mediatorId: connection.mediatorId,
        })
      }
    }

    return this.connectionService.deleteById(this.agentContext, connectionId)
  }

  public async findAllByOutOfBandId(outOfBandId: string) {
    return this.connectionService.findAllByOutOfBandId(this.agentContext, outOfBandId)
  }

  /**
   * Retrieve a connection record by thread id
   *
   * @param threadId The thread id
   * @throws {RecordNotFoundError} If no record is found
   * @throws {RecordDuplicateError} If multiple records are found
   * @returns The connection record
   */
  public getByThreadId(threadId: string): Promise<ConnectionRecord> {
    return this.connectionService.getByThreadId(this.agentContext, threadId)
  }

  public async findByDid(did: string): Promise<ConnectionRecord | null> {
    return this.connectionService.findByTheirDid(this.agentContext, did)
  }

  public async findByInvitationDid(invitationDid: string): Promise<ConnectionRecord[]> {
    return this.connectionService.findByInvitationDid(this.agentContext, invitationDid)
  }

  private registerMessageHandlers(messageHandlerRegistry: MessageHandlerRegistry) {
    messageHandlerRegistry.registerMessageHandler(
      new ConnectionRequestHandler(
        this.connectionService,
        this.outOfBandService,
        this.routingService,
        this.didRepository,
        this.config
      )
    )
    messageHandlerRegistry.registerMessageHandler(
      new ConnectionResponseHandler(this.connectionService, this.outOfBandService, this.didResolverService, this.config)
    )
    messageHandlerRegistry.registerMessageHandler(new AckMessageHandler(this.connectionService))
    messageHandlerRegistry.registerMessageHandler(new ConnectionProblemReportHandler(this.connectionService))
    messageHandlerRegistry.registerMessageHandler(
      new V1TrustPingMessageHandler(this.v1trustPingService, this.connectionService)
    )
    messageHandlerRegistry.registerMessageHandler(new V1TrustPingResponseMessageHandler(this.v1trustPingService))
    messageHandlerRegistry.registerMessageHandler(
      new V2TrustPingMessageHandler(this.v2TrustPingService, this.connectionService)
    )
    messageHandlerRegistry.registerMessageHandler(new V2TrustPingResponseMessageHandler(this.v2TrustPingService))

    messageHandlerRegistry.registerMessageHandler(
      new DidExchangeRequestHandler(
        this.didExchangeProtocol,
        this.outOfBandService,
        this.routingService,
        this.didRepository,
        this.config
      )
    )

    messageHandlerRegistry.registerMessageHandler(
      new DidExchangeResponseHandler(
        this.didExchangeProtocol,
        this.outOfBandService,
        this.connectionService,
        this.didResolverService,
        this.config
      )
    )
    messageHandlerRegistry.registerMessageHandler(
      new DidExchangeCompleteHandler(this.didExchangeProtocol, this.outOfBandService)
    )
  }
}<|MERGE_RESOLUTION|>--- conflicted
+++ resolved
@@ -25,12 +25,7 @@
   DidExchangeCompleteHandler,
   DidExchangeRequestHandler,
   DidExchangeResponseHandler,
-<<<<<<< HEAD
-=======
-  TrustPingMessageHandler,
-  TrustPingResponseMessageHandler,
-  ConnectionProblemReportHandler,
->>>>>>> aaa13dc7
+  ConnectionProblemReportHandler
 } from './handlers'
 import { HandshakeProtocol } from './models'
 import {
