import type { TagsBase } from '../../../storage/BaseRecord'
import type { AutoAcceptCredential } from '../CredentialAutoAcceptType'
import type { CredentialState } from '../CredentialState'
import type { RevocationNotification } from '../models/'

import { Type } from 'class-transformer'

import { Attachment } from '../../../decorators/attachment/Attachment'
import { AriesFrameworkError } from '../../../error'
import { BaseRecord } from '../../../storage/BaseRecord'
import { uuid } from '../../../utils/uuid'
import {
  CredentialPreviewAttribute,
  IssueCredentialMessage,
  OfferCredentialMessage,
  ProposeCredentialMessage,
  RequestCredentialMessage,
} from '../messages'
import { CredentialInfo } from '../models/CredentialInfo'

export interface CredentialRecordProps {
  id?: string
  createdAt?: Date
  state: CredentialState
  connectionId?: string
  threadId: string

  credentialId?: string
  tags?: CustomCredentialTags
  proposalMessage?: ProposeCredentialMessage
  offerMessage?: OfferCredentialMessage
  requestMessage?: RequestCredentialMessage
  credentialMessage?: IssueCredentialMessage
  credentialAttributes?: CredentialPreviewAttribute[]
  autoAcceptCredential?: AutoAcceptCredential
  linkedAttachments?: Attachment[]
<<<<<<< HEAD
  revocationNotification?: RevocationNotification
=======
  errorMsg?: string
>>>>>>> 3dadfc7a
}

export type CustomCredentialTags = TagsBase
export type DefaultCredentialTags = {
  threadId: string
  connectionId?: string
  state: CredentialState
  credentialId?: string
}

export class CredentialRecord extends BaseRecord<DefaultCredentialTags, CustomCredentialTags> {
  public connectionId?: string
  public threadId!: string
  public credentialId?: string
  public state!: CredentialState
  public autoAcceptCredential?: AutoAcceptCredential
<<<<<<< HEAD
  public revocationNotification?: RevocationNotification
=======
  public errorMsg?: string
>>>>>>> 3dadfc7a

  // message data
  @Type(() => ProposeCredentialMessage)
  public proposalMessage?: ProposeCredentialMessage
  @Type(() => OfferCredentialMessage)
  public offerMessage?: OfferCredentialMessage
  @Type(() => RequestCredentialMessage)
  public requestMessage?: RequestCredentialMessage
  @Type(() => IssueCredentialMessage)
  public credentialMessage?: IssueCredentialMessage

  @Type(() => CredentialPreviewAttribute)
  public credentialAttributes?: CredentialPreviewAttribute[]

  @Type(() => Attachment)
  public linkedAttachments?: Attachment[]

  public static readonly type = 'CredentialRecord'
  public readonly type = CredentialRecord.type

  public constructor(props: CredentialRecordProps) {
    super()

    if (props) {
      this.id = props.id ?? uuid()
      this.createdAt = props.createdAt ?? new Date()
      this.state = props.state
      this.connectionId = props.connectionId
      this.credentialId = props.credentialId
      this.threadId = props.threadId
      this._tags = props.tags ?? {}

      this.proposalMessage = props.proposalMessage
      this.offerMessage = props.offerMessage
      this.requestMessage = props.requestMessage
      this.credentialMessage = props.credentialMessage
      this.credentialAttributes = props.credentialAttributes
      this.autoAcceptCredential = props.autoAcceptCredential
      this.linkedAttachments = props.linkedAttachments
<<<<<<< HEAD
      this.revocationNotification = props.revocationNotification
=======
      this.errorMsg = props.errorMsg
>>>>>>> 3dadfc7a
    }
  }

  public getTags() {
    return {
      ...this._tags,
      threadId: this.threadId,
      connectionId: this.connectionId,
      state: this.state,
      credentialId: this.credentialId,
    }
  }

  public getCredentialInfo(): CredentialInfo | null {
    if (!this.credentialAttributes) return null

    const claims = this.credentialAttributes.reduce(
      (accumulator, current) => ({
        ...accumulator,
        [current.name]: current.value,
      }),
      {}
    )

    return new CredentialInfo({
      claims,
      attachments: this.linkedAttachments,
      metadata: this.metadata.getAll(),
    })
  }

  public assertState(expectedStates: CredentialState | CredentialState[]) {
    if (!Array.isArray(expectedStates)) {
      expectedStates = [expectedStates]
    }

    if (!expectedStates.includes(this.state)) {
      throw new AriesFrameworkError(
        `Credential record is in invalid state ${this.state}. Valid states are: ${expectedStates.join(', ')}.`
      )
    }
  }

  public assertConnection(currentConnectionId: string) {
    if (!this.connectionId) {
      throw new AriesFrameworkError(
        `Credential record is not associated with any connection. This is often the case with connection-less credential exchange`
      )
    } else if (this.connectionId !== currentConnectionId) {
      throw new AriesFrameworkError(
        `Credential record is associated with connection '${this.connectionId}'. Current connection is '${currentConnectionId}'`
      )
    }
  }
}<|MERGE_RESOLUTION|>--- conflicted
+++ resolved
@@ -34,11 +34,8 @@
   credentialAttributes?: CredentialPreviewAttribute[]
   autoAcceptCredential?: AutoAcceptCredential
   linkedAttachments?: Attachment[]
-<<<<<<< HEAD
   revocationNotification?: RevocationNotification
-=======
   errorMsg?: string
->>>>>>> 3dadfc7a
 }
 
 export type CustomCredentialTags = TagsBase
@@ -55,11 +52,8 @@
   public credentialId?: string
   public state!: CredentialState
   public autoAcceptCredential?: AutoAcceptCredential
-<<<<<<< HEAD
   public revocationNotification?: RevocationNotification
-=======
   public errorMsg?: string
->>>>>>> 3dadfc7a
 
   // message data
   @Type(() => ProposeCredentialMessage)
@@ -99,11 +93,8 @@
       this.credentialAttributes = props.credentialAttributes
       this.autoAcceptCredential = props.autoAcceptCredential
       this.linkedAttachments = props.linkedAttachments
-<<<<<<< HEAD
       this.revocationNotification = props.revocationNotification
-=======
       this.errorMsg = props.errorMsg
->>>>>>> 3dadfc7a
     }
   }
 
