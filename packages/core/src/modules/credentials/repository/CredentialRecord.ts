--- conflicted
+++ resolved
@@ -1,11 +1,8 @@
 import type { TagsBase } from '../../../storage/BaseRecord'
 import type { AutoAcceptCredential } from '../CredentialAutoAcceptType'
 import type { CredentialState } from '../CredentialState'
-<<<<<<< HEAD
 import type { RevocationNotification } from '../models/'
-=======
 import type { CredentialMetadata } from './credentialMetadataTypes'
->>>>>>> c0095b8e
 
 import { Type } from 'class-transformer'
 
@@ -38,12 +35,8 @@
   credentialAttributes?: CredentialPreviewAttribute[]
   autoAcceptCredential?: AutoAcceptCredential
   linkedAttachments?: Attachment[]
-<<<<<<< HEAD
   revocationNotification?: RevocationNotification
-  errorMsg?: string
-=======
   errorMessage?: string
->>>>>>> c0095b8e
 }
 
 export type CustomCredentialTags = TagsBase
@@ -60,12 +53,8 @@
   public credentialId?: string
   public state!: CredentialState
   public autoAcceptCredential?: AutoAcceptCredential
-<<<<<<< HEAD
   public revocationNotification?: RevocationNotification
-  public errorMsg?: string
-=======
   public errorMessage?: string
->>>>>>> c0095b8e
 
   // message data
   @Type(() => ProposeCredentialMessage)
@@ -105,12 +94,8 @@
       this.credentialAttributes = props.credentialAttributes
       this.autoAcceptCredential = props.autoAcceptCredential
       this.linkedAttachments = props.linkedAttachments
-<<<<<<< HEAD
       this.revocationNotification = props.revocationNotification
-      this.errorMsg = props.errorMsg
-=======
       this.errorMessage = props.errorMessage
->>>>>>> c0095b8e
     }
   }
 
