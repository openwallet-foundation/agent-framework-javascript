--- conflicted
+++ resolved
@@ -1,20 +1,11 @@
-<<<<<<< HEAD
-import type {
-  IssueCredentialMessage,
-  OfferCredentialMessage,
-  ProposeCredentialMessage,
-  RequestCredentialMessage,
-} from '.'
-import type { CredentialExchangeRecord } from './repository'
+import type { CredentialRecord } from './repository'
 
-=======
->>>>>>> 41467782
 import { scoped, Lifecycle } from 'tsyringe'
 
 import { AgentConfig } from '../../agent/AgentConfig'
-import { DidCommMessageRepository } from '../../storage'
 
 import { AutoAcceptCredential } from './CredentialAutoAcceptType'
+import { CredentialUtils } from './CredentialUtils'
 
 /**
  * This class handles all the automation with all the messages in the issue credential protocol
@@ -23,11 +14,9 @@
 @scoped(Lifecycle.ContainerScoped)
 export class CredentialResponseCoordinator {
   private agentConfig: AgentConfig
-  private didCommMessageRepository: DidCommMessageRepository
 
-  public constructor(agentConfig: AgentConfig, didCommMessageRepository: DidCommMessageRepository) {
+  public constructor(agentConfig: AgentConfig) {
     this.agentConfig = agentConfig
-    this.didCommMessageRepository = didCommMessageRepository
   }
 
   /**
@@ -36,22 +25,17 @@
    *	- Otherwise the agent config
    *	- Otherwise {@link AutoAcceptCredential.Never} is returned
    */
-  public static composeAutoAccept(
+  private static composeAutoAccept(
     recordConfig: AutoAcceptCredential | undefined,
     agentConfig: AutoAcceptCredential | undefined
   ) {
     return recordConfig ?? agentConfig ?? AutoAcceptCredential.Never
   }
-<<<<<<< HEAD
 
   /**
    * Checks whether it should automatically respond to a proposal
    */
-  public shouldAutoRespondToProposal(
-    credentialRecord: CredentialExchangeRecord,
-    proposeMessage?: ProposeCredentialMessage,
-    offerMessage?: OfferCredentialMessage
-  ) {
+  public shouldAutoRespondToProposal(credentialRecord: CredentialRecord) {
     const autoAccept = CredentialResponseCoordinator.composeAutoAccept(
       credentialRecord.autoAcceptCredential,
       this.agentConfig.autoAcceptCredentials
@@ -61,8 +45,7 @@
       return true
     } else if (autoAccept === AutoAcceptCredential.ContentApproved) {
       return (
-        this.areProposalValuesValid(credentialRecord, proposeMessage) &&
-        this.areProposalAndOfferDefinitionIdEqual(credentialRecord, proposeMessage, offerMessage)
+        this.areProposalValuesValid(credentialRecord) && this.areProposalAndOfferDefinitionIdEqual(credentialRecord)
       )
     }
     return false
@@ -71,36 +54,7 @@
   /**
    * Checks whether it should automatically respond to an offer
    */
-  public shouldAutoRespondToOffer(
-    credentialRecord: CredentialExchangeRecord,
-    proposeMessage?: ProposeCredentialMessage,
-    offerMessage?: OfferCredentialMessage
-  ) {
-    const autoAccept = CredentialResponseCoordinator.composeAutoAccept(
-      credentialRecord.autoAcceptCredential,
-      this.agentConfig.autoAcceptCredentials
-    )
-    this.areProposalAndOfferDefinitionIdEqual(credentialRecord, proposeMessage, offerMessage)
-    if (autoAccept === AutoAcceptCredential.Always) {
-      return true
-    } else if (autoAccept === AutoAcceptCredential.ContentApproved) {
-      return (
-        this.areOfferValuesValid(credentialRecord, offerMessage) &&
-        this.areProposalAndOfferDefinitionIdEqual(credentialRecord, proposeMessage, offerMessage)
-      )
-    }
-    return false
-  }
-
-  /**
-   * Checks whether it should automatically respond to a request
-   */
-  public shouldAutoRespondToRequest(
-    credentialRecord: CredentialExchangeRecord,
-    proposeMessage?: ProposeCredentialMessage,
-    offerMessage?: OfferCredentialMessage,
-    requestMessage?: RequestCredentialMessage
-  ) {
+  public shouldAutoRespondToOffer(credentialRecord: CredentialRecord) {
     const autoAccept = CredentialResponseCoordinator.composeAutoAccept(
       credentialRecord.autoAcceptCredential,
       this.agentConfig.autoAcceptCredentials
@@ -109,18 +63,15 @@
     if (autoAccept === AutoAcceptCredential.Always) {
       return true
     } else if (autoAccept === AutoAcceptCredential.ContentApproved) {
-      return this.isRequestDefinitionIdValid(credentialRecord, proposeMessage, offerMessage, requestMessage)
+      return this.areOfferValuesValid(credentialRecord) && this.areProposalAndOfferDefinitionIdEqual(credentialRecord)
     }
     return false
   }
 
   /**
-   * Checks whether it should automatically respond to the issuance of a credential
+   * Checks whether it should automatically respond to a request
    */
-  public shouldAutoRespondToIssue(
-    credentialRecord: CredentialExchangeRecord,
-    credentialMessage: IssueCredentialMessage
-  ) {
+  public shouldAutoRespondToRequest(credentialRecord: CredentialRecord) {
     const autoAccept = CredentialResponseCoordinator.composeAutoAccept(
       credentialRecord.autoAcceptCredential,
       this.agentConfig.autoAcceptCredentials
@@ -129,16 +80,30 @@
     if (autoAccept === AutoAcceptCredential.Always) {
       return true
     } else if (autoAccept === AutoAcceptCredential.ContentApproved) {
-      return this.areCredentialValuesValid(credentialRecord, credentialMessage)
+      return this.isRequestDefinitionIdValid(credentialRecord)
     }
     return false
   }
 
-  private areProposalValuesValid(
-    credentialRecord: CredentialExchangeRecord,
-    proposalMessage?: ProposeCredentialMessage
-  ) {
-    const { credentialAttributes } = credentialRecord
+  /**
+   * Checks whether it should automatically respond to the issuance of a credential
+   */
+  public shouldAutoRespondToIssue(credentialRecord: CredentialRecord) {
+    const autoAccept = CredentialResponseCoordinator.composeAutoAccept(
+      credentialRecord.autoAcceptCredential,
+      this.agentConfig.autoAcceptCredentials
+    )
+
+    if (autoAccept === AutoAcceptCredential.Always) {
+      return true
+    } else if (autoAccept === AutoAcceptCredential.ContentApproved) {
+      return this.areCredentialValuesValid(credentialRecord)
+    }
+    return false
+  }
+
+  private areProposalValuesValid(credentialRecord: CredentialRecord) {
+    const { proposalMessage, credentialAttributes } = credentialRecord
 
     if (proposalMessage && proposalMessage.credentialProposal && credentialAttributes) {
       const proposalValues = CredentialUtils.convertAttributesToValues(proposalMessage.credentialProposal.attributes)
@@ -150,9 +115,10 @@
     return false
   }
 
-  private areOfferValuesValid(credentialRecord: CredentialExchangeRecord, offerMessage?: OfferCredentialMessage) {
-    const { credentialAttributes } = credentialRecord
-    if (offerMessage && credentialAttributes && offerMessage.credentialPreview) {
+  private areOfferValuesValid(credentialRecord: CredentialRecord) {
+    const { offerMessage, credentialAttributes } = credentialRecord
+
+    if (offerMessage && credentialAttributes) {
       const offerValues = CredentialUtils.convertAttributesToValues(offerMessage.credentialPreview.attributes)
       const defaultValues = CredentialUtils.convertAttributesToValues(credentialAttributes)
       if (CredentialUtils.checkValuesMatch(offerValues, defaultValues)) {
@@ -162,17 +128,12 @@
     return false
   }
 
-  private areCredentialValuesValid(
-    credentialRecord: CredentialExchangeRecord,
-    credentialMessage: IssueCredentialMessage
-  ) {
-    const msg: IssueCredentialMessage | undefined = credentialMessage as IssueCredentialMessage
-
-    if (credentialRecord.credentialAttributes && credentialMessage) {
-      const indyCredential = msg.indyCredential
+  private areCredentialValuesValid(credentialRecord: CredentialRecord) {
+    if (credentialRecord.credentialAttributes && credentialRecord.credentialMessage) {
+      const indyCredential = credentialRecord.credentialMessage.indyCredential
 
       if (!indyCredential) {
-        this.agentConfig.logger.error(`Missing required base64 encoded attachment data for credential`)
+        this.agentConfig.logger.error(`Missing required base64 or json encoded attachment data for credential`)
         return false
       }
 
@@ -186,33 +147,22 @@
     return false
   }
 
-  private areProposalAndOfferDefinitionIdEqual(
-    credentialRecord: CredentialExchangeRecord,
-    proposalMessage?: ProposeCredentialMessage,
-    offerMessage?: OfferCredentialMessage
-  ) {
-    const proposeMessage: ProposeCredentialMessage | undefined = proposalMessage as ProposeCredentialMessage
-    const proposalCredentialDefinitionId = proposeMessage?.credentialDefinitionId
-    const offerCredentialDefinitionId = offerMessage?.indyCredentialOffer?.cred_def_id
+  private areProposalAndOfferDefinitionIdEqual(credentialRecord: CredentialRecord) {
+    const proposalCredentialDefinitionId = credentialRecord.proposalMessage?.credentialDefinitionId
+    const offerCredentialDefinitionId = credentialRecord.offerMessage?.indyCredentialOffer?.cred_def_id
     return proposalCredentialDefinitionId === offerCredentialDefinitionId
   }
 
-  private async isRequestDefinitionIdValid(
-    credentialRecord: CredentialExchangeRecord,
-    proposeMessage?: ProposeCredentialMessage,
-    offerMessage?: OfferCredentialMessage,
-    requestMessage?: RequestCredentialMessage
-  ) {
-    if (proposeMessage || offerMessage) {
+  private isRequestDefinitionIdValid(credentialRecord: CredentialRecord) {
+    if (credentialRecord.proposalMessage || credentialRecord.offerMessage) {
       const previousCredentialDefinitionId =
-        offerMessage?.indyCredentialOffer?.cred_def_id ?? proposeMessage?.credentialDefinitionId
+        credentialRecord.offerMessage?.indyCredentialOffer?.cred_def_id ??
+        credentialRecord.proposalMessage?.credentialDefinitionId
 
-      if (previousCredentialDefinitionId === requestMessage?.indyCredentialRequest?.cred_def_id) {
+      if (previousCredentialDefinitionId === credentialRecord.requestMessage?.indyCredentialRequest?.cred_def_id) {
         return true
       }
     }
     return false
   }
-=======
->>>>>>> 41467782
 }