import type { LinkedAttachment } from '../../utils/LinkedAttachment'
<<<<<<< HEAD
import type { CredValues, Schema } from 'indy-sdk'
=======
import type { V1CredentialPreview } from './v1/V1CredentialPreview'
import type { V2CredentialPreview } from './v2/V2CredentialPreview'
import type { CredValues } from 'indy-sdk'
>>>>>>> 8111db07

import { hash as sha256 } from '@stablelib/sha256'
import BigNumber from 'bn.js'

import { encodeAttachment } from '../../utils/attachment'
import { Buffer } from '../../utils/buffer'
import { isBoolean, isNumber, isString } from '../../utils/type'

import { CredentialPreviewAttribute } from './CredentialPreviewAttributes'

export class CredentialUtils {
  /**
   * Adds attribute(s) to the credential preview that is linked to the given attachment(s)
   *
   * @param attachments a list of the attachments that need to be linked to a credential
   * @param preview the credential previews where the new linked credential has to be appended to
   *
   * @returns a modified version of the credential preview with the linked credentials
   * */
  public static createAndLinkAttachmentsToPreview(
    attachments: LinkedAttachment[],
    credentialPreview: V1CredentialPreview | V2CredentialPreview
  ) {
    const credentialPreviewAttributeNames = credentialPreview.attributes.map((attribute) => attribute.name)
    attachments.forEach((linkedAttachment) => {
      if (credentialPreviewAttributeNames.includes(linkedAttachment.attributeName)) {
        // MJR -> This is causing an issue remove for now
        // throw new AriesFrameworkError(
        //   `linkedAttachment ${linkedAttachment.attributeName} already exists in the preview`
        // )
      } else {
        const credentialPreviewAttribute = new CredentialPreviewAttribute({
          name: linkedAttachment.attributeName,
          mimeType: linkedAttachment.attachment.mimeType,
          value: encodeAttachment(linkedAttachment.attachment),
        })
        credentialPreview.attributes.push(credentialPreviewAttribute)
      }
    })

    return credentialPreview
  }
  /**
   * Converts int value to string
   * Converts string value:
   * - hash with sha256,
   * - convert to byte array and reverse it
   * - convert it to BigInteger and return as a string
   * @param attributes
   *
   * @returns CredValues
   */
  public static convertAttributesToValues(attributes: CredentialPreviewAttribute[]): CredValues {
    return attributes.reduce((credentialValues, attribute) => {
      return {
        [attribute.name]: {
          raw: attribute.value,
          encoded: CredentialUtils.encode(attribute.value),
        },
        ...credentialValues,
      }
    }, {})
  }

  /**
   * Check whether the values of two credentials match (using {@link assertValuesMatch})
   *
   * @returns a boolean whether the values are equal
   *
   */
  public static checkValuesMatch(firstValues: CredValues, secondValues: CredValues): boolean {
    try {
      this.assertValuesMatch(firstValues, secondValues)
      return true
    } catch {
      return false
    }
  }

  /**
   * Assert two credential values objects match.
   *
   * @param firstValues The first values object
   * @param secondValues The second values object
   *
   * @throws If not all values match
   */
  public static assertValuesMatch(firstValues: CredValues, secondValues: CredValues) {
    const firstValuesKeys = Object.keys(firstValues)
    const secondValuesKeys = Object.keys(secondValues)

    if (firstValuesKeys.length !== secondValuesKeys.length) {
      throw new Error(
        `Number of values in first entry (${firstValuesKeys.length}) does not match number of values in second entry (${secondValuesKeys.length})`
      )
    }

    for (const key of firstValuesKeys) {
      const firstValue = firstValues[key]
      const secondValue = secondValues[key]

      if (!secondValue) {
        throw new Error(`Second cred values object has no value for key '${key}'`)
      }

      if (firstValue.encoded !== secondValue.encoded) {
        throw new Error(`Encoded credential values for key '${key}' do not match`)
      }

      if (firstValue.raw !== secondValue.raw) {
        throw new Error(`Raw credential values for key '${key}' do not match`)
      }
    }
  }

  /**
   * Check whether the raw value matches the encoded version according to the encoding format described in Aries RFC 0037
   * Use this method to ensure the received proof (over the encoded) value is the same as the raw value of the data.
   *
   * @param raw
   * @param encoded
   * @returns Whether raw and encoded value match
   *
   * @see https://github.com/hyperledger/aries-framework-dotnet/blob/a18bef91e5b9e4a1892818df7408e2383c642dfa/src/Hyperledger.Aries/Utils/CredentialUtils.cs#L78-L89
   * @see https://github.com/hyperledger/aries-rfcs/blob/be4ad0a6fb2823bb1fc109364c96f077d5d8dffa/features/0037-present-proof/README.md#verifying-claims-of-indy-based-verifiable-credentials
   */
  public static checkValidEncoding(raw: unknown, encoded: string) {
    return encoded === CredentialUtils.encode(raw)
  }

  /**
   * Encode value according to the encoding format described in Aries RFC 0036/0037
   *
   * @param value
   * @returns Encoded version of value
   *
   * @see https://github.com/hyperledger/aries-cloudagent-python/blob/0000f924a50b6ac5e6342bff90e64864672ee935/aries_cloudagent/messaging/util.py#L106-L136
   * @see https://github.com/hyperledger/aries-rfcs/blob/be4ad0a6fb2823bb1fc109364c96f077d5d8dffa/features/0037-present-proof/README.md#verifying-claims-of-indy-based-verifiable-credentials
   * @see https://github.com/hyperledger/aries-rfcs/blob/be4ad0a6fb2823bb1fc109364c96f077d5d8dffa/features/0036-issue-credential/README.md#encoding-claims-for-indy-based-verifiable-credentials
   */
  public static encode(value: unknown) {
    const isEmpty = (value: unknown) => isString(value) && value === ''

    // If bool return bool as number string
    if (isBoolean(value)) {
      return Number(value).toString()
    }

    // If value is int32 return as number string
    if (isNumber(value) && this.isInt32(value)) {
      return value.toString()
    }

    // If value is an int32 number string return as number string
    if (isString(value) && !isEmpty(value) && !isNaN(Number(value)) && this.isInt32(Number(value))) {
      return Number(value).toString()
    }

    if (isNumber(value)) {
      value = value.toString()
    }

    // If value is null we must use the string value 'None'
    if (value === null || value === undefined) {
      value = 'None'
    }

    return new BigNumber(sha256(Buffer.from(value as string))).toString()
  }

  private static isInt32(number: number) {
    const minI32 = -2147483648
    const maxI32 = 2147483647

    // Check if number is integer and in range of int32
    return Number.isInteger(number) && number >= minI32 && number <= maxI32
  }

  public static checkAttributesMatch(schema: Schema, credentialPreview: CredentialPreview) {
    const schemaAttributes = schema.attrNames
    const credAttributes = credentialPreview.attributes.map((a) => a.name)

    const difference = credAttributes
      .filter((x) => !schemaAttributes.includes(x))
      .concat(schemaAttributes.filter((x) => !credAttributes.includes(x)))

    if (difference.length > 0) {
      throw new AriesFrameworkError(
        `The credential preview attributes do not match the schema attributes (difference is: ${difference}, needs: ${schemaAttributes})`
      )
    }
  }
}<|MERGE_RESOLUTION|>--- conflicted
+++ resolved
@@ -1,11 +1,7 @@
 import type { LinkedAttachment } from '../../utils/LinkedAttachment'
-<<<<<<< HEAD
-import type { CredValues, Schema } from 'indy-sdk'
-=======
 import type { V1CredentialPreview } from './v1/V1CredentialPreview'
 import type { V2CredentialPreview } from './v2/V2CredentialPreview'
 import type { CredValues } from 'indy-sdk'
->>>>>>> 8111db07
 
 import { hash as sha256 } from '@stablelib/sha256'
 import BigNumber from 'bn.js'
