--- conflicted
+++ resolved
@@ -32,11 +32,7 @@
 import { CredentialProblemReportReason } from '../errors/CredentialProblemReportReason'
 import { V1CredentialPreview } from '../protocol/v1/V1CredentialPreview'
 import {
-<<<<<<< HEAD
-  CredentialAckMessage,
-=======
   V1CredentialAckMessage,
->>>>>>> ec4909c0
   V1CredentialProblemReportMessage,
   INDY_CREDENTIAL_ATTACHMENT_ID,
   INDY_CREDENTIAL_OFFER_ATTACHMENT_ID,
@@ -694,22 +690,14 @@
 
   describe('processProblemReport', () => {
     let credential: CredentialExchangeRecord
-<<<<<<< HEAD
     let messageContext: InboundMessageContext<V2CredentialProblemReportMessage>
-=======
-    let messageContext: InboundMessageContext<V1CredentialProblemReportMessage>
->>>>>>> ec4909c0
 
     beforeEach(() => {
       credential = mockCredentialRecord({
         state: CredentialState.OfferReceived,
       })
 
-<<<<<<< HEAD
       const credentialProblemReportMessage = new V2CredentialProblemReportMessage({
-=======
-      const credentialProblemReportMessage = new V1CredentialProblemReportMessage({
->>>>>>> ec4909c0
         description: {
           en: 'Indy error',
           code: CredentialProblemReportReason.IssuanceAbandoned,
