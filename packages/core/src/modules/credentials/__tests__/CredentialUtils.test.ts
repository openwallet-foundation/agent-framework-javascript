import { CredentialPreviewAttribute } from '../CredentialPreviewAttributes'
import { CredentialUtils } from '../CredentialUtils'
<<<<<<< HEAD
=======
import { CredentialPreviewAttribute } from '../models/CredentialPreviewAttributes'
>>>>>>> 41467782

/**
 * Sample test cases for encoding/decoding of verifiable credential claims - Aries RFCs 0036 and 0037
 * @see https://gist.github.com/swcurran/78e5a9e8d11236f003f6a6263c6619a6
 */
const testEncodings: { [key: string]: { raw: string | number | boolean | null; encoded: string } } = {
  address2: {
    raw: '101 Wilson Lane',
    encoded: '68086943237164982734333428280784300550565381723532936263016368251445461241953',
  },
  zip: {
    raw: '87121',
    encoded: '87121',
  },
  city: {
    raw: 'SLC',
    encoded: '101327353979588246869873249766058188995681113722618593621043638294296500696424',
  },
  address1: {
    raw: '101 Tela Lane',
    encoded: '63690509275174663089934667471948380740244018358024875547775652380902762701972',
  },
  state: {
    raw: 'UT',
    encoded: '93856629670657830351991220989031130499313559332549427637940645777813964461231',
  },
  Empty: {
    raw: '',
    encoded: '102987336249554097029535212322581322789799900648198034993379397001115665086549',
  },
  Null: {
    raw: null,
    encoded: '99769404535520360775991420569103450442789945655240760487761322098828903685777',
  },
  'bool True': {
    raw: true,
    encoded: '1',
  },
  'bool False': {
    raw: false,
    encoded: '0',
  },
  'str True': {
    raw: 'True',
    encoded: '27471875274925838976481193902417661171675582237244292940724984695988062543640',
  },
  'str False': {
    raw: 'False',
    encoded: '43710460381310391454089928988014746602980337898724813422905404670995938820350',
  },
  'max i32': {
    raw: 2147483647,
    encoded: '2147483647',
  },
  'max i32 + 1': {
    raw: 2147483648,
    encoded: '26221484005389514539852548961319751347124425277437769688639924217837557266135',
  },
  'min i32': {
    raw: -2147483648,
    encoded: '-2147483648',
  },
  'min i32 - 1': {
    raw: -2147483649,
    encoded: '68956915425095939579909400566452872085353864667122112803508671228696852865689',
  },
  'float 0.1': {
    raw: 0.1,
    encoded: '9382477430624249591204401974786823110077201914483282671737639310288175260432',
  },
  'str 0.1': {
    raw: '0.1',
    encoded: '9382477430624249591204401974786823110077201914483282671737639310288175260432',
  },
  'leading zero number string': {
    raw: '012345',
    encoded: '12345',
  },
  'chr 0': {
    raw: String.fromCharCode(0),
    encoded: '49846369543417741186729467304575255505141344055555831574636310663216789168157',
  },
  'chr 1': {
    raw: String.fromCharCode(1),
    encoded: '34356466678672179216206944866734405838331831190171667647615530531663699592602',
  },
  'chr 2': {
    raw: String.fromCharCode(2),
    encoded: '99398763056634537812744552006896172984671876672520535998211840060697129507206',
  },
}

describe('CredentialUtils', () => {
  describe('convertAttributesToValues', () => {
    test('returns object with raw and encoded attributes', () => {
      const attributes = [
        new CredentialPreviewAttribute({
          name: 'name',
          mimeType: 'text/plain',
          value: '101 Wilson Lane',
        }),
        new CredentialPreviewAttribute({
          name: 'age',
          mimeType: 'text/plain',
          value: '1234',
        }),
      ]

      expect(CredentialUtils.convertAttributesToValues(attributes)).toEqual({
        name: {
          raw: '101 Wilson Lane',
          encoded: '68086943237164982734333428280784300550565381723532936263016368251445461241953',
        },
        age: { raw: '1234', encoded: '1234' },
      })
    })
  })

  describe('assertValuesMatch', () => {
    test('does not throw if attributes match', () => {
      const firstValues = {
        name: {
          raw: '101 Wilson Lane',
          encoded: '68086943237164982734333428280784300550565381723532936263016368251445461241953',
        },
        age: { raw: '1234', encoded: '1234' },
      }
      const secondValues = {
        name: {
          raw: '101 Wilson Lane',
          encoded: '68086943237164982734333428280784300550565381723532936263016368251445461241953',
        },
        age: { raw: '1234', encoded: '1234' },
      }

      expect(() => CredentialUtils.assertValuesMatch(firstValues, secondValues)).not.toThrow()
    })

    test('throws if number of values in the entries do not match', () => {
      const firstValues = {
        age: { raw: '1234', encoded: '1234' },
      }
      const secondValues = {
        name: {
          raw: '101 Wilson Lane',
          encoded: '68086943237164982734333428280784300550565381723532936263016368251445461241953',
        },
        age: { raw: '1234', encoded: '1234' },
      }

      expect(() => CredentialUtils.assertValuesMatch(firstValues, secondValues)).toThrow(
        'Number of values in first entry (1) does not match number of values in second entry (2)'
      )
    })

    test('throws if second value does not contain key from first value', () => {
      const firstValues = {
        name: {
          raw: '101 Wilson Lane',
          encoded: '68086943237164982734333428280784300550565381723532936263016368251445461241953',
        },
        age: { raw: '1234', encoded: '1234' },
      }
      const secondValues = {
        anotherName: {
          raw: '101 Wilson Lane',
          encoded: '68086943237164982734333428280784300550565381723532936263016368251445461241953',
        },
        age: { raw: '1234', encoded: '1234' },
      }

      expect(() => CredentialUtils.assertValuesMatch(firstValues, secondValues)).toThrow(
        "Second cred values object has no value for key 'name'"
      )
    })

    test('throws if encoded values do not match', () => {
      const firstValues = {
        age: { raw: '1234', encoded: '1234' },
      }
      const secondValues = {
        age: { raw: '1234', encoded: '12345' },
      }

      expect(() => CredentialUtils.assertValuesMatch(firstValues, secondValues)).toThrow(
        "Encoded credential values for key 'age' do not match"
      )
    })

    test('throws if raw values do not match', () => {
      const firstValues = {
        age: { raw: '1234', encoded: '1234' },
      }
      const secondValues = {
        age: { raw: '12345', encoded: '1234' },
      }

      expect(() => CredentialUtils.assertValuesMatch(firstValues, secondValues)).toThrow(
        "Raw credential values for key 'age' do not match"
      )
    })
  })

  describe('checkValidEncoding', () => {
    // Formatted for test.each
    const testEntries = Object.entries(testEncodings).map(
      ([name, { raw, encoded }]) => [name, raw, encoded] as [string, string | number | boolean | null, string]
    )

    test.each(testEntries)('returns true for valid encoding %s', (_, raw, encoded) => {
      expect(CredentialUtils.checkValidEncoding(raw, encoded)).toEqual(true)
    })
  })
})<|MERGE_RESOLUTION|>--- conflicted
+++ resolved
@@ -1,9 +1,5 @@
-import { CredentialPreviewAttribute } from '../CredentialPreviewAttributes'
 import { CredentialUtils } from '../CredentialUtils'
-<<<<<<< HEAD
-=======
-import { CredentialPreviewAttribute } from '../models/CredentialPreviewAttributes'
->>>>>>> 41467782
+import { CredentialPreviewAttribute } from '../messages/CredentialPreview'
 
 /**
  * Sample test cases for encoding/decoding of verifiable credential claims - Aries RFCs 0036 and 0037
