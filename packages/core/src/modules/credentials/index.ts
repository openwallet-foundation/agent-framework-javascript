--- conflicted
+++ resolved
@@ -1,8 +1,4 @@
 export * from './v1/messages'
-<<<<<<< HEAD
-export * from './v1'
-=======
->>>>>>> 24000a85
 export * from './CredentialUtils'
 export * from './v1/models'
 export * from './repository'
