--- conflicted
+++ resolved
@@ -14,7 +14,6 @@
 } from '../../CredentialServiceOptions'
 import type { IndyCredentialFormat } from '../../formats/indy/IndyCredentialFormat'
 
-import { off } from 'process'
 import { Lifecycle, scoped } from 'tsyringe'
 
 import { AgentConfig } from '../../../../agent/AgentConfig'
@@ -698,14 +697,6 @@
       previousSentMessage: offerMessage ?? undefined,
     })
 
-<<<<<<< HEAD
-    const requestAttachment = requestMessage.getAttachmentById(INDY_CREDENTIAL_OFFER_ATTACHMENT_ID)
-
-    if (requestAttachment) {
-      await this.formatService.processRequest(requestAttachment)
-    }
-    await this.formatService.processRequest(requestAttachment)
-=======
     const requestAttachment = requestMessage.getRequestAttachmentById(INDY_CREDENTIAL_REQUEST_ATTACHMENT_ID)
 
     if (!requestAttachment) {
@@ -713,7 +704,6 @@
         `Indy attachment with id ${INDY_CREDENTIAL_REQUEST_ATTACHMENT_ID} not found in request message`
       )
     }
->>>>>>> 16935e29
 
     await this.formatService.processRequest({
       credentialRecord,
@@ -765,15 +755,6 @@
       )
     }
 
-<<<<<<< HEAD
-    options.requestAttachment = requestAttachment
-    options.offerAttachment = offerAttachment
-
-    const { attachment: credentialsAttach } = await this.formatService.createCredential(options, record)
-    if (!credentialsAttach) {
-      throw new AriesFrameworkError(`Failed to create attachment for request; credential record = ${record.id}`)
-    }
-=======
     const { attachment: credentialsAttach } = await this.formatService.acceptRequest({
       credentialRecord,
       requestAttachment,
@@ -781,7 +762,6 @@
       attachId: INDY_CREDENTIAL_ATTACHMENT_ID,
       credentialFormats,
     })
->>>>>>> 16935e29
 
     const issueMessage = new V1IssueCredentialMessage({
       comment,
