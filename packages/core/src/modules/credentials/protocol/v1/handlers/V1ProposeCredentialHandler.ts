<<<<<<< HEAD
import type { Handler, HandlerInboundMessage } from '../../../../../agent/Handler'
=======
import type { MessageHandler, MessageHandlerInboundMessage } from '../../../../../agent/MessageHandler'
import type { Logger } from '../../../../../logger'
>>>>>>> 5e48696e
import type { CredentialExchangeRecord } from '../../../repository/CredentialExchangeRecord'
import type { V1CredentialProtocol } from '../V1CredentialProtocol'

import { OutboundMessageContext } from '../../../../../agent/models'
import { V1ProposeCredentialMessage } from '../messages'

<<<<<<< HEAD
export class V1ProposeCredentialHandler implements Handler {
  private credentialProtocol: V1CredentialProtocol
=======
export class V1ProposeCredentialHandler implements MessageHandler {
  private credentialService: V1CredentialService
  private logger: Logger
>>>>>>> 5e48696e
  public supportedMessages = [V1ProposeCredentialMessage]

  public constructor(credentialProtocol: V1CredentialProtocol) {
    this.credentialProtocol = credentialProtocol
  }

<<<<<<< HEAD
  public async handle(messageContext: HandlerInboundMessage<V1ProposeCredentialHandler>) {
    const credentialRecord = await this.credentialProtocol.processProposal(messageContext)
=======
  public async handle(messageContext: MessageHandlerInboundMessage<V1ProposeCredentialHandler>) {
    const credentialRecord = await this.credentialService.processProposal(messageContext)
>>>>>>> 5e48696e

    const shouldAutoAcceptProposal = await this.credentialProtocol.shouldAutoRespondToProposal(
      messageContext.agentContext,
      {
        credentialRecord,
        proposalMessage: messageContext.message,
      }
    )

    if (shouldAutoAcceptProposal) {
      return await this.acceptProposal(credentialRecord, messageContext)
    }
  }

  private async acceptProposal(
    credentialRecord: CredentialExchangeRecord,
    messageContext: MessageHandlerInboundMessage<V1ProposeCredentialHandler>
  ) {
    messageContext.agentContext.config.logger.info(`Automatically sending offer with autoAccept`)

    if (!messageContext.connection) {
      messageContext.agentContext.config.logger.error('No connection on the messageContext, aborting auto accept')
      return
    }

    const { message } = await this.credentialProtocol.acceptProposal(messageContext.agentContext, {
      credentialRecord,
    })

    return new OutboundMessageContext(message, {
      agentContext: messageContext.agentContext,
      connection: messageContext.connection,
      associatedRecord: credentialRecord,
    })
  }
}<|MERGE_RESOLUTION|>--- conflicted
+++ resolved
@@ -1,36 +1,20 @@
-<<<<<<< HEAD
-import type { Handler, HandlerInboundMessage } from '../../../../../agent/Handler'
-=======
 import type { MessageHandler, MessageHandlerInboundMessage } from '../../../../../agent/MessageHandler'
-import type { Logger } from '../../../../../logger'
->>>>>>> 5e48696e
 import type { CredentialExchangeRecord } from '../../../repository/CredentialExchangeRecord'
 import type { V1CredentialProtocol } from '../V1CredentialProtocol'
 
 import { OutboundMessageContext } from '../../../../../agent/models'
 import { V1ProposeCredentialMessage } from '../messages'
 
-<<<<<<< HEAD
-export class V1ProposeCredentialHandler implements Handler {
+export class V1ProposeCredentialHandler implements MessageHandler {
   private credentialProtocol: V1CredentialProtocol
-=======
-export class V1ProposeCredentialHandler implements MessageHandler {
-  private credentialService: V1CredentialService
-  private logger: Logger
->>>>>>> 5e48696e
   public supportedMessages = [V1ProposeCredentialMessage]
 
   public constructor(credentialProtocol: V1CredentialProtocol) {
     this.credentialProtocol = credentialProtocol
   }
 
-<<<<<<< HEAD
-  public async handle(messageContext: HandlerInboundMessage<V1ProposeCredentialHandler>) {
+  public async handle(messageContext: MessageHandlerInboundMessage<V1ProposeCredentialHandler>) {
     const credentialRecord = await this.credentialProtocol.processProposal(messageContext)
-=======
-  public async handle(messageContext: MessageHandlerInboundMessage<V1ProposeCredentialHandler>) {
-    const credentialRecord = await this.credentialService.processProposal(messageContext)
->>>>>>> 5e48696e
 
     const shouldAutoAcceptProposal = await this.credentialProtocol.shouldAutoRespondToProposal(
       messageContext.agentContext,
