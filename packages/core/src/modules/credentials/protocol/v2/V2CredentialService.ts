<<<<<<< HEAD
import type { AgentMessage } from '../../../../agent/AgentMessage'
=======
>>>>>>> ec4909c0
import type { HandlerInboundMessage } from '../../../../agent/Handler'
import type { InboundMessageContext } from '../../../../agent/models/InboundMessageContext'
import type { CredentialStateChangedEvent } from '../../CredentialEvents'
import type { CredentialProtocolMsgReturnType } from '../../CredentialServiceOptions'
import type { CredentialFormatService } from '../../formats/CredentialFormatService'
import type {
  CredentialFormatSpec,
  CredProposeOfferRequestFormat,
} from '../../formats/models/CredentialFormatServiceOptions'
import type {
  AcceptCredentialOptions,
  AcceptProposalOptions,
  AcceptRequestOptions,
  NegotiateOfferOptions,
  NegotiateProposalOptions,
  OfferCredentialFormats,
  OfferCredentialOptions,
  ProposeCredentialOptions,
  RequestCredentialOptions,
} from '../../interfaces'
import type { V1CredentialAckMessage, V1IssueCredentialMessage } from '../v1/messages'

import { Lifecycle, scoped } from 'tsyringe'

import { AgentConfig } from '../../../../agent/AgentConfig'
import { Dispatcher } from '../../../../agent/Dispatcher'
import { EventEmitter } from '../../../../agent/EventEmitter'
import { ServiceDecorator } from '../../../../decorators/service/ServiceDecorator'
import { AriesFrameworkError } from '../../../../error'
import { DidCommMessageRepository, DidCommMessageRole } from '../../../../storage'
import { AckStatus } from '../../../common'
import { ConnectionService } from '../../../connections/services/ConnectionService'
import { IndyHolderService, IndyIssuerService } from '../../../indy'
import { IndyLedgerService } from '../../../ledger'
import { MediationRecipientService } from '../../../routing'
import { CredentialEventTypes } from '../../CredentialEvents'
import { CredentialProtocolVersion } from '../../CredentialProtocolVersion'
import { CredentialService } from '../../CredentialService'
import { CredentialState } from '../../CredentialState'
import { CredentialProblemReportError, CredentialProblemReportReason } from '../../errors'
import { IndyCredentialFormatService } from '../../formats/indy/IndyCredentialFormatService'
import { FORMAT_KEYS } from '../../formats/models/CredentialFormatServiceOptions'
import { CredentialFormatType } from '../../interfaces'
import { CredentialRepository, CredentialExchangeRecord } from '../../repository'

import { CredentialMessageBuilder } from './CredentialMessageBuilder'
import { V2CredentialAckHandler } from './handlers/V2CredentialAckHandler'
import { V2CredentialProblemReportHandler } from './handlers/V2CredentialProblemReportHandler'
import { V2IssueCredentialHandler } from './handlers/V2IssueCredentialHandler'
import { V2OfferCredentialHandler } from './handlers/V2OfferCredentialHandler'
import { V2ProposeCredentialHandler } from './handlers/V2ProposeCredentialHandler'
import { V2RequestCredentialHandler } from './handlers/V2RequestCredentialHandler'
import { V2CredentialAckMessage } from './messages/V2CredentialAckMessage'
import { V2IssueCredentialMessage } from './messages/V2IssueCredentialMessage'
import { V2OfferCredentialMessage } from './messages/V2OfferCredentialMessage'
import { V2ProposeCredentialMessage } from './messages/V2ProposeCredentialMessage'
import { V2RequestCredentialMessage } from './messages/V2RequestCredentialMessage'

@scoped(Lifecycle.ContainerScoped)
export class V2CredentialService extends CredentialService {
  private connectionService: ConnectionService
  private indyIssuerService: IndyIssuerService
  private indyLedgerService: IndyLedgerService
  private indyHolderService: IndyHolderService
  private credentialMessageBuilder: CredentialMessageBuilder

  public constructor(
    connectionService: ConnectionService,
    credentialRepository: CredentialRepository,
    eventEmitter: EventEmitter,
    dispatcher: Dispatcher,
    agentConfig: AgentConfig,
    indyIssuerService: IndyIssuerService,
    mediationRecipientService: MediationRecipientService,
    indyLedgerService: IndyLedgerService,
    indyHolderService: IndyHolderService,
    didCommMessageRepository: DidCommMessageRepository
  ) {
    super(
      credentialRepository,
      eventEmitter,
      dispatcher,
      agentConfig,
      mediationRecipientService,
      didCommMessageRepository
    )
    this.connectionService = connectionService
    this.indyIssuerService = indyIssuerService
    this.indyLedgerService = indyLedgerService
    this.indyHolderService = indyHolderService
    this.credentialMessageBuilder = new CredentialMessageBuilder()
  }
  /**
   * Returns the protocol version for this credential service
   * @returns v2 as this is the v2 service
   */
  public getVersion(): CredentialProtocolVersion {
    return CredentialProtocolVersion.V2
  }

  /**
   * Gets the correct formatting service for this credential record type, eg indy or jsonld. Others may be
   * added in the future.
   * Each formatting service knows how to format the message structure for the specific record type
   * @param credentialFormatType the format type, indy, jsonld, jwt etc.
   * @returns the formatting service.
   */
  public getFormatService(credentialFormatType: CredentialFormatType): CredentialFormatService {
    const serviceFormatMap = {
      [CredentialFormatType.Indy]: IndyCredentialFormatService,
    }
    return new serviceFormatMap[credentialFormatType](
      this.credentialRepository,
      this.eventEmitter,
      this.indyIssuerService,
      this.indyLedgerService,
      this.indyHolderService,
      this.connectionService
    )
  }

  /**
   * Create a {@link V2ProposeCredentialMessage} not bound to an existing credential exchange.
   *
   * @param proposal The ProposeCredentialOptions object containing the important fields for the credential message
   * @returns Object containing proposal message and associated credential record
   *
   */
  public async createProposal(
    proposal: ProposeCredentialOptions
  ): Promise<CredentialProtocolMsgReturnType<V2ProposeCredentialMessage>> {
    // should handle all formats in proposal.credentialFormats by querying and calling
    // its corresponding handler classes.
    this.logger.debug('Get the Format Service and Create Proposal Message')

    const formats: CredentialFormatService[] = this.getFormats(proposal.credentialFormats)

    const { message: proposalMessage, credentialRecord } = this.credentialMessageBuilder.createProposal(
      formats,
      proposal
    )

    credentialRecord.credentialAttributes = proposalMessage.credentialProposal?.attributes
    credentialRecord.connectionId = proposal.connectionId

    this.logger.debug('Save meta data and emit state change event')

    await this.credentialRepository.save(credentialRecord)

    this.eventEmitter.emit<CredentialStateChangedEvent>({
      type: CredentialEventTypes.CredentialStateChanged,
      payload: {
        credentialRecord,
        previousState: null,
      },
    })

    await this.didCommMessageRepository.saveAgentMessage({
      agentMessage: proposalMessage,
      role: DidCommMessageRole.Sender,
      associatedRecordId: credentialRecord.id,
    })

    for (const format of formats) {
      const options = await this.createAcceptProposalOptions(credentialRecord)

      const proposalMessage = await this.didCommMessageRepository.findAgentMessage({
        associatedRecordId: credentialRecord.id,
        messageClass: V2ProposeCredentialMessage,
      })
      if (proposalMessage) {
        options.proposal = format.getAttachment(proposalMessage)
      }

      format.processProposal(options, credentialRecord)
    }

    return { credentialRecord, message: proposalMessage }
  }

  /**
   * Get all the format service objects for a given credential format from an incoming message
   * @param messageFormats the format objects containing the format name (eg indy)
   * @return the credential format service objects in an array - derived from format object keys
   */
  public getFormatsFromMessage(messageFormats: CredentialFormatSpec[]): CredentialFormatService[] {
    const formats: CredentialFormatService[] = []
    for (const msg of messageFormats) {
      if (msg.format.includes('indy')) {
        formats.push(this.getFormatService(CredentialFormatType.Indy))
      } else if (msg.format.includes('aries')) {
        // formats.push(this.getFormatService(CredentialFormatType.JsonLd))
      } else {
        throw new AriesFrameworkError(`Unknown Message Format: ${msg.format}`)
      }
    }
    return formats
  }
  /**
   * Get all the format service objects for a given credential format
   * @param credentialFormats the format object containing various optional parameters
   * @return the credential format service objects in an array - derived from format object keys
   */
  public getFormats(
    credentialFormats: OfferCredentialFormats | CredProposeOfferRequestFormat
  ): CredentialFormatService[] {
    const formats: CredentialFormatService[] = []
    const formatKeys = Object.keys(credentialFormats)

    for (const key of formatKeys) {
      const credentialFormatType: CredentialFormatType = FORMAT_KEYS[key]
      const formatService: CredentialFormatService = this.getFormatService(credentialFormatType)
      formats.push(formatService)
    }
    return formats
  }
  /**
   * Method called by {@link V2ProposeCredentialHandler} on reception of a propose credential message
   * We do the necessary processing here to accept the proposal and do the state change, emit event etc.
   * @param messageContext the inbound propose credential message
   * @returns credential record appropriate for this incoming message (once accepted)
   */
  public async processProposal(
    messageContext: HandlerInboundMessage<V2ProposeCredentialHandler>
  ): Promise<CredentialExchangeRecord> {
    let credentialRecord: CredentialExchangeRecord
    const { message: proposalMessage, connection } = messageContext

    this.logger.debug(`Processing credential proposal with id ${proposalMessage.id}`)

    // get the format service here to format correctly...

    try {
      // Credential record already exists
      credentialRecord = await this.getByThreadAndConnectionId(proposalMessage.threadId, connection?.id)
      credentialRecord.connectionId = connection?.id

      // this may not be the first proposal message...
      let proposalCredentialMessage, offerCredentialMessage
      try {
        proposalCredentialMessage = await this.didCommMessageRepository.findAgentMessage({
          associatedRecordId: credentialRecord.id,
          messageClass: V2ProposeCredentialMessage,
        })
        offerCredentialMessage = await this.didCommMessageRepository.findAgentMessage({
          associatedRecordId: credentialRecord.id,
          messageClass: V2OfferCredentialMessage,
        })
      } catch (RecordNotFoundError) {
        // record not found - expected (sometimes)
      }
      credentialRecord.assertState(CredentialState.OfferSent)
      this.connectionService.assertConnectionOrServiceDecorator(messageContext, {
        previousReceivedMessage: proposalCredentialMessage ? proposalCredentialMessage : undefined,
        previousSentMessage: offerCredentialMessage ? offerCredentialMessage : undefined,
      })

      // Update record
      await this.didCommMessageRepository.saveAgentMessage({
        agentMessage: proposalMessage,
        role: DidCommMessageRole.Receiver,
        associatedRecordId: credentialRecord.id,
      })
      await this.updateState(credentialRecord, CredentialState.ProposalReceived)
    } catch {
      // No credential record exists with thread id
      // get the format service objects for the formats found in the message
      const formats: CredentialFormatService[] = this.getFormatsFromMessage(proposalMessage.formats)

      credentialRecord = this.credentialMessageBuilder.acceptProposal(proposalMessage, connection?.id)

      // Save record and emit event
      this.connectionService.assertConnectionOrServiceDecorator(messageContext)

      await this.credentialRepository.save(credentialRecord)
      await this.didCommMessageRepository.saveAgentMessage({
        agentMessage: proposalMessage,
        role: DidCommMessageRole.Receiver,
        associatedRecordId: credentialRecord.id,
      })
      for (const format of formats) {
        const options = await this.createAcceptProposalOptions(credentialRecord)
        format.processProposal(options, credentialRecord)
      }
      await this.emitEvent(credentialRecord)
    }
    return credentialRecord
  }

  private async emitEvent(credentialRecord: CredentialExchangeRecord) {
    this.eventEmitter.emit<CredentialStateChangedEvent>({
      type: CredentialEventTypes.CredentialStateChanged,
      payload: {
        credentialRecord,
        previousState: null,
      },
    })
  }
  /**
   * Retrieve a credential record by connection id and thread id
   *
   * @param connectionId The connection id
   * @param threadId The thread id
   * @throws {RecordNotFoundError} If no record is found
   * @throws {RecordDuplicateError} If multiple records are found
   * @returns The credential record
   */
  public getByThreadAndConnectionId(threadId: string, connectionId?: string): Promise<CredentialExchangeRecord> {
    return this.credentialRepository.getSingleByQuery({
      connectionId,
      threadId,
    })
  }

  public async acceptProposal(
    proposal: AcceptProposalOptions,
    credentialRecord: CredentialExchangeRecord
  ): Promise<CredentialProtocolMsgReturnType<V2OfferCredentialMessage>> {
    if (!credentialRecord.connectionId) {
      throw new AriesFrameworkError(
        `No connectionId found for credential record '${credentialRecord.id}'. Connection-less issuance does not support credential proposal or negotiation.`
      )
    }

    const message = await this.createOfferAsResponse(credentialRecord, proposal)

    return { credentialRecord, message }
  }

  /**
   * Create a {@link OfferCredentialMessage} as response to a received credential proposal.
   * To create an offer not bound to an existing credential exchange, use {@link V2CredentialService#createOffer}.
   *
   * @param credentialRecord The credential record for which to create the credential offer
   * @param credentialTemplate The credential template to use for the offer
   * @returns Object containing offer message and associated credential record
   *
   */
  public async createOfferAsResponse(
    credentialRecord: CredentialExchangeRecord,
    proposal: AcceptProposalOptions | NegotiateProposalOptions
  ): Promise<V2OfferCredentialMessage> {
    // Assert
    credentialRecord.assertState(CredentialState.ProposalReceived)

    const formats: CredentialFormatService[] = this.getFormats(proposal.credentialFormats as Record<string, unknown>)

    // Create the offer message
    this.logger.debug(`Get the Format Service and Create Offer Message for credential record ${credentialRecord.id}`)
    const credentialOfferMessage = await this.credentialMessageBuilder.createOfferAsResponse(
      formats,
      credentialRecord,
      proposal
    )
    credentialRecord.protocolVersion = CredentialProtocolVersion.V2
    await this.updateState(credentialRecord, CredentialState.OfferSent)
    await this.didCommMessageRepository.saveAgentMessage({
      agentMessage: credentialOfferMessage,
      role: DidCommMessageRole.Sender,
      associatedRecordId: credentialRecord.id,
    })

    return credentialOfferMessage
  }

  /**
   * Method called by {@link V2OfferCredentialHandler} on reception of a offer credential message
   * We do the necessary processing here to accept the offer and do the state change, emit event etc.
   * @param messageContext the inbound offer credential message
   * @returns credential record appropriate for this incoming message (once accepted)
   */
  public async processOffer(
    messageContext: HandlerInboundMessage<V2OfferCredentialHandler>
  ): Promise<CredentialExchangeRecord> {
    let credentialRecord: CredentialExchangeRecord
    const { message: credentialOfferMessage, connection } = messageContext

    this.logger.debug(`Processing credential offer with id ${credentialOfferMessage.id}`)

    const formats: CredentialFormatService[] = this.getFormatsFromMessage(credentialOfferMessage.formats)
    const options: AcceptProposalOptions = {
      connectionId: '',
      credentialRecordId: '',
      credentialFormats: {},
    }
    try {
      // Credential record already exists
      credentialRecord = await this.getByThreadAndConnectionId(credentialOfferMessage.threadId, connection?.id)
      credentialRecord.connectionId = connection?.id

      const proposeCredentialMessage = await this.didCommMessageRepository.findAgentMessage({
        associatedRecordId: credentialRecord.id,
        messageClass: V2ProposeCredentialMessage,
      })
      const offerCredentialMessage = await this.didCommMessageRepository.findAgentMessage({
        associatedRecordId: credentialRecord.id,
        messageClass: V2OfferCredentialMessage,
      })

      credentialRecord.assertState(CredentialState.ProposalSent)
      this.connectionService.assertConnectionOrServiceDecorator(messageContext, {
        previousReceivedMessage: offerCredentialMessage ? offerCredentialMessage : undefined,
        previousSentMessage: proposeCredentialMessage ? proposeCredentialMessage : undefined,
      })

      for (const format of formats) {
        options.offerAttachment = format.getAttachment(credentialOfferMessage)
        this.logger.debug('Save metadata for offer')
        format.processOffer(options, credentialRecord)
      }
      await this.updateState(credentialRecord, CredentialState.OfferReceived)
      await this.didCommMessageRepository.saveAgentMessage({
        agentMessage: credentialOfferMessage,
        role: DidCommMessageRole.Receiver,
        associatedRecordId: credentialRecord.id,
      })
    } catch {
      // No credential record exists with thread id

      this.logger.debug('No credential record found for this offer - create a new one')

      credentialRecord = new CredentialExchangeRecord({
        connectionId: connection?.id,
        threadId: credentialOfferMessage.id,
        credentialAttributes: credentialOfferMessage.credentialPreview?.attributes,
        state: CredentialState.OfferReceived,
        protocolVersion: CredentialProtocolVersion.V2,
      })

      for (const format of formats) {
        options.offerAttachment = format.getAttachment(credentialOfferMessage)
        this.logger.debug('Save metadata for offer')
        format.processOffer(options, credentialRecord)
      }

      // Save in repository
      this.logger.debug('Saving credential record and emit offer-received event')
      await this.credentialRepository.save(credentialRecord)

      await this.didCommMessageRepository.saveAgentMessage({
        agentMessage: credentialOfferMessage,
        role: DidCommMessageRole.Receiver,
        associatedRecordId: credentialRecord.id,
      })
      this.eventEmitter.emit<CredentialStateChangedEvent>({
        type: CredentialEventTypes.CredentialStateChanged,
        payload: {
          credentialRecord,
          previousState: null,
        },
      })
    }

    return credentialRecord
  }

  /**
   * Register the v2 handlers. These handlers supplement, ie are created in addition to, the existing
   * v1 handlers.
   */
  public registerHandlers() {
    this.logger.debug('Registering V2 handlers')

    this.dispatcher.registerHandler(
      new V2ProposeCredentialHandler(this, this.agentConfig, this.didCommMessageRepository)
    )

    this.dispatcher.registerHandler(
      new V2OfferCredentialHandler(
        this,
        this.agentConfig,
        this.mediationRecipientService,
        this.didCommMessageRepository
      )
    )

    this.dispatcher.registerHandler(
      new V2RequestCredentialHandler(this, this.agentConfig, this.didCommMessageRepository)
    )

    this.dispatcher.registerHandler(new V2IssueCredentialHandler(this, this.agentConfig, this.didCommMessageRepository))
    this.dispatcher.registerHandler(new V2CredentialAckHandler(this))
    this.dispatcher.registerHandler(new V2CredentialProblemReportHandler(this))
  }

  /**
   * Create a {@link V2RequestCredentialMessage}
   *
   * @param credentialRecord The credential record for which to create the credential request
   * @param options request options for creating this request
   * @returns Object containing request message and associated credential record
   *
   */
  public async createRequest(
    record: CredentialExchangeRecord,
    options: RequestCredentialOptions
  ): Promise<CredentialProtocolMsgReturnType<V2RequestCredentialMessage>> {
    this.logger.debug('Get the Format Service and Create Request Message')

    record.assertState(CredentialState.OfferReceived)

    const offerMessage = await this.didCommMessageRepository.findAgentMessage({
      associatedRecordId: record.id,
      messageClass: V2OfferCredentialMessage,
    })

    if (!offerMessage) {
      throw new CredentialProblemReportError(
        `Missing required base64 or json encoded attachment data for credential offer with thread id ${record.threadId}`,
        { problemCode: CredentialProblemReportReason.IssuanceAbandoned }
      )
    }
    const formats: CredentialFormatService[] = this.getFormatsFromMessage(offerMessage.formats)
    if (formats) {
      const { message, credentialRecord } = await this.credentialMessageBuilder.createRequest(
        formats,
        record,
        options,
        offerMessage
      )

      await this.updateState(credentialRecord, CredentialState.RequestSent)
      return { message, credentialRecord }
    } else {
      throw new AriesFrameworkError('No format keys found on the RequestCredentialOptions object')
    }
  }

  /**
   * Process a received {@link RequestCredentialMessage}. This will not accept the credential request
   * or send a credential. It will only update the existing credential record with
   * the information from the credential request message. Use {@link createCredential}
   * after calling this method to create a credential.
   *
   * @param messageContext The message context containing a v2 credential request message
   * @returns credential record associated with the credential request message
   *
   */
  public async processRequest(
    messageContext: InboundMessageContext<V2RequestCredentialMessage>
  ): Promise<CredentialExchangeRecord> {
    const { message: credentialRequestMessage, connection } = messageContext

    const credentialRecord = await this.getByThreadAndConnectionId(credentialRequestMessage.threadId, connection?.id)
    credentialRecord.connectionId = connection?.id

    const proposalMessage = await this.didCommMessageRepository.findAgentMessage({
      associatedRecordId: credentialRecord.id,
      messageClass: V2ProposeCredentialMessage,
    })

    const offerMessage = await this.didCommMessageRepository.findAgentMessage({
      associatedRecordId: credentialRecord.id,
      messageClass: V2OfferCredentialMessage,
    })

    // Assert
    credentialRecord.assertState(CredentialState.OfferSent)
    this.connectionService.assertConnectionOrServiceDecorator(messageContext, {
      previousReceivedMessage: proposalMessage ? proposalMessage : undefined,
      previousSentMessage: offerMessage ? offerMessage : undefined,
    })

    this.logger.debug('Credential record found when processing credential request', credentialRecord)
    await this.didCommMessageRepository.saveAgentMessage({
      agentMessage: credentialRequestMessage,
      role: DidCommMessageRole.Receiver,
      associatedRecordId: credentialRecord.id,
    })
    await this.updateState(credentialRecord, CredentialState.RequestReceived)

    return credentialRecord
  }

  /**
   * Negotiate a credential proposal as issuer (by sending a credential offer message) to the connection
   * associated with the credential record.
   *
   * @param credentialOptions configuration for the offer see {@link NegotiateProposalOptions}
   * @returns Credential exchange record associated with the credential offer
   *
   */
  public async negotiateProposal(
    credentialOptions: NegotiateProposalOptions,
    credentialRecord: CredentialExchangeRecord
  ): Promise<CredentialProtocolMsgReturnType<V2OfferCredentialMessage>> {
    if (!credentialRecord.connectionId) {
      throw new AriesFrameworkError(
        `No connectionId found for credential record '${credentialRecord.id}'. Connection-less issuance does not support negotiation.`
      )
    }

    const message = await this.createOfferAsResponse(credentialRecord, credentialOptions)

    return { credentialRecord, message }
  }

  /**
<<<<<<< HEAD
=======
   * Negotiate a credential offer as holder (by sending a credential proposal message) to the connection
   * associated with the credential record.
   *
   * @param credentialOptions configuration for the offer see {@link NegotiateProposalOptions}
   * @returns Credential record associated with the credential offer and the corresponding new offer message
   *
   */
  public async negotiateOffer(
    credentialOptions: NegotiateOfferOptions,
    credentialRecord: CredentialExchangeRecord
  ): Promise<CredentialProtocolMsgReturnType<V2ProposeCredentialMessage>> {
    if (!credentialRecord.connectionId) {
      throw new AriesFrameworkError(
        `No connectionId found for credential record '${credentialRecord.id}'. Connection-less issuance does not support negotiation.`
      )
    }
    const { message } = await this.createProposalAsResponse(credentialRecord, credentialOptions)

    return { credentialRecord, message }
  }

  /**
>>>>>>> ec4909c0
   * Create a {@link ProposePresentationMessage} as response to a received credential offer.
   * To create a proposal not bound to an existing credential exchange, use {@link createProposal}.
   *
   * @param credentialRecord The credential record for which to create the credential proposal
   * @param config Additional configuration to use for the proposal
   * @returns Object containing proposal message and associated credential record
   *
   */
  public async negotiateOffer(
    options: NegotiateOfferOptions,
    credentialRecord: CredentialExchangeRecord
  ): Promise<CredentialProtocolMsgReturnType<V2ProposeCredentialMessage>> {
    // Assert
    credentialRecord.assertState(CredentialState.OfferReceived)

    // Create message

    const formats: CredentialFormatService[] = this.getFormats(options.credentialFormats)

    const { message: proposalMessage } = this.credentialMessageBuilder.createProposal(formats, options)
    proposalMessage.setThread({ threadId: credentialRecord.threadId })

    // Update record
    await this.didCommMessageRepository.saveAgentMessage({
      agentMessage: proposalMessage,
      role: DidCommMessageRole.Sender,
      associatedRecordId: credentialRecord.id,
    })
    credentialRecord.credentialAttributes = proposalMessage.credentialProposal?.attributes
    this.updateState(credentialRecord, CredentialState.ProposalSent)

    return { message: proposalMessage, credentialRecord }
  }
  /**
   * Create a {@link V2OfferCredentialMessage} as begonning of protocol process.
   *
   * @param formatService {@link CredentialFormatService} the format service object containing format-specific logic
   * @param options attributes of the original offer
   * @returns Object containing offer message and associated credential record
   *
   */
  public async createOffer(
    credentialOptions: OfferCredentialOptions
  ): Promise<CredentialProtocolMsgReturnType<V2OfferCredentialMessage>> {
    if (!credentialOptions.connectionId) {
      throw new AriesFrameworkError('Connection id missing from offer credential options')
    }
    const connection = await this.connectionService.getById(credentialOptions.connectionId)

    connection?.assertReady()

    const formats: CredentialFormatService[] = this.getFormats(credentialOptions.credentialFormats)

    // Create message
    const { credentialRecord, message } = await this.credentialMessageBuilder.createOffer(formats, credentialOptions)
    credentialRecord.connectionId = credentialOptions.connectionId

    for (const format of formats) {
      const options: AcceptProposalOptions = credentialOptions as unknown as AcceptProposalOptions
      options.offerAttachment = format.getAttachment(message)
      format.processOffer(options, credentialRecord)
    }
    await this.credentialRepository.save(credentialRecord)
    await this.emitEvent(credentialRecord)

    await this.didCommMessageRepository.saveAgentMessage({
      agentMessage: message,
      role: DidCommMessageRole.Sender,
      associatedRecordId: credentialRecord.id,
    })

    return { credentialRecord, message }
  }

  /**
   * Create a {@link AcceptProposalOptions} object used by handler
   *
   * @param credentialRecord {@link CredentialRecord} the record containing the proposal
   * @return options attributes of the proposal
   *
   */
  public async createAcceptProposalOptions(credentialRecord: CredentialExchangeRecord): Promise<AcceptProposalOptions> {
    const proposalMessage: V2ProposeCredentialMessage | null = await this.didCommMessageRepository.findAgentMessage({
      associatedRecordId: credentialRecord.id,
      messageClass: V2ProposeCredentialMessage,
    })

    if (!proposalMessage) {
      throw new AriesFrameworkError(`Missing proposal message for credentia record ${credentialRecord.id}`)
    }
    const formats: CredentialFormatService[] = this.getFormatsFromMessage(proposalMessage.formats)

    // MJR TODO why do we need to return options??
    let options: AcceptProposalOptions = {
      connectionId: '',
      credentialRecordId: '',
      credentialFormats: {
        indy: undefined,
        w3c: undefined,
      },
    }

    for (const formatService of formats) {
      options = {
        connectionId: '',
        credentialRecordId: credentialRecord.id,
        credentialFormats: {},
        proposal: formatService.getAttachment(proposalMessage),
      }
      // should fill in the credential formats
      options = await formatService.processProposal(options, credentialRecord)
    }
    return options
  }

  /**
   * Create a {@link IssueCredentialMessage} as response to a received credential request.
   *
   * @param credentialRecord The credential record for which to create the credential
   * @param options Additional configuration to use for the credential
   * @returns Object containing issue credential message and associated credential record
   *
   */
  public async createCredential(
    record: CredentialExchangeRecord,
    options: AcceptRequestOptions
  ): Promise<CredentialProtocolMsgReturnType<V1IssueCredentialMessage | V2IssueCredentialMessage>> {
    record.assertState(CredentialState.RequestReceived)

    const requestMessage = await this.didCommMessageRepository.findAgentMessage({
      associatedRecordId: record.id,
      messageClass: V2RequestCredentialMessage,
    })

    if (!requestMessage) {
      throw new AriesFrameworkError(
        `Missing credential request for credential exchange with thread id ${record.threadId}`
      )
    }
    const offerMessage = await this.didCommMessageRepository.findAgentMessage({
      associatedRecordId: record.id,
      messageClass: V2OfferCredentialMessage,
    })
    const credentialFormats: CredentialFormatService[] = this.getFormatsFromMessage(requestMessage.formats)
    const { message: issueCredentialMessage, credentialRecord } = await this.credentialMessageBuilder.createCredential(
      credentialFormats,
      record,
      options,
      requestMessage,
      offerMessage ? offerMessage : undefined
    )

    issueCredentialMessage.setThread({
      threadId: credentialRecord.threadId,
    })
    issueCredentialMessage.setPleaseAck()

    credentialRecord.autoAcceptCredential = options?.autoAcceptCredential ?? credentialRecord.autoAcceptCredential

    await this.updateState(credentialRecord, CredentialState.CredentialIssued)

    return { message: issueCredentialMessage, credentialRecord }
  }

  /**
   * Process a received {@link IssueCredentialMessage}. This will not accept the credential
   * or send a credential acknowledgement. It will only update the existing credential record with
   * the information from the issue credential message. Use {@link createAck}
   * after calling this method to create a credential acknowledgement.
   *
   * @param messageContext The message context containing an issue credential message
   *
   * @returns credential record associated with the issue credential message
   *
   */
  public async processCredential(
    messageContext: InboundMessageContext<V2IssueCredentialMessage>
  ): Promise<CredentialExchangeRecord> {
    const { message: issueCredentialMessage, connection } = messageContext

    this.logger.debug(`Processing credential with id ${issueCredentialMessage.id}`)

    const credentialRecord = await this.getByThreadAndConnectionId(issueCredentialMessage.threadId, connection?.id)

    credentialRecord.connectionId = connection?.id

    const requestMessage = await this.didCommMessageRepository.findAgentMessage({
      associatedRecordId: credentialRecord.id,
      messageClass: V2RequestCredentialMessage,
    })
    const offerMessage = await this.didCommMessageRepository.findAgentMessage({
      associatedRecordId: credentialRecord.id,
      messageClass: V2OfferCredentialMessage,
    })

    // Assert
    credentialRecord.assertState(CredentialState.RequestSent)
    this.connectionService.assertConnectionOrServiceDecorator(messageContext, {
      previousReceivedMessage: offerMessage ? offerMessage : undefined,
      previousSentMessage: requestMessage ? requestMessage : undefined,
    })

    const formatServices: CredentialFormatService[] = this.getFormatsFromMessage(issueCredentialMessage.formats)

    for (const formatService of formatServices) {
      const options: AcceptCredentialOptions = {
        credential: formatService.getAttachment(issueCredentialMessage),
      }
      await formatService.processCredential(options, credentialRecord)
    }

    await this.updateState(credentialRecord, CredentialState.CredentialReceived)

    await this.didCommMessageRepository.saveAgentMessage({
      agentMessage: issueCredentialMessage,
      role: DidCommMessageRole.Receiver,
      associatedRecordId: credentialRecord.id,
    })
    return credentialRecord
  }

  /**
   * Create a {@link V2CredentialAckMessage} as response to a received credential.
   *
   * @param credentialRecord The credential record for which to create the credential acknowledgement
   * @returns Object containing credential acknowledgement message and associated credential record
   *
   */
  public async createAck(
    credentialRecord: CredentialExchangeRecord
  ): Promise<CredentialProtocolMsgReturnType<V2CredentialAckMessage>> {
    credentialRecord.assertState(CredentialState.CredentialReceived)

    // Create message
    const ackMessage = new V2CredentialAckMessage({
      status: AckStatus.OK,
      threadId: credentialRecord.threadId,
    })

    await this.updateState(credentialRecord, CredentialState.Done)

    return { message: ackMessage, credentialRecord }
  }

  /**
   * Process a received {@link CredentialAckMessage}.
   *
   * @param messageContext The message context containing a credential acknowledgement message
   * @returns credential record associated with the credential acknowledgement message
   *
   */
  public async processAck(
    messageContext: InboundMessageContext<V1CredentialAckMessage | V2CredentialAckMessage>
  ): Promise<CredentialExchangeRecord> {
    const { message: credentialAckMessage, connection } = messageContext

    this.logger.debug(`Processing credential ack with id ${credentialAckMessage.id}`)

    const credentialRecord = await this.getByThreadAndConnectionId(credentialAckMessage.threadId, connection?.id)
    credentialRecord.connectionId = connection?.id

    const requestMessage = await this.didCommMessageRepository.findAgentMessage({
      associatedRecordId: credentialRecord.id,
      messageClass: V2RequestCredentialMessage,
    })

    const credentialMessage = await this.didCommMessageRepository.findAgentMessage({
      associatedRecordId: credentialRecord.id,
      messageClass: V2IssueCredentialMessage,
    })

    // Assert
    credentialRecord.assertState(CredentialState.CredentialIssued)
    this.connectionService.assertConnectionOrServiceDecorator(messageContext, {
      previousReceivedMessage: requestMessage ? requestMessage : undefined,
      previousSentMessage: credentialMessage ? credentialMessage : undefined,
    })

    // Update record
    await this.updateState(credentialRecord, CredentialState.Done)

    return credentialRecord
  }

  public async getOfferMessage(id: string): Promise<AgentMessage | null> {
    return await this.didCommMessageRepository.findAgentMessage({
      associatedRecordId: id,
      messageClass: V2OfferCredentialMessage,
    })
  }
  public async getRequestMessage(id: string): Promise<AgentMessage | null> {
    return await this.didCommMessageRepository.findAgentMessage({
      associatedRecordId: id,
      messageClass: V2RequestCredentialMessage,
    })
  }

  public async getCredentialMessage(id: string): Promise<AgentMessage | null> {
    return await this.didCommMessageRepository.findAgentMessage({
      associatedRecordId: id,
      messageClass: V2IssueCredentialMessage,
    })
  }
  /**
   * Create an offer message for an out-of-band (connectionless) credential
   * @param credentialOptions the options (parameters) object for the offer
   * @returns the credential record and the offer message
   */
  public async createOutOfBandOffer(
    credentialOptions: OfferCredentialOptions
  ): Promise<CredentialProtocolMsgReturnType<V2OfferCredentialMessage>> {
    if (!credentialOptions.credentialFormats.indy?.credentialDefinitionId) {
      throw new AriesFrameworkError('Missing credential definition id for out of band credential')
    }

    const formats: CredentialFormatService[] = this.getFormats(credentialOptions.credentialFormats)

    // Create message
    const { credentialRecord, message: offerCredentialMessage } = await this.credentialMessageBuilder.createOffer(
      formats,
      credentialOptions
    )

    const options: AcceptProposalOptions = credentialOptions as unknown as AcceptProposalOptions
    for (const format of formats) {
      options.offerAttachment = format.getAttachment(offerCredentialMessage)
      this.logger.debug('Save metadata for offer')
      format.processOffer(options, credentialRecord)
    }

    // Create and set ~service decorator
    const routing = await this.mediationRecipientService.getRouting()
    offerCredentialMessage.service = new ServiceDecorator({
      serviceEndpoint: routing.endpoints[0],
      recipientKeys: [routing.verkey],
      routingKeys: routing.routingKeys,
    })
    await this.credentialRepository.save(credentialRecord)
    await this.didCommMessageRepository.saveAgentMessage({
      agentMessage: offerCredentialMessage,
      role: DidCommMessageRole.Receiver,
      associatedRecordId: credentialRecord.id,
    })
    await this.emitEvent(credentialRecord)
    return { credentialRecord, message: offerCredentialMessage }
  }

  public update(credentialRecord: CredentialExchangeRecord) {
    return this.credentialRepository.update(credentialRecord)
  }
}<|MERGE_RESOLUTION|>--- conflicted
+++ resolved
@@ -1,7 +1,4 @@
-<<<<<<< HEAD
 import type { AgentMessage } from '../../../../agent/AgentMessage'
-=======
->>>>>>> ec4909c0
 import type { HandlerInboundMessage } from '../../../../agent/Handler'
 import type { InboundMessageContext } from '../../../../agent/models/InboundMessageContext'
 import type { CredentialStateChangedEvent } from '../../CredentialEvents'
@@ -173,7 +170,7 @@
         messageClass: V2ProposeCredentialMessage,
       })
       if (proposalMessage) {
-        options.proposal = format.getAttachment(proposalMessage)
+        options.proposalAttachment = format.getAttachment(proposalMessage)
       }
 
       format.processProposal(options, credentialRecord)
@@ -600,31 +597,6 @@
   }
 
   /**
-<<<<<<< HEAD
-=======
-   * Negotiate a credential offer as holder (by sending a credential proposal message) to the connection
-   * associated with the credential record.
-   *
-   * @param credentialOptions configuration for the offer see {@link NegotiateProposalOptions}
-   * @returns Credential record associated with the credential offer and the corresponding new offer message
-   *
-   */
-  public async negotiateOffer(
-    credentialOptions: NegotiateOfferOptions,
-    credentialRecord: CredentialExchangeRecord
-  ): Promise<CredentialProtocolMsgReturnType<V2ProposeCredentialMessage>> {
-    if (!credentialRecord.connectionId) {
-      throw new AriesFrameworkError(
-        `No connectionId found for credential record '${credentialRecord.id}'. Connection-less issuance does not support negotiation.`
-      )
-    }
-    const { message } = await this.createProposalAsResponse(credentialRecord, credentialOptions)
-
-    return { credentialRecord, message }
-  }
-
-  /**
->>>>>>> ec4909c0
    * Create a {@link ProposePresentationMessage} as response to a received credential offer.
    * To create a proposal not bound to an existing credential exchange, use {@link createProposal}.
    *
@@ -732,7 +704,7 @@
         connectionId: '',
         credentialRecordId: credentialRecord.id,
         credentialFormats: {},
-        proposal: formatService.getAttachment(proposalMessage),
+        proposalAttachment: formatService.getAttachment(proposalMessage),
       }
       // should fill in the credential formats
       options = await formatService.processProposal(options, credentialRecord)
