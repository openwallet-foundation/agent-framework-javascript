--- conflicted
+++ resolved
@@ -2,16 +2,16 @@
 import type { HandlerInboundMessage } from '../../../../agent/Handler'
 import type { InboundMessageContext } from '../../../../agent/models/InboundMessageContext'
 import type {
+  AcceptCredentialOptions,
+  AcceptOfferOptions,
+  AcceptProposalOptions,
+  AcceptRequestOptions,
+  CreateOfferOptions,
   CreateProposalOptions,
+  CreateRequestOptions,
   CredentialProtocolMsgReturnType,
-  AcceptProposalOptions,
+  NegotiateOfferOptions,
   NegotiateProposalOptions,
-  CreateOfferOptions,
-  AcceptOfferOptions,
-  NegotiateOfferOptions,
-  CreateRequestOptions,
-  AcceptRequestOptions,
-  AcceptCredentialOptions,
 } from '../../CredentialServiceOptions'
 import type {
   CredentialFormat,
@@ -19,7 +19,7 @@
   CredentialFormatService,
   FormatServiceMap,
 } from '../../formats'
-import type { CredentialFormatSpec } from '../../models'
+import type { CredentialFormatSpec } from '../../models/CredentialFormatSpec'
 
 import { Lifecycle, scoped } from 'tsyringe'
 
@@ -33,15 +33,10 @@
 import { ConnectionService } from '../../../connections'
 import { MediationRecipientService } from '../../../routing'
 import { IndyCredentialFormatService } from '../../formats/indy/IndyCredentialFormatService'
-<<<<<<< HEAD
 import { JsonLdCredentialFormatService } from '../../formats/jsonld/JsonLdCredentialFormatService'
-import { FORMAT_KEYS } from '../../formats/models/CredentialFormatServiceOptions'
-import { CredentialRepository, CredentialExchangeRecord } from '../../repository'
-import { RevocationService } from '../../services'
-=======
-import { CredentialState, AutoAcceptCredential } from '../../models'
+import { AutoAcceptCredential } from '../../models/CredentialAutoAcceptType'
+import { CredentialState } from '../../models/CredentialState'
 import { CredentialExchangeRecord, CredentialRepository } from '../../repository'
->>>>>>> 16935e29
 import { CredentialService } from '../../services/CredentialService'
 import { composeAutoAccept } from '../../util/composeAutoAccept'
 import { arePreviewAttributesEqual } from '../../util/previewAttributes'
@@ -49,12 +44,12 @@
 import { CredentialFormatCoordinator } from './CredentialFormatCoordinator'
 import {
   V2CredentialAckHandler,
-  V2CredentialProblemReportHandler,
   V2IssueCredentialHandler,
   V2OfferCredentialHandler,
   V2ProposeCredentialHandler,
   V2RequestCredentialHandler,
 } from './handlers'
+import { V2CredentialProblemReportHandler } from './handlers/V2CredentialProblemReportHandler'
 import {
   V2CredentialAckMessage,
   V2IssueCredentialMessage,
@@ -63,68 +58,33 @@
   V2RequestCredentialMessage,
 } from './messages'
 
-interface AcceptOptions {
-  proposalOptions: AcceptProposalOptions
-  formats: CredentialFormatService[]
-}
-
 @scoped(Lifecycle.ContainerScoped)
 export class V2CredentialService<CFs extends CredentialFormat[] = CredentialFormat[]> extends CredentialService<CFs> {
   private connectionService: ConnectionService
-<<<<<<< HEAD
-  private credentialMessageBuilder: CredentialMessageBuilder
-  private indyCredentialFormatService!: IndyCredentialFormatService
-  private jsonldCredentialFormatService!: JsonLdCredentialFormatService
-  private serviceFormatMap: {
-    indy: IndyCredentialFormatService
-    jsonld: JsonLdCredentialFormatService
-  }
-=======
   private credentialFormatCoordinator: CredentialFormatCoordinator<CFs>
   private didCommMessageRepository: DidCommMessageRepository
   private mediationRecipientService: MediationRecipientService
   private formatServiceMap: { [key: string]: CredentialFormatService }
->>>>>>> 16935e29
 
   public constructor(
     connectionService: ConnectionService,
     didCommMessageRepository: DidCommMessageRepository,
     agentConfig: AgentConfig,
     mediationRecipientService: MediationRecipientService,
-<<<<<<< HEAD
-    didCommMessageRepository: DidCommMessageRepository,
-    indyCredentialFormatService: IndyCredentialFormatService,
-    revocationService: RevocationService,
-    didResolver: DidResolverService,
-    jsonldCredentialFormatService?: JsonLdCredentialFormatService
-=======
     dispatcher: Dispatcher,
     eventEmitter: EventEmitter,
     credentialRepository: CredentialRepository,
-    indyCredentialFormatService: IndyCredentialFormatService
->>>>>>> 16935e29
+    indyCredentialFormatService: IndyCredentialFormatService,
+    jsonLdCredentialFormatService: JsonLdCredentialFormatService
   ) {
     super(credentialRepository, eventEmitter, dispatcher, agentConfig)
     this.connectionService = connectionService
-<<<<<<< HEAD
-
-    if (indyCredentialFormatService) {
-      this.indyCredentialFormatService = indyCredentialFormatService
-    }
-    if (jsonldCredentialFormatService) {
-      this.jsonldCredentialFormatService = jsonldCredentialFormatService
-    }
-    this.credentialMessageBuilder = new CredentialMessageBuilder()
-    this.serviceFormatMap = {
-      [CredentialFormatType.Indy]: this.indyCredentialFormatService,
-      [CredentialFormatType.JsonLd]: this.jsonldCredentialFormatService,
-=======
     this.didCommMessageRepository = didCommMessageRepository
     this.mediationRecipientService = mediationRecipientService
     this.credentialFormatCoordinator = new CredentialFormatCoordinator(didCommMessageRepository)
 
     // Dynamically build format service map. This will be extracted once services are registered dynamically
-    this.formatServiceMap = [indyCredentialFormatService].reduce(
+    this.formatServiceMap = [indyCredentialFormatService, jsonLdCredentialFormatService].reduce(
       (formatServiceMap, formatService) => ({
         ...formatServiceMap,
         [formatService.formatKey]: formatService,
@@ -147,7 +107,6 @@
       throw new AriesFrameworkError(
         `No format service found for credential record type ${credentialRecordType} in v2 credential service`
       )
->>>>>>> 16935e29
     }
 
     return formatService
@@ -192,15 +151,6 @@
     await this.credentialRepository.save(credentialRecord)
     this.emitStateChangedEvent(credentialRecord, null)
 
-<<<<<<< HEAD
-    await this.didCommMessageRepository.saveOrUpdateAgentMessage({
-      agentMessage: proposalMessage,
-      role: DidCommMessageRole.Sender,
-      associatedRecordId: credentialRecord.id,
-    })
-
-=======
->>>>>>> 16935e29
     return { credentialRecord, message: proposalMessage }
   }
 
@@ -278,20 +228,6 @@
     }
   }
 
-<<<<<<< HEAD
-  /**
-   * Create a {@link AcceptProposalOptions} object used by handler
-   *
-   * @param credentialRecord {@link CredentialRecord} the record containing the proposal
-   * @return options attributes of the proposal
-   *
-   */
-  private async createAcceptProposalOptions(credentialRecord: CredentialExchangeRecord): Promise<AcceptOptions> {
-    const proposalMessage: V2ProposeCredentialMessage | null = await this.didCommMessageRepository.findAgentMessage({
-      associatedRecordId: credentialRecord.id,
-      messageClass: V2ProposeCredentialMessage,
-    })
-=======
   public async acceptProposal({
     credentialRecord,
     credentialFormats,
@@ -301,7 +237,6 @@
     // Assert
     credentialRecord.assertProtocolVersion('v2')
     credentialRecord.assertState(CredentialState.ProposalReceived)
->>>>>>> 16935e29
 
     // Use empty credentialFormats if not provided to denote all formats should be accepted
     let formatServices = this.getFormatServices(credentialFormats ?? {})
@@ -323,13 +258,6 @@
       throw new AriesFrameworkError(
         `Unable to accept proposal. No supported formats provided as input or in proposal message`
       )
-<<<<<<< HEAD
-
-      // should fill in the credential formats
-      await formatService.processProposal(options, credentialRecord)
-    }
-    return { proposalOptions: options, formats }
-=======
     }
 
     const offerMessage = await this.credentialFormatCoordinator.acceptProposal({
@@ -343,7 +271,6 @@
     await this.updateState(credentialRecord, CredentialState.OfferSent)
 
     return { credentialRecord, message: offerMessage }
->>>>>>> 16935e29
   }
 
   /**
@@ -408,83 +335,6 @@
       throw new AriesFrameworkError(`Unable to create offer. No supported formats`)
     }
 
-<<<<<<< HEAD
-    // Create message
-    const { credentialRecord, message: credentialOfferMessage } = await this.credentialMessageBuilder.createOffer(
-      formats,
-      options
-    )
-    credentialRecord.connectionId = connection?.id
-
-    await this.credentialRepository.save(credentialRecord)
-    this.emitStateChangedEvent(credentialRecord, null)
-
-    await this.didCommMessageRepository.saveOrUpdateAgentMessage({
-      agentMessage: credentialOfferMessage,
-      role: DidCommMessageRole.Sender,
-      associatedRecordId: credentialRecord.id,
-    })
-
-    return { credentialRecord, message: credentialOfferMessage }
-  }
-
-  /**
-   * Create a {@link OfferCredentialMessage} as response to a received credential proposal.
-   * To create an offer not bound to an existing credential exchange, use {@link V2CredentialService#createOffer}.
-   *
-   * @param credentialRecord The credential record for which to create the credential offer
-   * @param credentialTemplate The credential template to use for the offer
-   * @returns Object containing offer message and associated credential record
-   *
-   */
-  public async createOfferAsResponse(
-    credentialRecord: CredentialExchangeRecord,
-    proposal?: ServiceOfferCredentialOptions | NegotiateProposalOptions
-  ): Promise<V2OfferCredentialMessage> {
-    // Assert
-    credentialRecord.assertState(CredentialState.ProposalReceived)
-
-    let acceptFormats
-    let options: ServiceOfferCredentialOptions | NegotiateProposalOptions
-    if (!proposal) {
-      const { proposalOptions, formats } = await this.createAcceptProposalOptions(credentialRecord)
-
-      acceptFormats = formats
-      options = {
-        credentialFormats: proposalOptions.credentialFormats,
-        comment: proposalOptions.comment,
-      }
-    } else {
-      options = proposal
-      acceptFormats = this.getFormats(proposal.credentialFormats)
-    }
-    if (!acceptFormats || acceptFormats.length === 0) {
-      throw new AriesFrameworkError(`Unable to create offer as response. No supported formats`)
-    }
-    // Create the offer message
-    this.logger.debug(`Get the Format Service and Create Offer Message for credential record ${credentialRecord.id}`)
-
-    const proposeCredentialMessage = await this.didCommMessageRepository.findAgentMessage({
-      associatedRecordId: credentialRecord.id,
-      messageClass: V2ProposeCredentialMessage,
-    })
-
-    const credentialOfferMessage = await this.credentialMessageBuilder.createOfferAsResponse(
-      acceptFormats,
-      credentialRecord,
-      options
-    )
-    if (proposeCredentialMessage?.credentialProposal) {
-      credentialOfferMessage.credentialPreview = proposeCredentialMessage?.credentialProposal
-      credentialRecord.credentialAttributes = proposeCredentialMessage?.credentialProposal?.attributes
-    }
-
-    await this.updateState(credentialRecord, CredentialState.OfferSent)
-    await this.didCommMessageRepository.saveOrUpdateAgentMessage({
-      agentMessage: credentialOfferMessage,
-      role: DidCommMessageRole.Sender,
-      associatedRecordId: credentialRecord.id,
-=======
     const credentialRecord = new CredentialExchangeRecord({
       connectionId: connection?.id,
       threadId: uuid(),
@@ -498,7 +348,6 @@
       credentialFormats,
       credentialRecord,
       comment,
->>>>>>> 16935e29
     })
 
     this.logger.debug(`Saving record and emitting state changed for credential exchange record ${credentialRecord.id}`)
@@ -519,12 +368,6 @@
   ): Promise<CredentialExchangeRecord> {
     const { message: offerMessage, connection } = messageContext
 
-<<<<<<< HEAD
-    this.logger.debug(`Processing credential offer with id ${credentialOfferMessage.id}`)
-    const formats: CredentialFormatService[] = this.getFormatsFromMessage(credentialOfferMessage.formats)
-    if (!formats || formats.length === 0) {
-      throw new AriesFrameworkError(`Unable to create offer. No supported formats`)
-=======
     this.logger.debug(`Processing credential offer with id ${offerMessage.id}`)
 
     let credentialRecord = await this.findByThreadAndConnectionId(offerMessage.threadId, connection?.id)
@@ -532,7 +375,6 @@
     const formatServices = this.getFormatServicesFromMessage(offerMessage.formats)
     if (formatServices.length === 0) {
       throw new AriesFrameworkError(`Unable to process offer. No supported formats`)
->>>>>>> 16935e29
     }
 
     // credential record already exists
@@ -1051,13 +893,6 @@
       const shouldAutoRespondToFormat = formatService.shouldAutoRespondToOffer({
         credentialRecord,
         offerAttachment,
-<<<<<<< HEAD
-      }
-
-      const formatShouldAutoRespond =
-        this.agentConfig.autoAcceptCredentials == AutoAcceptCredential.Always ||
-        formatService.shouldAutoRespondToProposal(handlerOptions)
-=======
         proposalAttachment,
       })
 
@@ -1070,7 +905,6 @@
     if (proposalMessage.credentialPreview || offerMessage.credentialPreview) {
       // if one of the message doesn't have a preview, we should not auto accept
       if (!proposalMessage.credentialPreview || !offerMessage.credentialPreview) return false
->>>>>>> 16935e29
 
       // Check if preview values match
       return arePreviewAttributesEqual(
@@ -1264,18 +1098,8 @@
     const formatServices = new Set<CredentialFormatService>()
 
     for (const msg of messageFormats) {
-<<<<<<< HEAD
-      if (msg.format.includes('indy')) {
-        formats.push(this.getFormatService(CredentialFormatType.Indy))
-      } else if (msg.format.includes('aries')) {
-        formats.push(this.getFormatService(CredentialFormatType.JsonLd))
-      } else {
-        throw new AriesFrameworkError(`Unknown Message Format: ${msg.format}`)
-      }
-=======
       const service = this.getFormatServiceForFormat(msg.format)
       if (service) formatServices.add(service)
->>>>>>> 16935e29
     }
 
     return Array.from(formatServices)
