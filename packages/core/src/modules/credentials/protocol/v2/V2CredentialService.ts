import type { AgentMessage } from '../../../../agent/AgentMessage'
import type { HandlerInboundMessage } from '../../../../agent/Handler'
import type { InboundMessageContext } from '../../../../agent/models/InboundMessageContext'
import type { Attachment } from '../../../../decorators/attachment/Attachment'
import type { CredentialStateChangedEvent } from '../../CredentialEvents'
import type {
  ServiceAcceptCredentialOptions,
  CredentialProtocolMsgReturnType,
  ServiceAcceptProposalOptions,
  ServiceOfferCredentialOptions,
} from '../../CredentialServiceOptions'
import type {
  AcceptProposalOptions,
  AcceptRequestOptions,
  NegotiateOfferOptions,
  NegotiateProposalOptions,
  OfferCredentialOptions,
  ProposeCredentialOptions,
  RequestCredentialOptions,
} from '../../CredentialsModuleOptions'
import type { CredentialFormatService } from '../../formats/CredentialFormatService'
import type {
  CredentialFormats,
  CredentialFormatSpec,
  HandlerAutoAcceptOptions,
} from '../../formats/models/CredentialFormatServiceOptions'
import type { CredentialPreviewAttribute } from '../../models/CredentialPreviewAttribute'
import type { CreateRequestOptions } from './CredentialMessageBuilder'

import { Lifecycle, scoped } from 'tsyringe'

import { AgentConfig } from '../../../../agent/AgentConfig'
import { Dispatcher } from '../../../../agent/Dispatcher'
import { EventEmitter } from '../../../../agent/EventEmitter'
import { AriesFrameworkError } from '../../../../error'
import { DidCommMessageRepository, DidCommMessageRole } from '../../../../storage'
import { AckStatus } from '../../../common'
import { ConnectionService } from '../../../connections/services/ConnectionService'
import { DidResolverService } from '../../../dids'
import { MediationRecipientService } from '../../../routing'
import { AutoAcceptCredential } from '../../CredentialAutoAcceptType'
import { CredentialEventTypes } from '../../CredentialEvents'
import { CredentialProtocolVersion } from '../../CredentialProtocolVersion'
import { CredentialState } from '../../CredentialState'
import { CredentialFormatType } from '../../CredentialsModuleOptions'
import { CredentialProblemReportError, CredentialProblemReportReason } from '../../errors'
import { IndyCredentialFormatService } from '../../formats/indy/IndyCredentialFormatService'
import { FORMAT_KEYS } from '../../formats/models/CredentialFormatServiceOptions'
import { CredentialRepository, CredentialExchangeRecord } from '../../repository'
import { RevocationService } from '../../services'
import { CredentialService } from '../../services/CredentialService'

import { CredentialMessageBuilder } from './CredentialMessageBuilder'
import { V2CredentialAckHandler } from './handlers/V2CredentialAckHandler'
import { V2CredentialProblemReportHandler } from './handlers/V2CredentialProblemReportHandler'
import { V2IssueCredentialHandler } from './handlers/V2IssueCredentialHandler'
import { V2OfferCredentialHandler } from './handlers/V2OfferCredentialHandler'
import { V2ProposeCredentialHandler } from './handlers/V2ProposeCredentialHandler'
import { V2RequestCredentialHandler } from './handlers/V2RequestCredentialHandler'
import { V2CredentialAckMessage } from './messages/V2CredentialAckMessage'
import { V2IssueCredentialMessage } from './messages/V2IssueCredentialMessage'
import { V2OfferCredentialMessage } from './messages/V2OfferCredentialMessage'
import { V2ProposeCredentialMessage } from './messages/V2ProposeCredentialMessage'
import { V2RequestCredentialMessage } from './messages/V2RequestCredentialMessage'

@scoped(Lifecycle.ContainerScoped)
export class V2CredentialService extends CredentialService {
  private connectionService: ConnectionService
  private credentialMessageBuilder: CredentialMessageBuilder
  private indyCredentialFormatService: IndyCredentialFormatService
  private serviceFormatMap: { Indy: IndyCredentialFormatService } // jsonld todo

  public constructor(
    connectionService: ConnectionService,
    credentialRepository: CredentialRepository,
    eventEmitter: EventEmitter,
    dispatcher: Dispatcher,
    agentConfig: AgentConfig,
    mediationRecipientService: MediationRecipientService,
    didCommMessageRepository: DidCommMessageRepository,
    indyCredentialFormatService: IndyCredentialFormatService,
    revocationService: RevocationService,
    didResolver: DidResolverService
  ) {
    super(
      credentialRepository,
      eventEmitter,
      dispatcher,
      agentConfig,
      mediationRecipientService,
      didCommMessageRepository,
      revocationService,
      didResolver
    )
    this.connectionService = connectionService
    this.indyCredentialFormatService = indyCredentialFormatService
    this.credentialMessageBuilder = new CredentialMessageBuilder()
    this.serviceFormatMap = {
      [CredentialFormatType.Indy]: this.indyCredentialFormatService,
    }
    this.didResolver = didResolver
  }

  /**
   * Create a {@link V2ProposeCredentialMessage} not bound to an existing credential exchange.
   *
   * @param proposal The ProposeCredentialOptions object containing the important fields for the credential message
   * @returns Object containing proposal message and associated credential record
   *
   */
  public async createProposal(
    proposal: ProposeCredentialOptions
  ): Promise<CredentialProtocolMsgReturnType<V2ProposeCredentialMessage>> {
    this.logger.debug('Get the Format Service and Create Proposal Message')

    const formats: CredentialFormatService[] = this.getFormats(proposal.credentialFormats)

    if (!formats || formats.length === 0) {
      throw new AriesFrameworkError(`Unable to create proposal. No supported formats`)
    }
    const { message: proposalMessage, credentialRecord } = await this.credentialMessageBuilder.createProposal(
      formats,
      proposal
    )

    credentialRecord.credentialAttributes = proposalMessage.credentialProposal?.attributes
    credentialRecord.connectionId = proposal.connectionId

    this.logger.debug('Save meta data and emit state change event')

    await this.credentialRepository.save(credentialRecord)

    this.eventEmitter.emit<CredentialStateChangedEvent>({
      type: CredentialEventTypes.CredentialStateChanged,
      payload: {
        credentialRecord,
        previousState: null,
      },
    })

    await this.didCommMessageRepository.saveOrUpdateAgentMessage({
      agentMessage: proposalMessage,
      role: DidCommMessageRole.Sender,
      associatedRecordId: credentialRecord.id,
    })

    for (const format of formats) {
      const options: ServiceAcceptProposalOptions = {
        credentialRecordId: credentialRecord.id,
        credentialFormats: {},
      }
      options.proposalAttachment = format.getAttachment(proposalMessage.formats, proposalMessage.messageAttachment)
      await format.processProposal(options, credentialRecord)
    }
    return { credentialRecord, message: proposalMessage }
  }

  /**
   * Method called by {@link V2ProposeCredentialHandler} on reception of a propose credential message
   * We do the necessary processing here to accept the proposal and do the state change, emit event etc.
   * @param messageContext the inbound propose credential message
   * @returns credential record appropriate for this incoming message (once accepted)
   */
  public async processProposal(
    messageContext: HandlerInboundMessage<V2ProposeCredentialHandler>
  ): Promise<CredentialExchangeRecord> {
    let credentialRecord: CredentialExchangeRecord
    const { message: proposalMessage, connection } = messageContext

    this.logger.debug(`Processing credential proposal with id ${proposalMessage.id}`)

    try {
      // Credential record already exists
      credentialRecord = await this.getByThreadAndConnectionId(proposalMessage.threadId, connection?.id)

      // this may not be the first proposal message...
      // let proposalCredentialMessage, offerCredentialMessage
      // try {
      const proposalCredentialMessage = await this.didCommMessageRepository.findAgentMessage({
        associatedRecordId: credentialRecord.id,
        messageClass: V2ProposeCredentialMessage,
      })
      const offerCredentialMessage = await this.didCommMessageRepository.findAgentMessage({
        associatedRecordId: credentialRecord.id,
        messageClass: V2OfferCredentialMessage,
      })
      credentialRecord.assertState(CredentialState.OfferSent)
      this.connectionService.assertConnectionOrServiceDecorator(messageContext, {
        previousReceivedMessage: proposalCredentialMessage ?? undefined,
        previousSentMessage: offerCredentialMessage ?? undefined,
      })

      // Update record
      await this.didCommMessageRepository.saveOrUpdateAgentMessage({
        agentMessage: proposalMessage,
        role: DidCommMessageRole.Receiver,
        associatedRecordId: credentialRecord.id,
      })
      await this.updateState(credentialRecord, CredentialState.ProposalReceived)
    } catch {
      // No credential record exists with thread id
      // get the format service objects for the formats found in the message

      credentialRecord = this.credentialMessageBuilder.processProposal(proposalMessage, connection?.id)

      // Save record and emit event
      this.connectionService.assertConnectionOrServiceDecorator(messageContext)

      await this.credentialRepository.save(credentialRecord)
      await this.didCommMessageRepository.saveOrUpdateAgentMessage({
        agentMessage: proposalMessage,
        role: DidCommMessageRole.Receiver,
        associatedRecordId: credentialRecord.id,
      })
      await this.emitEvent(credentialRecord)
    }
    return credentialRecord
  }

  public async acceptProposal(
    proposal: AcceptProposalOptions,
    credentialRecord: CredentialExchangeRecord
  ): Promise<CredentialProtocolMsgReturnType<V2OfferCredentialMessage>> {
    const options: ServiceOfferCredentialOptions = {
      credentialFormats: proposal.credentialFormats,
      comment: proposal.comment,
      protocolVersion: credentialRecord.protocolVersion,
    }
    const message = await this.createOfferAsResponse(credentialRecord, options)

    return { credentialRecord, message }
  }

  /**
   * Create a {@link AcceptProposalOptions} object used by handler
   *
   * @param credentialRecord {@link CredentialRecord} the record containing the proposal
   * @return options attributes of the proposal
   *
   */
  private async createAcceptProposalOptions(
    credentialRecord: CredentialExchangeRecord
  ): Promise<AcceptProposalOptions> {
    const proposalMessage: V2ProposeCredentialMessage | null = await this.didCommMessageRepository.findAgentMessage({
      associatedRecordId: credentialRecord.id,
      messageClass: V2ProposeCredentialMessage,
    })

    if (!proposalMessage) {
      throw new AriesFrameworkError(`Missing proposal message for credential record ${credentialRecord.id}`)
    }
    const formats: CredentialFormatService[] = this.getFormatsFromMessage(proposalMessage.formats)

    if (!formats || formats.length === 0) {
      throw new AriesFrameworkError(`Unable to create accept proposal options. No supported formats`)
    }
    const options: ServiceAcceptProposalOptions = {
      credentialRecordId: credentialRecord.id,
      credentialFormats: {},
    }

    for (const formatService of formats) {
      options.proposalAttachment = formatService.getAttachment(
        proposalMessage.formats,
        proposalMessage.messageAttachment
      )
      // should fill in the credential formats
      await formatService.processProposal(options, credentialRecord)
    }
    return options
  }

  /**
   * Negotiate a credential proposal as issuer (by sending a credential offer message) to the connection
   * associated with the credential record.
   *
   * @param options configuration for the offer see {@link NegotiateProposalOptions}
   * @returns Credential exchange record associated with the credential offer
   *
   */
  public async negotiateProposal(
    options: NegotiateProposalOptions,
    credentialRecord: CredentialExchangeRecord
  ): Promise<CredentialProtocolMsgReturnType<V2OfferCredentialMessage>> {
    if (!credentialRecord.connectionId) {
      throw new AriesFrameworkError(
        `No connectionId found for credential record '${credentialRecord.id}'. Connection-less issuance does not support negotiation.`
      )
    }

    const message = await this.createOfferAsResponse(credentialRecord, options)

    return { credentialRecord, message }
  }

  /**
   * Create a {@link ProposePresentationMessage} as response to a received credential offer.
   * To create a proposal not bound to an existing credential exchange, use {@link createProposal}.
   *
   * @param credentialRecord The credential record for which to create the credential proposal
   * @param config Additional configuration to use for the proposal
   * @returns Object containing proposal message and associated credential record
   *
   */
  public async negotiateOffer(
    options: NegotiateOfferOptions,
    credentialRecord: CredentialExchangeRecord
  ): Promise<CredentialProtocolMsgReturnType<V2ProposeCredentialMessage>> {
    // Assert
    credentialRecord.assertState(CredentialState.OfferReceived)

    // Create message

    const formats: CredentialFormatService[] = this.getFormats(options.credentialFormats)

    if (!formats || formats.length === 0) {
      throw new AriesFrameworkError(`Unable to negotiate offer. No supported formats`)
    }
    const { message: credentialProposalMessage } = await this.credentialMessageBuilder.createProposal(formats, options)
    credentialProposalMessage.setThread({ threadId: credentialRecord.threadId })

    // Update record
    await this.didCommMessageRepository.saveOrUpdateAgentMessage({
      agentMessage: credentialProposalMessage,
      role: DidCommMessageRole.Sender,
      associatedRecordId: credentialRecord.id,
    })
    credentialRecord.credentialAttributes = credentialProposalMessage.credentialProposal?.attributes
    await this.updateState(credentialRecord, CredentialState.ProposalSent)

    return { message: credentialProposalMessage, credentialRecord }
  }
  /**
   * Create a {@link V2OfferCredentialMessage} as beginning of protocol process. If no connectionId is provided, the
   * exchange will be created without a connection for usage in oob and connection-less issuance.
   *
   * @param formatService {@link CredentialFormatService} the format service object containing format-specific logic
   * @param options attributes of the original offer
   * @returns Object containing offer message and associated credential record
   *
   */
  public async createOffer(
    options: ServiceOfferCredentialOptions
  ): Promise<CredentialProtocolMsgReturnType<V2OfferCredentialMessage>> {
<<<<<<< HEAD
    options.connection?.assertReady()
=======
    const connection = options.connectionId ? await this.connectionService.getById(options.connectionId) : undefined
    connection?.assertReady()
>>>>>>> 3e6975f1

    const formats = this.getFormats(options.credentialFormats)

    if (formats.length === 0) {
      throw new AriesFrameworkError(`Unable to create offer. No supported formats`)
    }

    // Create message
    const { credentialRecord, message: credentialOfferMessage } = await this.credentialMessageBuilder.createOffer(
      formats,
      options
    )
    credentialRecord.connectionId = options.connectionId

    await this.credentialRepository.save(credentialRecord)
    await this.emitEvent(credentialRecord)

    await this.didCommMessageRepository.saveOrUpdateAgentMessage({
      agentMessage: credentialOfferMessage,
      role: DidCommMessageRole.Sender,
      associatedRecordId: credentialRecord.id,
    })

    return { credentialRecord, message: credentialOfferMessage }
  }

  /**
   * Create a {@link OfferCredentialMessage} as response to a received credential proposal.
   * To create an offer not bound to an existing credential exchange, use {@link V2CredentialService#createOffer}.
   *
   * @param credentialRecord The credential record for which to create the credential offer
   * @param credentialTemplate The credential template to use for the offer
   * @returns Object containing offer message and associated credential record
   *
   */
  public async createOfferAsResponse(
    credentialRecord: CredentialExchangeRecord,
    proposal?: ServiceOfferCredentialOptions | NegotiateProposalOptions
  ): Promise<V2OfferCredentialMessage> {
    // Assert
    credentialRecord.assertState(CredentialState.ProposalReceived)

    let options: ServiceOfferCredentialOptions | undefined
    if (!proposal) {
      const acceptProposalOptions: AcceptProposalOptions = await this.createAcceptProposalOptions(credentialRecord)

      options = {
        credentialFormats: acceptProposalOptions.credentialFormats,
        protocolVersion: CredentialProtocolVersion.V2,
        comment: acceptProposalOptions.comment,
      }
    } else {
      options = proposal
    }
    const formats: CredentialFormatService[] = this.getFormats(options.credentialFormats as Record<string, unknown>)

    if (!formats || formats.length === 0) {
      throw new AriesFrameworkError(`Unable to create offer as response. No supported formats`)
    }
    // Create the offer message
    this.logger.debug(`Get the Format Service and Create Offer Message for credential record ${credentialRecord.id}`)

    const proposeCredentialMessage = await this.didCommMessageRepository.findAgentMessage({
      associatedRecordId: credentialRecord.id,
      messageClass: V2ProposeCredentialMessage,
    })

    const credentialOfferMessage = await this.credentialMessageBuilder.createOfferAsResponse(
      formats,
      credentialRecord,
      options
    )

    credentialOfferMessage.credentialPreview = proposeCredentialMessage?.credentialProposal
    credentialRecord.credentialAttributes = proposeCredentialMessage?.credentialProposal?.attributes

    await this.updateState(credentialRecord, CredentialState.OfferSent)
    await this.didCommMessageRepository.saveOrUpdateAgentMessage({
      agentMessage: credentialOfferMessage,
      role: DidCommMessageRole.Sender,
      associatedRecordId: credentialRecord.id,
    })

    return credentialOfferMessage
  }
  /**
   * Method called by {@link V2OfferCredentialHandler} on reception of a offer credential message
   * We do the necessary processing here to accept the offer and do the state change, emit event etc.
   * @param messageContext the inbound offer credential message
   * @returns credential record appropriate for this incoming message (once accepted)
   */
  public async processOffer(
    messageContext: HandlerInboundMessage<V2OfferCredentialHandler>
  ): Promise<CredentialExchangeRecord> {
    let credentialRecord: CredentialExchangeRecord
    const { message: credentialOfferMessage, connection } = messageContext

    this.logger.debug(`Processing credential offer with id ${credentialOfferMessage.id}`)

    const formats: CredentialFormatService[] = this.getFormatsFromMessage(credentialOfferMessage.formats)
    if (!formats || formats.length === 0) {
      throw new AriesFrameworkError(`Unable to create offer. No supported formats`)
    }
    try {
      // Credential record already exists
      credentialRecord = await this.getByThreadAndConnectionId(credentialOfferMessage.threadId, connection?.id)

      const proposeCredentialMessage = await this.didCommMessageRepository.findAgentMessage({
        associatedRecordId: credentialRecord.id,
        messageClass: V2ProposeCredentialMessage,
      })
      const offerCredentialMessage = await this.didCommMessageRepository.findAgentMessage({
        associatedRecordId: credentialRecord.id,
        messageClass: V2OfferCredentialMessage,
      })
      credentialRecord.assertState(CredentialState.ProposalSent)
      this.connectionService.assertConnectionOrServiceDecorator(messageContext, {
        previousReceivedMessage: offerCredentialMessage ?? undefined,
        previousSentMessage: proposeCredentialMessage ?? undefined,
      })

      for (const format of formats) {
        const attachment = format.getAttachment(
          credentialOfferMessage.formats,
          credentialOfferMessage.messageAttachment
        )

        if (!attachment) {
          throw new AriesFrameworkError(`Missing offer attachment in credential offer message`)
        }
        await format.processOffer(attachment, credentialRecord)
      }
      await this.updateState(credentialRecord, CredentialState.OfferReceived)
      await this.didCommMessageRepository.saveOrUpdateAgentMessage({
        agentMessage: credentialOfferMessage,
        role: DidCommMessageRole.Receiver,
        associatedRecordId: credentialRecord.id,
      })
    } catch (error) {
      // No credential record exists with thread id

      this.logger.debug('No credential record found for this offer - create a new one')
      credentialRecord = new CredentialExchangeRecord({
        connectionId: connection?.id,
        threadId: credentialOfferMessage.id,
        credentialAttributes: credentialOfferMessage.credentialPreview?.attributes,
        state: CredentialState.OfferReceived,
        protocolVersion: CredentialProtocolVersion.V2,
        credentials: [],
      })

      for (const format of formats) {
        const attachment = format.getAttachment(
          credentialOfferMessage.formats,
          credentialOfferMessage.messageAttachment
        )

        if (!attachment) {
          throw new AriesFrameworkError(`Missing offer attachment in credential offer message`)
        }
        await format.processOffer(attachment, credentialRecord)
      }

      // Save in repository
      this.logger.debug('Saving credential record and emit offer-received event')
      await this.credentialRepository.save(credentialRecord)

      await this.didCommMessageRepository.saveOrUpdateAgentMessage({
        agentMessage: credentialOfferMessage,
        role: DidCommMessageRole.Receiver,
        associatedRecordId: credentialRecord.id,
      })
      this.eventEmitter.emit<CredentialStateChangedEvent>({
        type: CredentialEventTypes.CredentialStateChanged,
        payload: {
          credentialRecord,
          previousState: null,
        },
      })
    }

    return credentialRecord
  }

  /**
   * Create a {@link V2RequestCredentialMessage}
   *
   * @param credentialRecord The credential record for which to create the credential request
   * @param options request options for creating this request
   * @returns Object containing request message and associated credential record
   *
   */
  public async createRequest(
    record: CredentialExchangeRecord,
    options: RequestCredentialOptions,
    holderDid?: string // temporary workaround
  ): Promise<CredentialProtocolMsgReturnType<V2RequestCredentialMessage>> {
    this.logger.debug('Get the Format Service and Create Request Message')

    record.assertState(CredentialState.OfferReceived)

    const offerMessage = await this.didCommMessageRepository.findAgentMessage({
      associatedRecordId: record.id,
      messageClass: V2OfferCredentialMessage,
    })

    if (!offerMessage) {
      throw new CredentialProblemReportError(
        `Missing required base64 or json encoded attachment data for credential offer with thread id ${record.threadId}`,
        { problemCode: CredentialProblemReportReason.IssuanceAbandoned }
      )
    }
    const formats: CredentialFormatService[] = this.getFormatsFromMessage(offerMessage.formats)
    if (!formats || formats.length == 0) {
      throw new AriesFrameworkError('No format keys found on the RequestCredentialOptions object')
    }

    const optionsForRequest: CreateRequestOptions = {
      formatServices: formats,
      record,
      requestOptions: options,
      offerMessage,
      holderDid,
    }
    const { message, credentialRecord } = await this.credentialMessageBuilder.createRequest(optionsForRequest)

    await this.updateState(credentialRecord, CredentialState.RequestSent)
    return { message, credentialRecord }
  }

  /**
   * Process a received {@link RequestCredentialMessage}. This will not accept the credential request
   * or send a credential. It will only update the existing credential record with
   * the information from the credential request message. Use {@link createCredential}
   * after calling this method to create a credential.
   *
   * @param messageContext The message context containing a v2 credential request message
   * @returns credential record associated with the credential request message
   *
   */
  public async processRequest(
    messageContext: InboundMessageContext<V2RequestCredentialMessage>
  ): Promise<CredentialExchangeRecord> {
    const { message: credentialRequestMessage, connection } = messageContext

    const credentialRecord = await this.getByThreadAndConnectionId(credentialRequestMessage.threadId, connection?.id)
    credentialRecord.connectionId = connection?.id

    const proposalMessage = await this.didCommMessageRepository.findAgentMessage({
      associatedRecordId: credentialRecord.id,
      messageClass: V2ProposeCredentialMessage,
    })

    const offerMessage = await this.didCommMessageRepository.findAgentMessage({
      associatedRecordId: credentialRecord.id,
      messageClass: V2OfferCredentialMessage,
    })

    // Assert
    credentialRecord.assertState(CredentialState.OfferSent)
    this.connectionService.assertConnectionOrServiceDecorator(messageContext, {
      previousReceivedMessage: proposalMessage ?? undefined,
      previousSentMessage: offerMessage ?? undefined,
    })

    this.logger.debug('Credential record found when processing credential request', credentialRecord)
    await this.didCommMessageRepository.saveAgentMessage({
      agentMessage: credentialRequestMessage,
      role: DidCommMessageRole.Receiver,
      associatedRecordId: credentialRecord.id,
    })
    await this.updateState(credentialRecord, CredentialState.RequestReceived)

    return credentialRecord
  }

  /**
   * Create a {@link IssueCredentialMessage} as response to a received credential request.
   *
   * @param credentialRecord The credential record for which to create the credential
   * @param options Additional configuration to use for the credential
   * @returns Object containing issue credential message and associated credential record
   *
   */
  public async createCredential(
    record: CredentialExchangeRecord,
    options: AcceptRequestOptions
  ): Promise<CredentialProtocolMsgReturnType<V2IssueCredentialMessage>> {
    record.assertState(CredentialState.RequestReceived)

    const requestMessage = await this.didCommMessageRepository.findAgentMessage({
      associatedRecordId: record.id,
      messageClass: V2RequestCredentialMessage,
    })

    if (!requestMessage) {
      throw new AriesFrameworkError(
        `Missing credential request for credential exchange with thread id ${record.threadId}`
      )
    }
    const offerMessage = await this.didCommMessageRepository.findAgentMessage({
      associatedRecordId: record.id,
      messageClass: V2OfferCredentialMessage,
    })
    if (!offerMessage) {
      throw new AriesFrameworkError('Missing Offer Message in create credential')
    }
    const credentialFormats: CredentialFormatService[] = this.getFormatsFromMessage(requestMessage.formats)
    if (!credentialFormats || credentialFormats.length === 0) {
      throw new AriesFrameworkError(`Unable to create credential. No supported formats`)
    }
    const { message: issueCredentialMessage, credentialRecord } = await this.credentialMessageBuilder.createCredential(
      credentialFormats,
      record,
      options,
      requestMessage,
      offerMessage
    )

    issueCredentialMessage.setThread({
      threadId: credentialRecord.threadId,
    })
    issueCredentialMessage.setPleaseAck()

    credentialRecord.autoAcceptCredential = options?.autoAcceptCredential ?? credentialRecord.autoAcceptCredential

    await this.updateState(credentialRecord, CredentialState.CredentialIssued)

    return { message: issueCredentialMessage, credentialRecord }
  }

  /**
   * Process a received {@link IssueCredentialMessage}. This will not accept the credential
   * or send a credential acknowledgement. It will only update the existing credential record with
   * the information from the issue credential message. Use {@link createAck}
   * after calling this method to create a credential acknowledgement.
   *
   * @param messageContext The message context containing an issue credential message
   *
   * @returns credential record associated with the issue credential message
   *
   */
  public async processCredential(
    messageContext: InboundMessageContext<V2IssueCredentialMessage>
  ): Promise<CredentialExchangeRecord> {
    const { message: issueCredentialMessage, connection } = messageContext

    this.logger.debug(`Processing credential with id ${issueCredentialMessage.id}`)

    const credentialRecord = await this.getByThreadAndConnectionId(issueCredentialMessage.threadId, connection?.id)

    credentialRecord.connectionId = connection?.id

    const requestMessage = await this.didCommMessageRepository.findAgentMessage({
      associatedRecordId: credentialRecord.id,
      messageClass: V2RequestCredentialMessage,
    })
    const offerMessage = await this.didCommMessageRepository.findAgentMessage({
      associatedRecordId: credentialRecord.id,
      messageClass: V2OfferCredentialMessage,
    })

    // Assert
    credentialRecord.assertState(CredentialState.RequestSent)
    this.connectionService.assertConnectionOrServiceDecorator(messageContext, {
      previousReceivedMessage: offerMessage ?? undefined,
      previousSentMessage: requestMessage ?? undefined,
    })

    const formatServices: CredentialFormatService[] = this.getFormatsFromMessage(issueCredentialMessage.formats)

    for (const formatService of formatServices) {
      // get the revocation registry and pass it to the process (store) credential method
      const issueAttachment = formatService.getAttachment(
        issueCredentialMessage.formats,
        issueCredentialMessage.messageAttachment
      )

      if (!issueAttachment) {
        throw new AriesFrameworkError('Missing credential attachment in processCredential')
      }
      const options: ServiceAcceptCredentialOptions = {
        credentialAttachment: issueAttachment,
      }
      await formatService.processCredential(options, credentialRecord)
    }

    await this.updateState(credentialRecord, CredentialState.CredentialReceived)

    await this.didCommMessageRepository.saveAgentMessage({
      agentMessage: issueCredentialMessage,
      role: DidCommMessageRole.Receiver,
      associatedRecordId: credentialRecord.id,
    })
    return credentialRecord
  }
  /**
   * Create a {@link V2CredentialAckMessage} as response to a received credential.
   *
   * @param credentialRecord The credential record for which to create the credential acknowledgement
   * @returns Object containing credential acknowledgement message and associated credential record
   *
   */
  public async createAck(
    credentialRecord: CredentialExchangeRecord
  ): Promise<CredentialProtocolMsgReturnType<V2CredentialAckMessage>> {
    credentialRecord.assertState(CredentialState.CredentialReceived)

    // Create message
    const ackMessage = new V2CredentialAckMessage({
      status: AckStatus.OK,
      threadId: credentialRecord.threadId,
    })

    await this.updateState(credentialRecord, CredentialState.Done)

    return { message: ackMessage, credentialRecord }
  }

  /**
   * Process a received {@link CredentialAckMessage}.
   *
   * @param messageContext The message context containing a credential acknowledgement message
   * @returns credential record associated with the credential acknowledgement message
   *
   */
  public async processAck(
    messageContext: InboundMessageContext<V2CredentialAckMessage>
  ): Promise<CredentialExchangeRecord> {
    const { message: credentialAckMessage, connection } = messageContext

    this.logger.debug(`Processing credential ack with id ${credentialAckMessage.id}`)

    const credentialRecord = await this.getByThreadAndConnectionId(credentialAckMessage.threadId, connection?.id)
    credentialRecord.connectionId = connection?.id

    const requestMessage = await this.didCommMessageRepository.findAgentMessage({
      associatedRecordId: credentialRecord.id,
      messageClass: V2RequestCredentialMessage,
    })

    const credentialMessage = await this.didCommMessageRepository.findAgentMessage({
      associatedRecordId: credentialRecord.id,
      messageClass: V2IssueCredentialMessage,
    })

    // Assert
    credentialRecord.assertState(CredentialState.CredentialIssued)
    this.connectionService.assertConnectionOrServiceDecorator(messageContext, {
      previousReceivedMessage: requestMessage ?? undefined,
      previousSentMessage: credentialMessage ?? undefined,
    })

    // Update record
    await this.updateState(credentialRecord, CredentialState.Done)

    return credentialRecord
  }
  /**
   * Register the v2 handlers. These handlers supplement, ie are created in addition to, the existing
   * v1 handlers.
   */
  public registerHandlers() {
    this.logger.debug('Registering V2 handlers')

    this.dispatcher.registerHandler(
      new V2ProposeCredentialHandler(this, this.agentConfig, this.didCommMessageRepository)
    )

    this.dispatcher.registerHandler(
      new V2OfferCredentialHandler(
        this,
        this.agentConfig,
        this.mediationRecipientService,
        this.didCommMessageRepository,
        this.didResolver
      )
    )

    this.dispatcher.registerHandler(
      new V2RequestCredentialHandler(this, this.agentConfig, this.didCommMessageRepository)
    )

    this.dispatcher.registerHandler(new V2IssueCredentialHandler(this, this.agentConfig, this.didCommMessageRepository))
    this.dispatcher.registerHandler(new V2CredentialAckHandler(this))
    this.dispatcher.registerHandler(new V2CredentialProblemReportHandler(this))
  }

  // AUTO ACCEPT METHODS
  public async shouldAutoRespondToProposal(options: HandlerAutoAcceptOptions): Promise<boolean> {
    if (this.agentConfig.autoAcceptCredentials === AutoAcceptCredential.Never) {
      return false
    }
    if (options.credentialRecord.autoAcceptCredential === AutoAcceptCredential.Never) {
      return false
    }
    const proposalMessage = await this.didCommMessageRepository.findAgentMessage({
      associatedRecordId: options.credentialRecord.id,
      messageClass: V2ProposeCredentialMessage,
    })
    if (!proposalMessage) {
      throw new AriesFrameworkError('Missing proposal message in V2ProposeCredentialHandler')
    }
    const formatServices: CredentialFormatService[] = this.getFormatsFromMessage(proposalMessage.formats)
    let shouldAutoRespond = true
    for (const formatService of formatServices) {
      const formatShouldAutoRespond =
        this.agentConfig.autoAcceptCredentials == AutoAcceptCredential.Always ||
        formatService.shouldAutoRespondToProposal(options)

      shouldAutoRespond = shouldAutoRespond && formatShouldAutoRespond
    }
    return shouldAutoRespond
  }

  public shouldAutoRespondToOffer(
    credentialRecord: CredentialExchangeRecord,
    offerMessage: V2OfferCredentialMessage,
    proposeMessage?: V2ProposeCredentialMessage
  ): boolean {
    if (this.agentConfig.autoAcceptCredentials === AutoAcceptCredential.Never) {
      return false
    }
    let offerValues: CredentialPreviewAttribute[] | undefined
    let shouldAutoRespond = true
    const formatServices: CredentialFormatService[] = this.getFormatsFromMessage(offerMessage.formats)
    for (const formatService of formatServices) {
      let proposalAttachment: Attachment | undefined

      if (proposeMessage) {
        proposalAttachment = formatService.getAttachment(proposeMessage.formats, proposeMessage.messageAttachment)
      }
      const offerAttachment = formatService.getAttachment(offerMessage.formats, offerMessage.messageAttachment)

      offerValues = offerMessage.credentialPreview?.attributes

      const handlerOptions: HandlerAutoAcceptOptions = {
        credentialRecord,
        autoAcceptType: this.agentConfig.autoAcceptCredentials,
        messageAttributes: offerValues,
        proposalAttachment,
        offerAttachment,
      }
      const formatShouldAutoRespond =
        this.agentConfig.autoAcceptCredentials == AutoAcceptCredential.Always ||
        formatService.shouldAutoRespondToProposal(handlerOptions)

      shouldAutoRespond = shouldAutoRespond && formatShouldAutoRespond
    }

    return shouldAutoRespond
  }

  public shouldAutoRespondToRequest(
    credentialRecord: CredentialExchangeRecord,
    requestMessage: V2RequestCredentialMessage,
    proposeMessage?: V2ProposeCredentialMessage,
    offerMessage?: V2OfferCredentialMessage
  ): boolean {
    const formatServices: CredentialFormatService[] = this.getFormatsFromMessage(requestMessage.formats)
    let shouldAutoRespond = true

    for (const formatService of formatServices) {
      let proposalAttachment, offerAttachment, requestAttachment: Attachment | undefined
      if (proposeMessage) {
        proposalAttachment = formatService.getAttachment(proposeMessage.formats, proposeMessage.messageAttachment)
      }
      if (offerMessage) {
        offerAttachment = formatService.getAttachment(offerMessage.formats, offerMessage.messageAttachment)
      }
      if (requestMessage) {
        requestAttachment = formatService.getAttachment(requestMessage.formats, requestMessage.messageAttachment)
      }
      const handlerOptions: HandlerAutoAcceptOptions = {
        credentialRecord,
        autoAcceptType: this.agentConfig.autoAcceptCredentials,
        proposalAttachment,
        offerAttachment,
        requestAttachment,
      }
      const formatShouldAutoRespond =
        this.agentConfig.autoAcceptCredentials == AutoAcceptCredential.Always ||
        formatService.shouldAutoRespondToRequest(handlerOptions)

      shouldAutoRespond = shouldAutoRespond && formatShouldAutoRespond
    }
    return shouldAutoRespond
  }

  public shouldAutoRespondToCredential(
    credentialRecord: CredentialExchangeRecord,
    credentialMessage: V2IssueCredentialMessage
  ): boolean {
    // 1. Get all formats for this message
    const formatServices: CredentialFormatService[] = this.getFormatsFromMessage(credentialMessage.formats)

    // 2. loop through found formats
    let shouldAutoRespond = true
    let credentialAttachment: Attachment | undefined

    for (const formatService of formatServices) {
      if (credentialMessage) {
        credentialAttachment = formatService.getAttachment(
          credentialMessage.formats,
          credentialMessage.messageAttachment
        )
      }
      const handlerOptions: HandlerAutoAcceptOptions = {
        credentialRecord,
        autoAcceptType: this.agentConfig.autoAcceptCredentials,
        credentialAttachment,
      }
      // 3. Call format.shouldRespondToProposal for each one

      const formatShouldAutoRespond =
        this.agentConfig.autoAcceptCredentials == AutoAcceptCredential.Always ||
        formatService.shouldAutoRespondToCredential(handlerOptions)

      shouldAutoRespond = shouldAutoRespond && formatShouldAutoRespond
    }
    return shouldAutoRespond
  }
  public async getOfferMessage(id: string): Promise<AgentMessage | null> {
    return await this.didCommMessageRepository.findAgentMessage({
      associatedRecordId: id,
      messageClass: V2OfferCredentialMessage,
    })
  }
  public async getRequestMessage(id: string): Promise<AgentMessage | null> {
    return await this.didCommMessageRepository.findAgentMessage({
      associatedRecordId: id,
      messageClass: V2RequestCredentialMessage,
    })
  }

  public async getCredentialMessage(id: string): Promise<AgentMessage | null> {
    return await this.didCommMessageRepository.findAgentMessage({
      associatedRecordId: id,
      messageClass: V2IssueCredentialMessage,
    })
  }

  public update(credentialRecord: CredentialExchangeRecord) {
    return this.credentialRepository.update(credentialRecord)
  }

  /**
   * Returns the protocol version for this credential service
   * @returns v2 as this is the v2 service
   */
  public getVersion(): CredentialProtocolVersion {
    return CredentialProtocolVersion.V2
  }

  /**
   * Gets the correct formatting service for this credential record type, eg indy or jsonld. Others may be
   * added in the future.
   * Each formatting service knows how to format the message structure for the specific record type
   * @param credentialFormatType the format type, indy, jsonld, jwt etc.
   * @returns the formatting service.
   */
  public getFormatService(credentialFormatType: CredentialFormatType): CredentialFormatService {
    return this.serviceFormatMap[credentialFormatType]
  }

  private async emitEvent(credentialRecord: CredentialExchangeRecord) {
    this.eventEmitter.emit<CredentialStateChangedEvent>({
      type: CredentialEventTypes.CredentialStateChanged,
      payload: {
        credentialRecord,
        previousState: null,
      },
    })
  }

  /**
   * Retrieve a credential record by connection id and thread id
   *
   * @param connectionId The connection id
   * @param threadId The thread id
   * @throws {RecordNotFoundError} If no record is found
   * @throws {RecordDuplicateError} If multiple records are found
   * @returns The credential record
   */
  public getByThreadAndConnectionId(threadId: string, connectionId?: string): Promise<CredentialExchangeRecord> {
    return this.credentialRepository.getSingleByQuery({
      connectionId,
      threadId,
    })
  }

  /**
   * Get all the format service objects for a given credential format from an incoming message
   * @param messageFormats the format objects containing the format name (eg indy)
   * @return the credential format service objects in an array - derived from format object keys
   */
  public getFormatsFromMessage(messageFormats: CredentialFormatSpec[]): CredentialFormatService[] {
    const formats: CredentialFormatService[] = []
    for (const msg of messageFormats) {
      if (msg.format.includes('indy')) {
        formats.push(this.getFormatService(CredentialFormatType.Indy))
      } else if (msg.format.includes('aries')) {
        // todo
      } else {
        throw new AriesFrameworkError(`Unknown Message Format: ${msg.format}`)
      }
    }
    return formats
  }
  /**
   * Get all the format service objects for a given credential format
   * @param credentialFormats the format object containing various optional parameters
   * @return the credential format service objects in an array - derived from format object keys
   */
  public getFormats(credentialFormats: CredentialFormats): CredentialFormatService[] {
    const formats: CredentialFormatService[] = []
    const formatKeys = Object.keys(credentialFormats)

    for (const key of formatKeys) {
      const credentialFormatType: CredentialFormatType = FORMAT_KEYS[key]
      const formatService: CredentialFormatService = this.getFormatService(credentialFormatType)
      formats.push(formatService)
    }
    return formats
  }
}<|MERGE_RESOLUTION|>--- conflicted
+++ resolved
@@ -14,7 +14,6 @@
   AcceptRequestOptions,
   NegotiateOfferOptions,
   NegotiateProposalOptions,
-  OfferCredentialOptions,
   ProposeCredentialOptions,
   RequestCredentialOptions,
 } from '../../CredentialsModuleOptions'
@@ -342,12 +341,8 @@
   public async createOffer(
     options: ServiceOfferCredentialOptions
   ): Promise<CredentialProtocolMsgReturnType<V2OfferCredentialMessage>> {
-<<<<<<< HEAD
-    options.connection?.assertReady()
-=======
     const connection = options.connectionId ? await this.connectionService.getById(options.connectionId) : undefined
     connection?.assertReady()
->>>>>>> 3e6975f1
 
     const formats = this.getFormats(options.credentialFormats)
 
