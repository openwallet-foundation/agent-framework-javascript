import type { Agent } from '../../../../../agent/Agent'
import type { ConnectionRecord } from '../../../../connections'
import type {
  AcceptOfferOptions,
  AcceptProposalOptions,
  NegotiateOfferOptions,
  NegotiateProposalOptions,
  OfferCredentialOptions,
  ProposeCredentialOptions,
} from '../../../CredentialsModuleOptions'
import type { CredPropose } from '../../../formats/models/CredPropose'
import type { Schema } from 'indy-sdk'

import { AriesFrameworkError } from '../../../../../../src/error/AriesFrameworkError'
import { setupCredentialTests, waitForCredentialRecord } from '../../../../../../tests/helpers'
import testLogger from '../../../../../../tests/logger'
import { sleep } from '../../../../../utils/sleep'
import { AutoAcceptCredential } from '../../../CredentialAutoAcceptType'
import { CredentialProtocolVersion } from '../../../CredentialProtocolVersion'
import { CredentialState } from '../../../CredentialState'
import { CredentialExchangeRecord } from '../../../repository/CredentialExchangeRecord'
import { V2CredentialPreview } from '../V2CredentialPreview'

describe('credentials', () => {
  let faberAgent: Agent
  let aliceAgent: Agent
  let credDefId: string
  let schema: Schema
  let faberConnection: ConnectionRecord
  let aliceConnection: ConnectionRecord
  // let faberCredentialRecord: CredentialRecord
  let aliceCredentialRecord: CredentialExchangeRecord
  const credentialPreview = V2CredentialPreview.fromRecord({
    name: 'John',
    age: '99',
    'x-ray': 'some x-ray',
    profile_picture: 'profile picture',
  })
  const newCredentialPreview = V2CredentialPreview.fromRecord({
    name: 'John',
    age: '99',
    'x-ray': 'another x-ray value',
    profile_picture: 'another profile picture',
  })

  describe('Auto accept on `always`', () => {
    beforeAll(async () => {
      ;({ faberAgent, aliceAgent, credDefId, schema, faberConnection, aliceConnection } = await setupCredentialTests(
        'faber agent: always v2',
        'alice agent: always v2',
        AutoAcceptCredential.Always
      ))
    })
    afterAll(async () => {
      await faberAgent.shutdown()
      await faberAgent.wallet.delete()
      await aliceAgent.shutdown()
      await aliceAgent.wallet.delete()
    })
    // ==============================
    // TESTS v2 BEGIN
    // ==========================
    test('Alice starts with V2 credential proposal to Faber, both with autoAcceptCredential on `always`', async () => {
      testLogger.test('Alice sends credential proposal to Faber')
      const schemaId = schema.id
      const proposeOptions: ProposeCredentialOptions = {
        connectionId: aliceConnection.id,
        protocolVersion: CredentialProtocolVersion.V2,
        credentialFormats: {
          indy: {
            attributes: credentialPreview.attributes,
            payload: {
              schemaIssuerDid: faberAgent.publicDid?.did,
              schemaName: schema.name,
              schemaVersion: schema.version,
              schemaId: schema.id,
              issuerDid: faberAgent.publicDid?.did,
              credentialDefinitionId: credDefId,
            },
          },
        },
        comment: 'v propose credential test',
      }
      const aliceCredentialExchangeRecord = await aliceAgent.credentials.proposeCredential(proposeOptions)
      testLogger.test('Alice waits for credential from Faber')
      aliceCredentialRecord = await waitForCredentialRecord(aliceAgent, {
        threadId: aliceCredentialExchangeRecord.threadId,
        state: CredentialState.CredentialReceived,
      })
      testLogger.test('Faber waits for credential ack from Alice')
      aliceCredentialRecord = await waitForCredentialRecord(faberAgent, {
        threadId: aliceCredentialRecord.threadId,
        state: CredentialState.Done,
      })
      expect(aliceCredentialRecord).toMatchObject({
        type: CredentialExchangeRecord.type,
        id: expect.any(String),
        createdAt: expect.any(Date),
        metadata: {
          data: {
            '_internal/indyCredential': {
              schemaId,
            },
          },
        },
        state: CredentialState.Done,
      })
    })
    test('Faber starts with V2 credential offer to Alice, both with autoAcceptCredential on `always`', async () => {
      testLogger.test('Faber sends V2 credential offer to Alice as start of protocol process')
      const schemaId = schema.id
      const offerOptions: OfferCredentialOptions = {
        comment: 'V2 Offer Credential',
        connectionId: faberConnection.id,
        credentialFormats: {
          indy: {
            attributes: credentialPreview.attributes,
            credentialDefinitionId: credDefId,
          },
        },
        protocolVersion: CredentialProtocolVersion.V2,
      }
      const faberCredentialExchangeRecord: CredentialExchangeRecord = await faberAgent.credentials.offerCredential(
        offerOptions
      )
      testLogger.test('Alice waits for credential from Faber')
      aliceCredentialRecord = await waitForCredentialRecord(aliceAgent, {
        threadId: faberCredentialExchangeRecord.threadId,
        state: CredentialState.OfferReceived,
      })
      testLogger.test('Alice waits for credential from Faber')
      aliceCredentialRecord = await waitForCredentialRecord(aliceAgent, {
        threadId: faberCredentialExchangeRecord.threadId,
        state: CredentialState.CredentialReceived,
      })
      testLogger.test('Faber waits for credential ack from Alice')
      const faberCredentialRecord: CredentialExchangeRecord = await waitForCredentialRecord(faberAgent, {
        threadId: faberCredentialExchangeRecord.threadId,
        state: CredentialState.Done,
      })
      expect(aliceCredentialRecord).toMatchObject({
        type: CredentialExchangeRecord.type,
        id: expect.any(String),
        createdAt: expect.any(Date),
        metadata: {
          data: {
            '_internal/indyRequest': expect.any(Object),
            '_internal/indyCredential': {
              schemaId,
            },
          },
        },
        state: CredentialState.CredentialReceived,
      })
      expect(faberCredentialRecord).toMatchObject({
        type: CredentialExchangeRecord.type,
        id: expect.any(String),
        createdAt: expect.any(Date),
        state: CredentialState.Done,
      })
    })
  })

  describe('Auto accept on `contentApproved`', () => {
    beforeAll(async () => {
      ;({ faberAgent, aliceAgent, credDefId, schema, faberConnection, aliceConnection } = await setupCredentialTests(
        'faber agent: contentApproved v2',
        'alice agent: contentApproved v2',
        AutoAcceptCredential.ContentApproved
      ))
    })

    afterAll(async () => {
      await faberAgent.shutdown()
      await faberAgent.wallet.delete()
      await aliceAgent.shutdown()
      await aliceAgent.wallet.delete()
    })

    test('Alice starts with V2 credential proposal to Faber, both with autoAcceptCredential on `contentApproved`', async () => {
      testLogger.test('Alice sends credential proposal to Faber')
      const schemaId = schema.id

      const proposeOptions: ProposeCredentialOptions = {
        connectionId: aliceConnection.id,
        protocolVersion: CredentialProtocolVersion.V2,
        credentialFormats: {
          indy: {
            attributes: credentialPreview.attributes,
            payload: {
              schemaIssuerDid: faberAgent.publicDid?.did,
              schemaName: schema.name,
              schemaVersion: schema.version,
              schemaId: schema.id,
              issuerDid: faberAgent.publicDid?.did,
              credentialDefinitionId: credDefId,
            },
          },
        },
        comment: 'v2 propose credential test',
      }
      const aliceCredentialExchangeRecord = await aliceAgent.credentials.proposeCredential(proposeOptions)

      testLogger.test('Faber waits for credential proposal from Alice')
      let faberCredentialRecord = await waitForCredentialRecord(faberAgent, {
        threadId: aliceCredentialExchangeRecord.threadId,
        state: CredentialState.ProposalReceived,
      })

      testLogger.test('Faber sends credential offer to Alice')
      const options: AcceptProposalOptions = {
        credentialRecordId: faberCredentialRecord.id,
        comment: 'V2 Indy Offer',
        credentialFormats: {
          indy: {
            attributes: [],
            credentialDefinitionId: credDefId,
          },
        },
      }
      const faberCredentialExchangeRecord = await faberAgent.credentials.acceptProposal(options)

      testLogger.test('Alice waits for credential from Faber')
      aliceCredentialRecord = await waitForCredentialRecord(aliceAgent, {
        threadId: faberCredentialExchangeRecord.threadId,
        state: CredentialState.CredentialReceived,
      })

      testLogger.test('Faber waits for credential ack from Alice')
      faberCredentialRecord = await waitForCredentialRecord(faberAgent, {
        threadId: faberCredentialRecord.threadId,
        state: CredentialState.Done,
      })

      expect(aliceCredentialRecord).toMatchObject({
        type: CredentialExchangeRecord.type,
        id: expect.any(String),
        createdAt: expect.any(Date),
        metadata: {
          data: {
            '_internal/indyRequest': expect.any(Object),
            '_internal/indyCredential': {
              schemaId,
            },
          },
        },
        state: CredentialState.CredentialReceived,
      })

      expect(faberCredentialRecord).toMatchObject({
        type: CredentialExchangeRecord.type,
        id: expect.any(String),
        createdAt: expect.any(Date),
        metadata: {
          data: {
            '_internal/indyCredential': {
              schemaId,
            },
          },
        },
        state: CredentialState.Done,
      })
    })
    test('Faber starts with V2 credential offer to Alice, both with autoAcceptCredential on `contentApproved`', async () => {
      testLogger.test('Faber sends credential offer to Alice')
      const schemaId = schema.id

      const offerOptions: OfferCredentialOptions = {
        comment: 'some comment about credential',
        connectionId: faberConnection.id,
        credentialFormats: {
          indy: {
            attributes: credentialPreview.attributes,
            credentialDefinitionId: credDefId,
          },
        },
        protocolVersion: CredentialProtocolVersion.V2,
      }
      let faberCredentialExchangeRecord = await faberAgent.credentials.offerCredential(offerOptions)

      testLogger.test('Alice waits for credential offer from Faber')
      aliceCredentialRecord = await waitForCredentialRecord(aliceAgent, {
        threadId: faberCredentialExchangeRecord.threadId,
        state: CredentialState.OfferReceived,
      })

      // below values are not in json object
      expect(aliceCredentialRecord.id).not.toBeNull()
      expect(aliceCredentialRecord.getTags()).toEqual({
        threadId: aliceCredentialRecord.threadId,
        state: aliceCredentialRecord.state,
        connectionId: aliceConnection.id,
        credentialIds: [],
      })
      expect(aliceCredentialRecord.type).toBe(CredentialExchangeRecord.type)

      if (!aliceCredentialRecord.connectionId) {
        throw new Error('Missing Connection Id')
      }
      // we do not need to specify connection id in this object
      // it is either connectionless or included in the offer message
      const acceptOfferOptions: AcceptOfferOptions = {
        credentialRecordId: aliceCredentialRecord.id,
      }
      testLogger.test('Alice sends credential request to faber')
      faberCredentialExchangeRecord = await aliceAgent.credentials.acceptOffer(acceptOfferOptions)

      testLogger.test('Alice waits for credential from Faber')
      aliceCredentialRecord = await waitForCredentialRecord(aliceAgent, {
        threadId: faberCredentialExchangeRecord.threadId,
        state: CredentialState.CredentialReceived,
      })

      testLogger.test('Faber waits for credential ack from Alice')
      const faberCredentialRecord = await waitForCredentialRecord(faberAgent, {
        threadId: faberCredentialExchangeRecord.threadId,
        state: CredentialState.Done,
      })

      expect(aliceCredentialRecord).toMatchObject({
        type: CredentialExchangeRecord.type,
        id: expect.any(String),
        createdAt: expect.any(Date),
        metadata: {
          data: {
            '_internal/indyRequest': expect.any(Object),
            '_internal/indyCredential': {
              schemaId,
            },
          },
<<<<<<< HEAD
          state: CredentialState.CredentialReceived,
        })

        expect(faberCredentialRecord).toMatchObject({
          type: CredentialExchangeRecord.type,
          id: expect.any(String),
          createdAt: expect.any(Date),
          state: CredentialState.Done,
        })
      } else {
        throw new AriesFrameworkError('missing alice connection id')
      }
=======
        },
        state: CredentialState.Done,
      })

      expect(faberCredentialRecord).toMatchObject({
        type: CredentialExchangeRecord.type,
        id: expect.any(String),
        createdAt: expect.any(Date),
        state: CredentialState.Done,
      })
>>>>>>> e924e343
    })
    test('Alice starts with V2 credential proposal to Faber, both have autoAcceptCredential on `contentApproved` and attributes did change', async () => {
      const credPropose: CredPropose = {
        schemaIssuerDid: faberAgent.publicDid?.did,
        schemaName: schema.name,
        schemaVersion: schema.version,
        schemaId: schema.id,
        issuerDid: faberAgent.publicDid?.did,
        credentialDefinitionId: credDefId,
      }
      const proposeOptions: ProposeCredentialOptions = {
        connectionId: aliceConnection.id,
        protocolVersion: CredentialProtocolVersion.V2,
        credentialFormats: {
          indy: {
            payload: credPropose,
            attributes: credentialPreview.attributes,
          },
        },
        comment: 'v2 propose credential test',
      }
      testLogger.test('Alice sends credential proposal to Faber')
      const aliceCredentialExchangeRecord = await aliceAgent.credentials.proposeCredential(proposeOptions)

      testLogger.test('Faber waits for credential proposal from Alice')
      let faberCredentialRecord = await waitForCredentialRecord(faberAgent, {
        threadId: aliceCredentialExchangeRecord.threadId,
        state: CredentialState.ProposalReceived,
      })

      const negotiateOptions: NegotiateProposalOptions = {
        credentialRecordId: faberCredentialRecord.id,
        protocolVersion: CredentialProtocolVersion.V2,
        credentialFormats: {
          indy: {
            credentialDefinitionId: credDefId,
            attributes: newCredentialPreview.attributes,
          },
        },
      }
      await faberAgent.credentials.negotiateProposal(negotiateOptions)

      testLogger.test('Alice waits for credential offer from Faber')

      const record = await waitForCredentialRecord(aliceAgent, {
        threadId: faberCredentialRecord.threadId,
        state: CredentialState.OfferReceived,
      })

      // below values are not in json object
      expect(record.id).not.toBeNull()
      expect(record.getTags()).toEqual({
        threadId: record.threadId,
        state: record.state,
        connectionId: aliceConnection.id,
        credentialIds: [],
      })

      // Check if the state of the credential records did not change
      faberCredentialRecord = await faberAgent.credentials.getById(faberCredentialRecord.id)
      faberCredentialRecord.assertState(CredentialState.OfferSent)

      const aliceRecord = await aliceAgent.credentials.getById(record.id)
      aliceRecord.assertState(CredentialState.OfferReceived)
    })
    test('Faber starts with V2 credential offer to Alice, both have autoAcceptCredential on `contentApproved` and attributes did change', async () => {
      testLogger.test('Faber sends credential offer to Alice')
      const offerOptions: OfferCredentialOptions = {
        comment: 'some comment about credential',
        connectionId: faberConnection.id,
        credentialFormats: {
          indy: {
            attributes: credentialPreview.attributes,
            credentialDefinitionId: credDefId,
          },
        },
        protocolVersion: CredentialProtocolVersion.V2,
      }
      const faberCredentialExchangeRecord = await faberAgent.credentials.offerCredential(offerOptions)

      testLogger.test('Alice waits for credential offer from Faber')
      aliceCredentialRecord = await waitForCredentialRecord(aliceAgent, {
        threadId: faberCredentialExchangeRecord.threadId,
        state: CredentialState.OfferReceived,
      })

      // below values are not in json object
      expect(aliceCredentialRecord.id).not.toBeNull()
      expect(aliceCredentialRecord.getTags()).toEqual({
        threadId: aliceCredentialRecord.threadId,
        state: aliceCredentialRecord.state,
        connectionId: aliceConnection.id,
        credentialIds: [],
      })
      expect(aliceCredentialRecord.type).toBe(CredentialExchangeRecord.type)

      testLogger.test('Alice sends credential request to Faber')
      const proposeOptions: NegotiateOfferOptions = {
        connectionId: aliceConnection.id,
        protocolVersion: CredentialProtocolVersion.V2,
        credentialRecordId: aliceCredentialRecord.id,
        credentialFormats: {
          indy: {
            attributes: newCredentialPreview.attributes,
            payload: {
              credentialDefinitionId: credDefId,
            },
          },
        },
        comment: 'v2 propose credential test',
      }
      await sleep(5000)

      const aliceExchangeCredentialRecord = await aliceAgent.credentials.negotiateOffer(proposeOptions)

      testLogger.test('Faber waits for credential proposal from Alice')
      const faberCredentialRecord = await waitForCredentialRecord(faberAgent, {
        threadId: aliceExchangeCredentialRecord.threadId,
        state: CredentialState.ProposalReceived,
      })

      // Check if the state of fabers credential record did not change
      const faberRecord = await faberAgent.credentials.getById(faberCredentialRecord.id)
      faberRecord.assertState(CredentialState.ProposalReceived)

      aliceCredentialRecord = await aliceAgent.credentials.getById(aliceCredentialRecord.id)
      aliceCredentialRecord.assertState(CredentialState.ProposalSent)
    })
  })
})<|MERGE_RESOLUTION|>--- conflicted
+++ resolved
@@ -328,20 +328,6 @@
               schemaId,
             },
           },
-<<<<<<< HEAD
-          state: CredentialState.CredentialReceived,
-        })
-
-        expect(faberCredentialRecord).toMatchObject({
-          type: CredentialExchangeRecord.type,
-          id: expect.any(String),
-          createdAt: expect.any(Date),
-          state: CredentialState.Done,
-        })
-      } else {
-        throw new AriesFrameworkError('missing alice connection id')
-      }
-=======
         },
         state: CredentialState.Done,
       })
@@ -352,7 +338,6 @@
         createdAt: expect.any(Date),
         state: CredentialState.Done,
       })
->>>>>>> e924e343
     })
     test('Alice starts with V2 credential proposal to Faber, both have autoAcceptCredential on `contentApproved` and attributes did change', async () => {
       const credPropose: CredPropose = {
