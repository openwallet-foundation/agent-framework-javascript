import type { Agent } from '../../../../../agent/Agent'
import type { ConnectionRecord } from '../../../../connections'
import type { ServiceAcceptOfferOptions } from '../../../CredentialServiceOptions'
import type {
  AcceptOfferOptions,
  AcceptProposalOptions,
  AcceptRequestOptions,
  NegotiateOfferOptions,
  NegotiateProposalOptions,
  OfferCredentialOptions,
  ProposeCredentialOptions,
} from '../../../CredentialsModuleOptions'
import type { CredPropose } from '../../../formats/models/CredPropose'

import { AriesFrameworkError } from '../../../../../../src/error/AriesFrameworkError'
import { DidCommMessageRepository } from '../../../../../../src/storage'
import { setupCredentialTests, waitForCredentialRecord } from '../../../../../../tests/helpers'
import testLogger from '../../../../../../tests/logger'
import { JsonTransformer } from '../../../../../utils'
import { CredentialProtocolVersion } from '../../../CredentialProtocolVersion'
import { CredentialState } from '../../../CredentialState'
import { CredentialExchangeRecord } from '../../../repository/CredentialExchangeRecord'
import { V1CredentialPreview } from '../../v1/V1CredentialPreview'
import { V1OfferCredentialMessage } from '../../v1/messages/V1OfferCredentialMessage'
import { V2CredentialPreview } from '../V2CredentialPreview'
import { V2OfferCredentialMessage } from '../messages/V2OfferCredentialMessage'

describe('credentials', () => {
  let faberAgent: Agent
  let aliceAgent: Agent
  let credDefId: string
  let faberConnection: ConnectionRecord
  let aliceConnection: ConnectionRecord
  let aliceCredentialRecord: CredentialExchangeRecord
  let faberCredentialRecord: CredentialExchangeRecord
  let credPropose: CredPropose

  const newCredentialPreview = V2CredentialPreview.fromRecord({
    name: 'John',
    age: '99',
    'x-ray': 'another x-ray value',
    profile_picture: 'another profile picture',
  })

  let didCommMessageRepository: DidCommMessageRepository
  beforeAll(async () => {
    ;({ faberAgent, aliceAgent, credDefId, faberConnection, aliceConnection } = await setupCredentialTests(
      'Faber Agent Credentials',
      'Alice Agent Credential'
    ))
    credPropose = {
      credentialDefinitionId: credDefId,
      schemaIssuerDid: 'GMm4vMw8LLrLJjp81kRRLp',
      schemaName: 'ahoy',
      schemaVersion: '1.0',
      schemaId: 'q7ATwTYbQDgiigVijUAej:2:test:1.0',
      issuerDid: 'GMm4vMw8LLrLJjp81kRRLp',
    }
  })

  afterAll(async () => {
    await faberAgent.shutdown()
    await faberAgent.wallet.delete()
    await aliceAgent.shutdown()
    await aliceAgent.wallet.delete()
  })
  // ==============================
  // TEST v1 BEGIN
  // ==========================
  test('Alice starts with V1 credential proposal to Faber', async () => {
    const credentialPreview = V1CredentialPreview.fromRecord({
      name: 'John',
      age: '99',
      'x-ray': 'some x-ray',
      profile_picture: 'profile picture',
    })

    const testAttributes = {
      attributes: credentialPreview.attributes,
      credentialDefinitionId: 'GMm4vMw8LLrLJjp81kRRLp:3:CL:12:tag',
      payload: {
        schemaIssuerDid: 'GMm4vMw8LLrLJjp81kRRLp',
        schemaName: 'ahoy',
        schemaVersion: '1.0',
        schemaId: 'q7ATwTYbQDgiigVijUAej:2:test:1.0',
        issuerDid: 'GMm4vMw8LLrLJjp81kRRLp',
      },
    }
    testLogger.test('Alice sends (v1) credential proposal to Faber')
    // set the propose options
    const proposeOptions: ProposeCredentialOptions = {
      connectionId: aliceConnection.id,
      protocolVersion: CredentialProtocolVersion.V1,
      credentialFormats: {
        indy: testAttributes,
      },
      comment: 'v1 propose credential test',
    }

    const credentialExchangeRecord = await aliceAgent.credentials.proposeCredential(proposeOptions)

    expect(credentialExchangeRecord.connectionId).toEqual(proposeOptions.connectionId)
    expect(credentialExchangeRecord.protocolVersion).toEqual(CredentialProtocolVersion.V1)
    expect(credentialExchangeRecord.state).toEqual(CredentialState.ProposalSent)
    expect(credentialExchangeRecord.threadId).not.toBeNull()
    testLogger.test('Faber waits for credential proposal from Alice')
    faberCredentialRecord = await waitForCredentialRecord(faberAgent, {
      threadId: credentialExchangeRecord.threadId,
      state: CredentialState.ProposalReceived,
    })

    const options: AcceptProposalOptions = {
      credentialRecordId: faberCredentialRecord.id,
      comment: 'V1 Indy Proposal',
      credentialFormats: {
        indy: {
          credentialDefinitionId: credDefId,
          attributes: credentialPreview.attributes,
        },
      },
      protocolVersion: CredentialProtocolVersion.V2,
    }

    testLogger.test('Faber sends credential offer to Alice')
    await faberAgent.credentials.acceptProposal(options)

    testLogger.test('Alice waits for credential offer from Faber')
    aliceCredentialRecord = await waitForCredentialRecord(aliceAgent, {
      threadId: faberCredentialRecord.threadId,
      state: CredentialState.OfferReceived,
    })

    didCommMessageRepository = faberAgent.injectionContainer.resolve<DidCommMessageRepository>(DidCommMessageRepository)

    const offerMessage = await didCommMessageRepository.findAgentMessage({
      associatedRecordId: faberCredentialRecord.id,
      messageClass: V1OfferCredentialMessage,
    })

    expect(JsonTransformer.toJSON(offerMessage)).toMatchObject({
      '@id': expect.any(String),
      '@type': 'https://didcomm.org/issue-credential/1.0/offer-credential',
      comment: 'V1 Indy Proposal',
      credential_preview: {
        '@type': 'https://didcomm.org/issue-credential/1.0/credential-preview',
        attributes: [
          {
            name: 'name',
            'mime-type': 'text/plain',
            value: 'John',
          },
          {
            name: 'age',
            'mime-type': 'text/plain',
            value: '99',
          },
          {
            name: 'x-ray',
            'mime-type': 'text/plain',
            value: 'some x-ray',
          },
          {
            name: 'profile_picture',
            'mime-type': 'text/plain',
            value: 'profile picture',
          },
        ],
      },
      'offers~attach': expect.any(Array),
    })
    // below values are not in json object
    expect(aliceCredentialRecord.id).not.toBeNull()
    expect(aliceCredentialRecord.getTags()).toEqual({
      threadId: faberCredentialRecord.threadId,
      connectionId: aliceCredentialRecord.connectionId,
      state: aliceCredentialRecord.state,
      credentialIds: [],
    })
    expect(aliceCredentialRecord.type).toBe(CredentialExchangeRecord.name)
    if (aliceCredentialRecord.connectionId) {
      const acceptOfferOptions: AcceptOfferOptions = {
        credentialRecordId: aliceCredentialRecord.id,
      }
      const offerCredentialExchangeRecord: CredentialExchangeRecord = await aliceAgent.credentials.acceptOffer(
        acceptOfferOptions
      )

      expect(offerCredentialExchangeRecord.connectionId).toEqual(proposeOptions.connectionId)
      expect(offerCredentialExchangeRecord.protocolVersion).toEqual(CredentialProtocolVersion.V1)
      expect(offerCredentialExchangeRecord.state).toEqual(CredentialState.RequestSent)
      expect(offerCredentialExchangeRecord.threadId).not.toBeNull()
      testLogger.test('Faber waits for credential request from Alice')
      faberCredentialRecord = await waitForCredentialRecord(faberAgent, {
        threadId: aliceCredentialRecord.threadId,
        state: CredentialState.RequestReceived,
      })

      const options: AcceptRequestOptions = {
        credentialRecordId: faberCredentialRecord.id,
        comment: 'V1 Indy Credential',
      }
      testLogger.test('Faber sends credential to Alice')
      await faberAgent.credentials.acceptRequest(options)

      testLogger.test('Alice waits for credential from Faber')
      aliceCredentialRecord = await waitForCredentialRecord(aliceAgent, {
        threadId: faberCredentialRecord.threadId,
        state: CredentialState.CredentialReceived,
      })
    } else {
      throw new AriesFrameworkError('Missing Connection Id')
    }
  })
  // ==============================
  // TEST v1 END
  // ==========================

  // -------------------------- V2 TEST BEGIN --------------------------------------------

  test('Alice starts with V2 (Indy format) credential proposal to Faber', async () => {
    const credentialPreview = V2CredentialPreview.fromRecord({
      name: 'John',
      age: '99',
      'x-ray': 'some x-ray',
      profile_picture: 'profile picture',
    })
    const testAttributes = {
      attributes: credentialPreview.attributes,
      schemaIssuerDid: 'GMm4vMw8LLrLJjp81kRRLp',
      schemaName: 'ahoy',
      schemaVersion: '1.0',
      schemaId: 'q7ATwTYbQDgiigVijUAej:2:test:1.0',
      issuerDid: 'GMm4vMw8LLrLJjp81kRRLp',
      credentialDefinitionId: 'GMm4vMw8LLrLJjp81kRRLp:3:CL:12:tag',
      payload: {
        schemaIssuerDid: 'GMm4vMw8LLrLJjp81kRRLp',
        schemaName: 'ahoy',
        schemaVersion: '1.0',
        schemaId: 'q7ATwTYbQDgiigVijUAej:2:test:1.0',
        issuerDid: 'GMm4vMw8LLrLJjp81kRRLp',
      },
    }
    testLogger.test('Alice sends (v2) credential proposal to Faber')
    // set the propose options
    // we should set the version to V1.0 and V2.0 in separate tests, one as a regression test
    const proposeOptions: ProposeCredentialOptions = {
      connectionId: aliceConnection.id,
      protocolVersion: CredentialProtocolVersion.V2,
      credentialFormats: {
        indy: testAttributes,
      },
      comment: 'v2 propose credential test',
    }
    testLogger.test('Alice sends (v2, Indy) credential proposal to Faber')

    const credentialExchangeRecord: CredentialExchangeRecord = await aliceAgent.credentials.proposeCredential(
      proposeOptions
    )

    expect(credentialExchangeRecord.connectionId).toEqual(proposeOptions.connectionId)
    expect(credentialExchangeRecord.protocolVersion).toEqual(CredentialProtocolVersion.V2)
    expect(credentialExchangeRecord.state).toEqual(CredentialState.ProposalSent)
    expect(credentialExchangeRecord.threadId).not.toBeNull()

    testLogger.test('Faber waits for credential proposal from Alice')
    let faberCredentialRecord = await waitForCredentialRecord(faberAgent, {
      threadId: credentialExchangeRecord.threadId,
      state: CredentialState.ProposalReceived,
    })

    const options: AcceptProposalOptions = {
      credentialRecordId: faberCredentialRecord.id,
      comment: 'V2 Indy Offer',
      credentialFormats: {
        indy: {
          credentialDefinitionId: credDefId,
          attributes: credentialPreview.attributes,
        },
      },
      protocolVersion: CredentialProtocolVersion.V2,
    }
    testLogger.test('Faber sends credential offer to Alice')
    await faberAgent.credentials.acceptProposal(options)

    testLogger.test('Alice waits for credential offer from Faber')
    aliceCredentialRecord = await waitForCredentialRecord(aliceAgent, {
      threadId: faberCredentialRecord.threadId,
      state: CredentialState.OfferReceived,
    })

    didCommMessageRepository = faberAgent.injectionContainer.resolve<DidCommMessageRepository>(DidCommMessageRepository)

    const offerMessage = await didCommMessageRepository.findAgentMessage({
      associatedRecordId: faberCredentialRecord.id,
      messageClass: V2OfferCredentialMessage,
    })

    expect(JsonTransformer.toJSON(offerMessage)).toMatchObject({
      '@type': 'https://didcomm.org/issue-credential/2.0/offer-credential',
      comment: 'V2 Indy Offer',
      credential_preview: {
        '@type': 'https://didcomm.org/issue-credential/2.0/credential-preview',
        attributes: [
          {
            name: 'name',
            'mime-type': 'text/plain',
            value: 'John',
          },
          {
            name: 'age',
            'mime-type': 'text/plain',
            value: '99',
          },
          {
            name: 'x-ray',
            'mime-type': 'text/plain',
            value: 'some x-ray',
          },
          {
            name: 'profile_picture',
            'mime-type': 'text/plain',
            value: 'profile picture',
          },
        ],
      },
    })
    expect(aliceCredentialRecord.id).not.toBeNull()
    expect(aliceCredentialRecord.getTags()).toEqual({
      threadId: faberCredentialRecord.threadId,
      credentialIds: [],
      connectionId: aliceCredentialRecord.connectionId,
      state: aliceCredentialRecord.state,
    })
    expect(aliceCredentialRecord.type).toBe(CredentialExchangeRecord.name)

    if (aliceCredentialRecord.connectionId) {
      const acceptOfferOptions: ServiceAcceptOfferOptions = {
        credentialRecordId: aliceCredentialRecord.id,
        credentialFormats: {
          indy: undefined,
        },
      }
      const offerCredentialExchangeRecord: CredentialExchangeRecord = await aliceAgent.credentials.acceptOffer(
        acceptOfferOptions
      )

      expect(offerCredentialExchangeRecord.connectionId).toEqual(proposeOptions.connectionId)
      expect(offerCredentialExchangeRecord.protocolVersion).toEqual(CredentialProtocolVersion.V2)
      expect(offerCredentialExchangeRecord.state).toEqual(CredentialState.RequestSent)
      expect(offerCredentialExchangeRecord.threadId).not.toBeNull()

      testLogger.test('Faber waits for credential request from Alice')
      await waitForCredentialRecord(faberAgent, {
        threadId: aliceCredentialRecord.threadId,
        state: CredentialState.RequestReceived,
      })

      testLogger.test('Faber sends credential to Alice')

      const options: AcceptRequestOptions = {
        credentialRecordId: faberCredentialRecord.id,
        comment: 'V2 Indy Credential',
      }
      await faberAgent.credentials.acceptRequest(options)

      testLogger.test('Alice waits for credential from Faber')
      aliceCredentialRecord = await waitForCredentialRecord(aliceAgent, {
        threadId: faberCredentialRecord.threadId,
        state: CredentialState.CredentialReceived,
      })

<<<<<<< HEAD
      // // testLogger.test('Alice sends credential ack to Faber')
=======
      testLogger.test('Alice sends credential ack to Faber')
>>>>>>> 3a3ceb0b
      await aliceAgent.credentials.acceptCredential(aliceCredentialRecord.id, CredentialProtocolVersion.V2)

      testLogger.test('Faber waits for credential ack from Alice')
      faberCredentialRecord = await waitForCredentialRecord(faberAgent, {
        threadId: faberCredentialRecord.threadId,
        state: CredentialState.Done,
      })
      // expect(aliceCredentialRecord).toMatchObject({
      //   type: CredentialExchangeRecord.name,
      //   id: expect.any(String),
      //   createdAt: expect.any(Date),
      //   threadId: expect.any(String),
      //   connectionId: expect.any(String),
      //   state: CredentialState.CredentialReceived,
      // })
    } else {
      throw new AriesFrameworkError('Missing Connection Id')
    }
  })

  test('Alice starts with propose - Faber counter offer - Alice second proposal- Faber sends second offer', async () => {
    // proposeCredential -> negotiateProposal -> negotiateOffer -> negotiateProposal -> acceptOffer -> acceptRequest -> DONE (credential issued)
    const credentialPreview = V2CredentialPreview.fromRecord({
      name: 'John',
      age: '99',
      'x-ray': 'some x-ray',
      profile_picture: 'profile picture',
    })

    const proposeOptions: ProposeCredentialOptions = {
      connectionId: aliceConnection.id,
      protocolVersion: CredentialProtocolVersion.V2,
      credentialFormats: {
        indy: {
          payload: credPropose,
          attributes: credentialPreview.attributes,
        },
      },
      comment: 'v2 propose credential test',
    }
    testLogger.test('Alice sends credential proposal to Faber')
    let aliceCredentialExchangeRecord = await aliceAgent.credentials.proposeCredential(proposeOptions)
    expect(aliceCredentialExchangeRecord.state).toBe(CredentialState.ProposalSent)

    testLogger.test('Faber waits for credential proposal from Alice')
    let faberCredentialRecord = await waitForCredentialRecord(faberAgent, {
      threadId: aliceCredentialExchangeRecord.threadId,
      state: CredentialState.ProposalReceived,
    })

    const negotiateOptions: NegotiateProposalOptions = {
      credentialRecordId: faberCredentialRecord.id,
      credentialFormats: {
        indy: {
          credentialDefinitionId: credDefId,
          attributes: newCredentialPreview.attributes,
        },
      },
      protocolVersion: CredentialProtocolVersion.V2,
    }
    faberCredentialRecord = await faberAgent.credentials.negotiateProposal(negotiateOptions)

    testLogger.test('Alice waits for credential offer from Faber')

    let record = await waitForCredentialRecord(aliceAgent, {
      threadId: faberCredentialRecord.threadId,
      state: CredentialState.OfferReceived,
    })

    // below values are not in json object
    expect(record.id).not.toBeNull()
    expect(record.getTags()).toEqual({
      threadId: record.threadId,
      state: record.state,
      connectionId: aliceConnection.id,
      credentialIds: [],
    })
    expect(record.type).toBe(CredentialExchangeRecord.name)

    // // Check if the state of the credential records did not change
    faberCredentialRecord = await faberAgent.credentials.getById(faberCredentialRecord.id)
    faberCredentialRecord.assertState(CredentialState.OfferSent)

    const aliceRecord = await aliceAgent.credentials.getById(record.id)
    aliceRecord.assertState(CredentialState.OfferReceived)

    // // second proposal
    const negotiateOfferOptions: NegotiateOfferOptions = {
      credentialRecordId: aliceRecord.id,
      credentialFormats: {
        indy: {
          payload: credPropose,
          attributes: newCredentialPreview.attributes,
        },
      },
      connectionId: aliceConnection.id,
    }
    aliceCredentialExchangeRecord = await aliceAgent.credentials.negotiateOffer(negotiateOfferOptions)

    // aliceCredentialExchangeRecord = await aliceAgent.credentials.proposeCredential(proposeOptions)
    expect(aliceCredentialExchangeRecord.state).toBe(CredentialState.ProposalSent)

    testLogger.test('Faber waits for credential proposal from Alice')
    faberCredentialRecord = await waitForCredentialRecord(faberAgent, {
      threadId: aliceCredentialExchangeRecord.threadId,
      state: CredentialState.ProposalReceived,
    })

    faberCredentialRecord = await faberAgent.credentials.negotiateProposal(negotiateOptions)

    testLogger.test('Alice waits for credential offer from Faber')

    record = await waitForCredentialRecord(aliceAgent, {
      threadId: faberCredentialRecord.threadId,
      state: CredentialState.OfferReceived,
    })

    const acceptOfferOptions: AcceptOfferOptions = {
      credentialRecordId: aliceCredentialExchangeRecord.id,
    }
    const offerCredentialExchangeRecord: CredentialExchangeRecord = await aliceAgent.credentials.acceptOffer(
      acceptOfferOptions
    )

    expect(offerCredentialExchangeRecord.connectionId).toEqual(proposeOptions.connectionId)
    expect(offerCredentialExchangeRecord.protocolVersion).toEqual(CredentialProtocolVersion.V2)
    expect(offerCredentialExchangeRecord.state).toEqual(CredentialState.RequestSent)
    expect(offerCredentialExchangeRecord.threadId).not.toBeNull()

    testLogger.test('Faber waits for credential request from Alice')
    faberCredentialRecord = await waitForCredentialRecord(faberAgent, {
      threadId: aliceCredentialExchangeRecord.threadId,
      state: CredentialState.RequestReceived,
    })
    testLogger.test('Faber sends credential to Alice')

    const options: AcceptRequestOptions = {
      credentialRecordId: faberCredentialRecord.id,
      comment: 'V2 Indy Credential',
    }
    await faberAgent.credentials.acceptRequest(options)

    testLogger.test('Alice waits for credential from Faber')
    aliceCredentialRecord = await waitForCredentialRecord(aliceAgent, {
      threadId: faberCredentialRecord.threadId,
      state: CredentialState.CredentialReceived,
    })

    // testLogger.test('Alice sends credential ack to Faber')
    await aliceAgent.credentials.acceptCredential(aliceCredentialRecord.id, CredentialProtocolVersion.V2)

    testLogger.test('Faber waits for credential ack from Alice')
    faberCredentialRecord = await waitForCredentialRecord(faberAgent, {
      threadId: faberCredentialRecord.threadId,
      state: CredentialState.Done,
    })
    expect(aliceCredentialRecord).toMatchObject({
      type: CredentialExchangeRecord.name,
      id: expect.any(String),
      createdAt: expect.any(Date),
      threadId: expect.any(String),
      connectionId: expect.any(String),
      state: CredentialState.CredentialReceived,
    })
  })

  test('Faber starts with offer - Alice counter proposal - Faber second offer - Alice sends second proposal', async () => {
    testLogger.test('Faber sends credential offer to Alice')
    const credentialPreview = V2CredentialPreview.fromRecord({
      name: 'John',
      age: '99',
      'x-ray': 'some x-ray',
      profile_picture: 'profile picture',
    })
    const offerOptions: OfferCredentialOptions = {
      comment: 'some comment about credential',
      connectionId: faberConnection.id,
      credentialFormats: {
        indy: {
          attributes: credentialPreview.attributes,
          credentialDefinitionId: credDefId,
        },
      },
      protocolVersion: CredentialProtocolVersion.V2,
    }
    const faberCredentialExchangeRecord = await faberAgent.credentials.offerCredential(offerOptions)

    testLogger.test('Alice waits for credential offer from Faber')
    aliceCredentialRecord = await waitForCredentialRecord(aliceAgent, {
      threadId: faberCredentialExchangeRecord.threadId,
      state: CredentialState.OfferReceived,
    })

    const negotiateOfferOptions: NegotiateOfferOptions = {
      credentialRecordId: aliceCredentialRecord.id,
      credentialFormats: {
        indy: {
          payload: credPropose,
          attributes: newCredentialPreview.attributes,
        },
      },
      connectionId: aliceConnection.id,
    }
    aliceCredentialRecord = await aliceAgent.credentials.negotiateOffer(negotiateOfferOptions)

    // aliceCredentialExchangeRecord = await aliceAgent.credentials.proposeCredential(proposeOptions)
    expect(aliceCredentialRecord.state).toBe(CredentialState.ProposalSent)

    testLogger.test('Faber waits for credential proposal from Alice')
    faberCredentialRecord = await waitForCredentialRecord(faberAgent, {
      threadId: aliceCredentialRecord.threadId,
      state: CredentialState.ProposalReceived,
    })
    const negotiateOptions: NegotiateProposalOptions = {
      credentialRecordId: faberCredentialRecord.id,
      credentialFormats: {
        indy: {
          credentialDefinitionId: credDefId,
          attributes: newCredentialPreview.attributes,
        },
      },
      protocolVersion: CredentialProtocolVersion.V2,
    }
    faberCredentialRecord = await faberAgent.credentials.negotiateProposal(negotiateOptions)

    testLogger.test('Alice waits for credential offer from Faber')

    aliceCredentialRecord = await waitForCredentialRecord(aliceAgent, {
      threadId: faberCredentialRecord.threadId,
      state: CredentialState.OfferReceived,
    })

    aliceCredentialRecord = await aliceAgent.credentials.negotiateOffer(negotiateOfferOptions)

    // aliceCredentialExchangeRecord = await aliceAgent.credentials.proposeCredential(proposeOptions)
    expect(aliceCredentialRecord.state).toBe(CredentialState.ProposalSent)

    testLogger.test('Faber waits for credential proposal from Alice')
    faberCredentialRecord = await waitForCredentialRecord(faberAgent, {
      threadId: aliceCredentialRecord.threadId,
      state: CredentialState.ProposalReceived,
    })

    const options: AcceptProposalOptions = {
      credentialRecordId: faberCredentialRecord.id,
      comment: 'V2 Indy Proposal',
      credentialFormats: {
        indy: {
          credentialDefinitionId: credDefId,
          attributes: credentialPreview.attributes,
        },
      },
      protocolVersion: CredentialProtocolVersion.V2,
    }

    testLogger.test('Faber sends credential offer to Alice')
    await faberAgent.credentials.acceptProposal(options)

    testLogger.test('Alice waits for credential offer from Faber')
    aliceCredentialRecord = await waitForCredentialRecord(aliceAgent, {
      threadId: faberCredentialRecord.threadId,
      state: CredentialState.OfferReceived,
    })

    const acceptOfferOptions: AcceptOfferOptions = {
      credentialRecordId: aliceCredentialRecord.id,
    }
    const offerCredentialExchangeRecord: CredentialExchangeRecord = await aliceAgent.credentials.acceptOffer(
      acceptOfferOptions
    )

    expect(offerCredentialExchangeRecord.protocolVersion).toEqual(CredentialProtocolVersion.V2)
    expect(offerCredentialExchangeRecord.state).toEqual(CredentialState.RequestSent)
    expect(offerCredentialExchangeRecord.threadId).not.toBeNull()
    testLogger.test('Faber waits for credential request from Alice')
    faberCredentialRecord = await waitForCredentialRecord(faberAgent, {
      threadId: aliceCredentialRecord.threadId,
      state: CredentialState.RequestReceived,
    })

    const acceptRequestOptions: AcceptRequestOptions = {
      credentialRecordId: faberCredentialRecord.id,
      comment: 'V2 Indy Credential',
    }
    testLogger.test('Faber sends credential to Alice')
    await faberAgent.credentials.acceptRequest(acceptRequestOptions)

    testLogger.test('Alice waits for credential from Faber')
    aliceCredentialRecord = await waitForCredentialRecord(aliceAgent, {
      threadId: faberCredentialRecord.threadId,
      state: CredentialState.CredentialReceived,
    })
  })

  test('Faber starts with V2 offer; Alice declines', async () => {
    testLogger.test('Faber sends credential offer to Alice')
    const credentialPreview = V2CredentialPreview.fromRecord({
      name: 'John',
      age: '99',
      'x-ray': 'some x-ray',
      profile_picture: 'profile picture',
    })
    const offerOptions: OfferCredentialOptions = {
      comment: 'some comment about credential',
      connectionId: faberConnection.id,
      credentialFormats: {
        indy: {
          attributes: credentialPreview.attributes,
          credentialDefinitionId: credDefId,
        },
      },
      protocolVersion: CredentialProtocolVersion.V2,
    }
    const faberCredentialExchangeRecord = await faberAgent.credentials.offerCredential(offerOptions)

    testLogger.test('Alice waits for credential offer from Faber')
    aliceCredentialRecord = await waitForCredentialRecord(aliceAgent, {
      threadId: faberCredentialExchangeRecord.threadId,
      state: CredentialState.OfferReceived,
    })
    // below values are not in json object
    expect(aliceCredentialRecord.id).not.toBeNull()
    expect(aliceCredentialRecord.getTags()).toEqual({
      threadId: aliceCredentialRecord.threadId,
      state: aliceCredentialRecord.state,
      connectionId: aliceConnection.id,
      credentialIds: [],
    })
    expect(aliceCredentialRecord.type).toBe(CredentialExchangeRecord.name)
    testLogger.test('Alice declines offer')
    if (aliceCredentialRecord.id) {
      await aliceAgent.credentials.declineOffer(aliceCredentialRecord.id)
    } else {
      throw new AriesFrameworkError('Missing credential record id')
    }
  })
})
// -------------------------- V2 TEST END --------------------------------------------<|MERGE_RESOLUTION|>--- conflicted
+++ resolved
@@ -369,11 +369,7 @@
         state: CredentialState.CredentialReceived,
       })
 
-<<<<<<< HEAD
-      // // testLogger.test('Alice sends credential ack to Faber')
-=======
       testLogger.test('Alice sends credential ack to Faber')
->>>>>>> 3a3ceb0b
       await aliceAgent.credentials.acceptCredential(aliceCredentialRecord.id, CredentialProtocolVersion.V2)
 
       testLogger.test('Faber waits for credential ack from Alice')
