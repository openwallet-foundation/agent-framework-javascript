import type { EventReplaySubject, JsonLdTestsAgent } from '../../../../../../tests'
import type { V2OfferCredentialMessage } from '../messages/V2OfferCredentialMessage'

import { setupJsonLdTests, waitForCredentialRecordSubject } from '../../../../../../tests'
import testLogger from '../../../../../../tests/logger'
import { KeyType } from '../../../../../crypto'
<<<<<<< HEAD
=======
import { TypedArrayEncoder } from '../../../../../utils'
import { JsonEncoder } from '../../../../../utils/JsonEncoder'
import { W3cVcModule } from '../../../../vc'
import { customDocumentLoader } from '../../../../vc/__tests__/documentLoader'
>>>>>>> 616b908a
import { CREDENTIALS_CONTEXT_V1_URL } from '../../../../vc/constants'
import { CredentialState } from '../../../models'
import { CredentialExchangeRecord } from '../../../repository'

<<<<<<< HEAD
const signCredentialOptions = {
  credential: {
=======
describe('credentials', () => {
  let faberAgent: Agent<(typeof faberAgentOptions)['modules']>
  let aliceAgent: Agent<(typeof aliceAgentOptions)['modules']>
  let faberReplay: ReplaySubject<CredentialStateChangedEvent>
  let aliceReplay: ReplaySubject<CredentialStateChangedEvent>
  const privateKey = TypedArrayEncoder.fromString('testseed000000000000000000000001')
  const TEST_LD_DOCUMENT: JsonCredential = {
>>>>>>> 616b908a
    '@context': [CREDENTIALS_CONTEXT_V1_URL, 'https://www.w3.org/2018/credentials/examples/v1'],
    type: ['VerifiableCredential', 'UniversityDegreeCredential'],
    issuer: 'did:key:z6Mkgg342Ycpuk263R9d8Aq6MUaxPn1DDeHyGo38EefXmgDL',
    issuanceDate: '2017-10-22T12:23:48Z',
    credentialSubject: {
      degree: {
        type: 'BachelorDegree',
        name: 'Bachelor of Science and Arts',
      },
    },
  },
  options: {
    proofType: 'Ed25519Signature2018',
    proofPurpose: 'assertionMethod',
  },
}

describe('credentials', () => {
  let faberAgent: JsonLdTestsAgent
  let faberReplay: EventReplaySubject
  let aliceAgent: JsonLdTestsAgent
  let aliceReplay: EventReplaySubject

  beforeEach(async () => {
<<<<<<< HEAD
    ;({
      issuerAgent: faberAgent,
      issuerReplay: faberReplay,
      holderAgent: aliceAgent,
      holderReplay: aliceReplay,
    } = await setupJsonLdTests({
      issuerName: 'Faber LD connection-less Credentials V2',
      holderName: 'Alice LD connection-less Credentials V2',
      createConnections: false,
    }))

    await faberAgent.context.wallet.createKey({ seed: 'testseed000000000000000000000001', keyType: KeyType.Ed25519 })
=======
    const faberMessages = new Subject<SubjectMessage>()
    const aliceMessages = new Subject<SubjectMessage>()

    const subjectMap = {
      'rxjs:faber': faberMessages,
      'rxjs:alice': aliceMessages,
    }
    faberAgent = new Agent(faberAgentOptions)
    faberAgent.registerInboundTransport(new SubjectInboundTransport(faberMessages))
    faberAgent.registerOutboundTransport(new SubjectOutboundTransport(subjectMap))
    await faberAgent.initialize()

    aliceAgent = new Agent(aliceAgentOptions)
    aliceAgent.registerInboundTransport(new SubjectInboundTransport(aliceMessages))
    aliceAgent.registerOutboundTransport(new SubjectOutboundTransport(subjectMap))
    await aliceAgent.initialize()

    await prepareForIssuance(faberAgent, ['name', 'age'])

    faberReplay = new ReplaySubject<CredentialStateChangedEvent>()
    aliceReplay = new ReplaySubject<CredentialStateChangedEvent>()

    faberAgent.events
      .observable<CredentialStateChangedEvent>(CredentialEventTypes.CredentialStateChanged)
      .subscribe(faberReplay)
    aliceAgent.events
      .observable<CredentialStateChangedEvent>(CredentialEventTypes.CredentialStateChanged)
      .subscribe(aliceReplay)
    wallet = faberAgent.dependencyManager.resolve<Wallet>(InjectionSymbols.Wallet)

    await wallet.createKey({ privateKey, keyType: KeyType.Ed25519 })

    signCredentialOptions = {
      credential: TEST_LD_DOCUMENT,
      options: {
        proofType: 'Ed25519Signature2018',
        proofPurpose: 'assertionMethod',
      },
    }
>>>>>>> 616b908a
  })

  afterEach(async () => {
    await faberAgent.shutdown()
    await faberAgent.wallet.delete()
    await aliceAgent.shutdown()
    await aliceAgent.wallet.delete()
  })

  test('Faber starts with V2 W3C connection-less credential offer to Alice', async () => {
    testLogger.test('Faber sends credential offer to Alice')

    // eslint-disable-next-line prefer-const
    let { message, credentialRecord: faberCredentialRecord } = await faberAgent.credentials.createOffer({
      comment: 'V2 Out of Band offer (W3C)',
      credentialFormats: {
        jsonld: signCredentialOptions,
      },
      protocolVersion: 'v2',
    })

    const offerMessage = message as V2OfferCredentialMessage
    const attachment = offerMessage?.offerAttachments[0]

    expect(attachment?.getDataAsJson()).toMatchObject({
      credential: {
        '@context': ['https://www.w3.org/2018/credentials/v1', 'https://www.w3.org/2018/credentials/examples/v1'],
        type: ['VerifiableCredential', 'UniversityDegreeCredential'],
        issuer: 'did:key:z6Mkgg342Ycpuk263R9d8Aq6MUaxPn1DDeHyGo38EefXmgDL',
        issuanceDate: '2017-10-22T12:23:48Z',
        credentialSubject: {
          degree: {
            name: 'Bachelor of Science and Arts',
            type: 'BachelorDegree',
          },
        },
      },
      options: {
        proofType: 'Ed25519Signature2018',
        proofPurpose: 'assertionMethod',
      },
    })

    const { message: connectionlessOfferMessage } = await faberAgent.oob.createLegacyConnectionlessInvitation({
      recordId: faberCredentialRecord.id,
      message,
      domain: 'https://a-domain.com',
    })
    await aliceAgent.receiveMessage(connectionlessOfferMessage.toJSON())

    let aliceCredentialRecord = await waitForCredentialRecordSubject(aliceReplay, {
      threadId: faberCredentialRecord.threadId,
      state: CredentialState.OfferReceived,
    })

    testLogger.test('Alice sends credential request to Faber')

    const credentialRecord = await aliceAgent.credentials.acceptOffer({
      credentialRecordId: aliceCredentialRecord.id,
    })

    testLogger.test('Faber waits for credential request from Alice')
    faberCredentialRecord = await waitForCredentialRecordSubject(faberReplay, {
      threadId: credentialRecord.threadId,
      state: CredentialState.RequestReceived,
    })

    testLogger.test('Faber sends credential to Alice')
    faberCredentialRecord = await faberAgent.credentials.acceptRequest({
      credentialRecordId: faberCredentialRecord.id,
      comment: 'V2 Indy Credential',
    })

    testLogger.test('Alice waits for credential from Faber')
    aliceCredentialRecord = await waitForCredentialRecordSubject(aliceReplay, {
      threadId: faberCredentialRecord.threadId,
      state: CredentialState.CredentialReceived,
    })

    testLogger.test('Alice sends credential ack to Faber')
    aliceCredentialRecord = await aliceAgent.credentials.acceptCredential({
      credentialRecordId: aliceCredentialRecord.id,
    })

    testLogger.test('Faber waits for credential ack from Alice')
    faberCredentialRecord = await waitForCredentialRecordSubject(faberReplay, {
      threadId: faberCredentialRecord.threadId,
      state: CredentialState.Done,
    })

    expect(aliceCredentialRecord).toMatchObject({
      type: CredentialExchangeRecord.type,
      id: expect.any(String),
      createdAt: expect.any(Date),
      state: CredentialState.Done,
      threadId: expect.any(String),
    })

    expect(faberCredentialRecord).toMatchObject({
      type: CredentialExchangeRecord.type,
      id: expect.any(String),
      createdAt: expect.any(Date),
      state: CredentialState.Done,
      threadId: expect.any(String),
    })
  })
})<|MERGE_RESOLUTION|>--- conflicted
+++ resolved
@@ -4,29 +4,13 @@
 import { setupJsonLdTests, waitForCredentialRecordSubject } from '../../../../../../tests'
 import testLogger from '../../../../../../tests/logger'
 import { KeyType } from '../../../../../crypto'
-<<<<<<< HEAD
-=======
 import { TypedArrayEncoder } from '../../../../../utils'
-import { JsonEncoder } from '../../../../../utils/JsonEncoder'
-import { W3cVcModule } from '../../../../vc'
-import { customDocumentLoader } from '../../../../vc/__tests__/documentLoader'
->>>>>>> 616b908a
 import { CREDENTIALS_CONTEXT_V1_URL } from '../../../../vc/constants'
 import { CredentialState } from '../../../models'
 import { CredentialExchangeRecord } from '../../../repository'
 
-<<<<<<< HEAD
 const signCredentialOptions = {
   credential: {
-=======
-describe('credentials', () => {
-  let faberAgent: Agent<(typeof faberAgentOptions)['modules']>
-  let aliceAgent: Agent<(typeof aliceAgentOptions)['modules']>
-  let faberReplay: ReplaySubject<CredentialStateChangedEvent>
-  let aliceReplay: ReplaySubject<CredentialStateChangedEvent>
-  const privateKey = TypedArrayEncoder.fromString('testseed000000000000000000000001')
-  const TEST_LD_DOCUMENT: JsonCredential = {
->>>>>>> 616b908a
     '@context': [CREDENTIALS_CONTEXT_V1_URL, 'https://www.w3.org/2018/credentials/examples/v1'],
     type: ['VerifiableCredential', 'UniversityDegreeCredential'],
     issuer: 'did:key:z6Mkgg342Ycpuk263R9d8Aq6MUaxPn1DDeHyGo38EefXmgDL',
@@ -51,7 +35,6 @@
   let aliceReplay: EventReplaySubject
 
   beforeEach(async () => {
-<<<<<<< HEAD
     ;({
       issuerAgent: faberAgent,
       issuerReplay: faberReplay,
@@ -63,48 +46,10 @@
       createConnections: false,
     }))
 
-    await faberAgent.context.wallet.createKey({ seed: 'testseed000000000000000000000001', keyType: KeyType.Ed25519 })
-=======
-    const faberMessages = new Subject<SubjectMessage>()
-    const aliceMessages = new Subject<SubjectMessage>()
-
-    const subjectMap = {
-      'rxjs:faber': faberMessages,
-      'rxjs:alice': aliceMessages,
-    }
-    faberAgent = new Agent(faberAgentOptions)
-    faberAgent.registerInboundTransport(new SubjectInboundTransport(faberMessages))
-    faberAgent.registerOutboundTransport(new SubjectOutboundTransport(subjectMap))
-    await faberAgent.initialize()
-
-    aliceAgent = new Agent(aliceAgentOptions)
-    aliceAgent.registerInboundTransport(new SubjectInboundTransport(aliceMessages))
-    aliceAgent.registerOutboundTransport(new SubjectOutboundTransport(subjectMap))
-    await aliceAgent.initialize()
-
-    await prepareForIssuance(faberAgent, ['name', 'age'])
-
-    faberReplay = new ReplaySubject<CredentialStateChangedEvent>()
-    aliceReplay = new ReplaySubject<CredentialStateChangedEvent>()
-
-    faberAgent.events
-      .observable<CredentialStateChangedEvent>(CredentialEventTypes.CredentialStateChanged)
-      .subscribe(faberReplay)
-    aliceAgent.events
-      .observable<CredentialStateChangedEvent>(CredentialEventTypes.CredentialStateChanged)
-      .subscribe(aliceReplay)
-    wallet = faberAgent.dependencyManager.resolve<Wallet>(InjectionSymbols.Wallet)
-
-    await wallet.createKey({ privateKey, keyType: KeyType.Ed25519 })
-
-    signCredentialOptions = {
-      credential: TEST_LD_DOCUMENT,
-      options: {
-        proofType: 'Ed25519Signature2018',
-        proofPurpose: 'assertionMethod',
-      },
-    }
->>>>>>> 616b908a
+    await faberAgent.context.wallet.createKey({
+      seed: TypedArrayEncoder.fromString('testseed000000000000000000000001'),
+      keyType: KeyType.Ed25519,
+    })
   })
 
   afterEach(async () => {
