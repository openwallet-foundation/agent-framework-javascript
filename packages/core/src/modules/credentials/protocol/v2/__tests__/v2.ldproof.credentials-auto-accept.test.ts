import type { JsonLdTestsAgent } from '../../../../../../tests'

import { setupJsonLdTests } from '../../../../../../tests'
import { waitForCredentialRecord } from '../../../../../../tests/helpers'
import testLogger from '../../../../../../tests/logger'
import { KeyType } from '../../../../../crypto'
import { AriesFrameworkError } from '../../../../../error/AriesFrameworkError'
import { TypedArrayEncoder } from '../../../../../utils'
import { CREDENTIALS_CONTEXT_V1_URL } from '../../../../vc/constants'
import { AutoAcceptCredential, CredentialState } from '../../../models'
import { CredentialExchangeRecord } from '../../../repository/CredentialExchangeRecord'

const signCredentialOptions = {
  credential: {
    '@context': [CREDENTIALS_CONTEXT_V1_URL, 'https://www.w3.org/2018/credentials/examples/v1'],
    type: ['VerifiableCredential', 'UniversityDegreeCredential'],
    issuer: 'did:key:z6Mkgg342Ycpuk263R9d8Aq6MUaxPn1DDeHyGo38EefXmgDL',
    issuanceDate: '2017-10-22T12:23:48Z',
    credentialSubject: {
      degree: {
        type: 'BachelorDegree',
        name: 'Bachelor of Science and Arts',
      },
    },
  },
  options: {
    proofType: 'Ed25519Signature2018',
    proofPurpose: 'assertionMethod',
  },
}

<<<<<<< HEAD
describe('V2 Credentials - JSON-LD - Auto Accept Always', () => {
  let faberAgent: JsonLdTestsAgent
  let aliceAgent: JsonLdTestsAgent
  let faberConnectionId: string
  let aliceConnectionId: string

  describe("Auto accept on 'always'", () => {
    beforeAll(async () => {
      ;({
        issuerAgent: faberAgent,
        holderAgent: aliceAgent,
        issuerHolderConnectionId: faberConnectionId,
        holderIssuerConnectionId: aliceConnectionId,
      } = await setupJsonLdTests({
        issuerName: 'faber agent: always v2 jsonld',
        holderName: 'alice agent: always v2 jsonld',
        autoAcceptCredentials: AutoAcceptCredential.Always,
      }))

      await faberAgent.context.wallet.createKey({ seed: 'testseed000000000000000000000001', keyType: KeyType.Ed25519 })
=======
describe('credentials', () => {
  let faberAgent: CredentialTestsAgent
  let aliceAgent: CredentialTestsAgent
  let faberConnection: ConnectionRecord
  let aliceConnection: ConnectionRecord
  let aliceCredentialRecord: CredentialExchangeRecord
  let signCredentialOptions: JsonLdCredentialDetailFormat
  let wallet
  const privateKey = TypedArrayEncoder.fromString('testseed000000000000000000000001')

  describe('Auto accept on `always`', () => {
    beforeAll(async () => {
      ;({ faberAgent, aliceAgent, faberConnection, aliceConnection } = await setupCredentialTests(
        'faber agent: always v2 jsonld',
        'alice agent: always v2 jsonld',
        AutoAcceptCredential.Always
      ))

      wallet = faberAgent.dependencyManager.resolve<Wallet>(InjectionSymbols.Wallet)
      await wallet.createKey({ privateKey, keyType: KeyType.Ed25519 })
      signCredentialOptions = {
        credential: TEST_LD_DOCUMENT,
        options: {
          proofType: 'Ed25519Signature2018',
          proofPurpose: 'assertionMethod',
        },
      }
>>>>>>> 616b908a
    })

    afterAll(async () => {
      await faberAgent.shutdown()
      await faberAgent.wallet.delete()
      await aliceAgent.shutdown()
      await aliceAgent.wallet.delete()
    })

    test("Alice starts with V2 credential proposal to Faber, both with autoAcceptCredential on 'always'", async () => {
      testLogger.test('Alice sends credential proposal to Faber')

      const aliceCredentialExchangeRecord = await aliceAgent.credentials.proposeCredential({
        connectionId: aliceConnectionId,
        protocolVersion: 'v2',
        credentialFormats: {
          jsonld: signCredentialOptions,
        },
        comment: 'v2 propose credential test',
      })

      testLogger.test('Alice waits for credential from Faber')

      let aliceCredentialRecord = await waitForCredentialRecord(aliceAgent, {
        threadId: aliceCredentialExchangeRecord.threadId,
        state: CredentialState.CredentialReceived,
      })

      testLogger.test('Faber waits for credential ack from Alice')
      aliceCredentialRecord = await waitForCredentialRecord(faberAgent, {
        threadId: aliceCredentialRecord.threadId,
        state: CredentialState.Done,
      })
      expect(aliceCredentialRecord).toMatchObject({
        type: CredentialExchangeRecord.type,
        id: expect.any(String),
        createdAt: expect.any(Date),
        metadata: {},
        state: CredentialState.Done,
      })
    })
    test("Faber starts with V2 credential offer to Alice, both with autoAcceptCredential on 'always'", async () => {
      testLogger.test('Faber sends V2 credential offer to Alice as start of protocol process')

      const faberCredentialExchangeRecord: CredentialExchangeRecord = await faberAgent.credentials.offerCredential({
        comment: 'some comment about credential',
        connectionId: faberConnectionId,
        credentialFormats: {
          jsonld: signCredentialOptions,
        },
        protocolVersion: 'v2',
      })
      testLogger.test('Alice waits for credential from Faber')
      let aliceCredentialRecord = await waitForCredentialRecord(aliceAgent, {
        threadId: faberCredentialExchangeRecord.threadId,
        state: CredentialState.OfferReceived,
      })
      testLogger.test('Alice waits for credential from Faber')
      aliceCredentialRecord = await waitForCredentialRecord(aliceAgent, {
        threadId: faberCredentialExchangeRecord.threadId,
        state: CredentialState.CredentialReceived,
      })
      testLogger.test('Faber waits for credential ack from Alice')
      const faberCredentialRecord: CredentialExchangeRecord = await waitForCredentialRecord(faberAgent, {
        threadId: faberCredentialExchangeRecord.threadId,
        state: CredentialState.Done,
      })

      expect(aliceCredentialRecord).toMatchObject({
        type: CredentialExchangeRecord.type,
        id: expect.any(String),
        createdAt: expect.any(Date),
        metadata: {},
        state: CredentialState.CredentialReceived,
      })
      expect(faberCredentialRecord).toMatchObject({
        type: CredentialExchangeRecord.type,
        id: expect.any(String),
        createdAt: expect.any(Date),
        state: CredentialState.Done,
      })
    })
  })

  describe("Auto accept on 'contentApproved'", () => {
    beforeAll(async () => {
<<<<<<< HEAD
      ;({
        issuerAgent: faberAgent,
        holderAgent: aliceAgent,
        issuerHolderConnectionId: faberConnectionId,
        holderIssuerConnectionId: aliceConnectionId,
      } = await setupJsonLdTests({
        issuerName: 'faber agent: ContentApproved v2 jsonld',
        holderName: 'alice agent: ContentApproved v2 jsonld',
        autoAcceptCredentials: AutoAcceptCredential.ContentApproved,
      }))

      await faberAgent.context.wallet.createKey({ seed: 'testseed000000000000000000000001', keyType: KeyType.Ed25519 })
=======
      ;({ faberAgent, aliceAgent, faberConnection, aliceConnection } = await setupCredentialTests(
        'faber agent: content-approved v2 jsonld',
        'alice agent: content-approved v2 jsonld',
        AutoAcceptCredential.ContentApproved
      ))
      wallet = faberAgent.dependencyManager.resolve<Wallet>(InjectionSymbols.Wallet)
      await wallet.createKey({ privateKey, keyType: KeyType.Ed25519 })
      signCredentialOptions = {
        credential: TEST_LD_DOCUMENT,
        options: {
          proofType: 'Ed25519Signature2018',
          proofPurpose: 'assertionMethod',
        },
      }
>>>>>>> 616b908a
    })

    afterAll(async () => {
      await faberAgent.shutdown()
      await faberAgent.wallet.delete()
      await aliceAgent.shutdown()
      await aliceAgent.wallet.delete()
    })

    test("Alice starts with V2 credential proposal to Faber, both with autoAcceptCredential on 'contentApproved'", async () => {
      testLogger.test('Alice sends credential proposal to Faber')
      const aliceCredentialExchangeRecord = await aliceAgent.credentials.proposeCredential({
        connectionId: aliceConnectionId,
        protocolVersion: 'v2',
        credentialFormats: {
          jsonld: signCredentialOptions,
        },
        comment: 'v2 propose credential test',
      })

      testLogger.test('Faber waits for credential proposal from Alice')
      let faberCredentialRecord = await waitForCredentialRecord(faberAgent, {
        threadId: aliceCredentialExchangeRecord.threadId,
        state: CredentialState.ProposalReceived,
      })

      testLogger.test('Faber sends credential offer to Alice')
      const faberCredentialExchangeRecord = await faberAgent.credentials.acceptProposal({
        credentialRecordId: faberCredentialRecord.id,
        comment: 'V2 JsonLd Offer',
      })

      testLogger.test('Alice waits for credential from Faber')
      const aliceCredentialRecord = await waitForCredentialRecord(aliceAgent, {
        threadId: faberCredentialExchangeRecord.threadId,
        state: CredentialState.CredentialReceived,
      })

      testLogger.test('Faber waits for credential ack from Alice')

      faberCredentialRecord = await waitForCredentialRecord(faberAgent, {
        threadId: faberCredentialRecord.threadId,
        state: CredentialState.Done,
      })

      expect(aliceCredentialRecord).toMatchObject({
        type: CredentialExchangeRecord.type,
        id: expect.any(String),
        createdAt: expect.any(Date),
        metadata: {},
        state: CredentialState.CredentialReceived,
      })

      expect(faberCredentialRecord).toMatchObject({
        type: CredentialExchangeRecord.type,
        id: expect.any(String),
        createdAt: expect.any(Date),
        metadata: {},
        state: CredentialState.Done,
      })
    })
    test("Faber starts with V2 credential offer to Alice, both with autoAcceptCredential on 'contentApproved'", async () => {
      testLogger.test('Faber sends credential offer to Alice')

      let faberCredentialExchangeRecord = await faberAgent.credentials.offerCredential({
        comment: 'some comment about credential',
        connectionId: faberConnectionId,
        credentialFormats: {
          jsonld: signCredentialOptions,
        },
        protocolVersion: 'v2',
      })

      testLogger.test('Alice waits for credential offer from Faber')
      let aliceCredentialRecord = await waitForCredentialRecord(aliceAgent, {
        threadId: faberCredentialExchangeRecord.threadId,
        state: CredentialState.OfferReceived,
      })

      // below values are not in json object
      expect(aliceCredentialRecord.id).not.toBeNull()
      expect(aliceCredentialRecord.getTags()).toEqual({
        threadId: aliceCredentialRecord.threadId,
        state: aliceCredentialRecord.state,
        connectionId: aliceConnectionId,
        credentialIds: [],
      })
      expect(aliceCredentialRecord.type).toBe(CredentialExchangeRecord.type)
      if (!aliceCredentialRecord.connectionId) {
        throw new AriesFrameworkError('missing alice connection id')
      }

      // we do not need to specify connection id in this object
      // it is either connectionless or included in the offer message
      testLogger.test('Alice sends credential request to faber')
      faberCredentialExchangeRecord = await aliceAgent.credentials.acceptOffer({
        credentialRecordId: aliceCredentialRecord.id,
      })

      testLogger.test('Alice waits for credential from Faber')
      aliceCredentialRecord = await waitForCredentialRecord(aliceAgent, {
        threadId: faberCredentialExchangeRecord.threadId,
        state: CredentialState.CredentialReceived,
      })

      testLogger.test('Faber waits for credential ack from Alice')

      const faberCredentialRecord = await waitForCredentialRecord(faberAgent, {
        threadId: faberCredentialExchangeRecord.threadId,
        state: CredentialState.Done,
      })

      expect(aliceCredentialRecord).toMatchObject({
        type: CredentialExchangeRecord.type,
        id: expect.any(String),
        createdAt: expect.any(Date),
        metadata: {},
        state: CredentialState.CredentialReceived,
      })

      expect(faberCredentialRecord).toMatchObject({
        type: CredentialExchangeRecord.type,
        id: expect.any(String),
        createdAt: expect.any(Date),
        state: CredentialState.Done,
      })
    })
    test("Faber starts with V2 credential offer to Alice, both have autoAcceptCredential on 'contentApproved' and attributes did change", async () => {
      testLogger.test('Faber sends credential offer to Alice')

      const faberCredentialExchangeRecord: CredentialExchangeRecord = await faberAgent.credentials.offerCredential({
        comment: 'some comment about credential',
        connectionId: faberConnectionId,
        credentialFormats: {
          jsonld: signCredentialOptions,
        },
        protocolVersion: 'v2',
      })
      testLogger.test('Alice waits for credential from Faber')
      let aliceCredentialRecord = await waitForCredentialRecord(aliceAgent, {
        threadId: faberCredentialExchangeRecord.threadId,
        state: CredentialState.OfferReceived,
      })

      // below values are not in json object
      expect(aliceCredentialRecord.id).not.toBeNull()
      expect(aliceCredentialRecord.getTags()).toEqual({
        threadId: aliceCredentialRecord.threadId,
        state: aliceCredentialRecord.state,
        connectionId: aliceConnectionId,
        credentialIds: [],
      })
      expect(aliceCredentialRecord.type).toBe(CredentialExchangeRecord.type)

      testLogger.test('Alice sends credential request to Faber')

      const aliceExchangeCredentialRecord = await aliceAgent.credentials.negotiateOffer({
        credentialRecordId: aliceCredentialRecord.id,
        credentialFormats: {
          // Send a different object
          jsonld: {
            ...signCredentialOptions,
            credential: {
              ...signCredentialOptions.credential,
              credentialSubject: {
                ...signCredentialOptions.credential.credentialSubject,
                name: 'Different Property',
              },
            },
          },
        },
        comment: 'v2 propose credential test',
      })

      testLogger.test('Faber waits for credential proposal from Alice')
      const faberCredentialRecord = await waitForCredentialRecord(faberAgent, {
        threadId: aliceExchangeCredentialRecord.threadId,
        state: CredentialState.ProposalReceived,
      })

      // Check if the state of faber credential record did not change
      const faberRecord = await faberAgent.credentials.getById(faberCredentialRecord.id)
      faberRecord.assertState(CredentialState.ProposalReceived)

      aliceCredentialRecord = await aliceAgent.credentials.getById(aliceCredentialRecord.id)
      aliceCredentialRecord.assertState(CredentialState.ProposalSent)
    })

    test("Alice starts with V2 credential proposal to Faber, both have autoAcceptCredential on 'contentApproved' and attributes did change", async () => {
      testLogger.test('Alice sends credential proposal to Faber')
      const aliceCredentialExchangeRecord = await aliceAgent.credentials.proposeCredential({
        connectionId: aliceConnectionId,
        protocolVersion: 'v2',
        credentialFormats: {
          jsonld: signCredentialOptions,
        },
        comment: 'v2 propose credential test',
      })

      testLogger.test('Faber waits for credential proposal from Alice')
      let faberCredentialRecord = await waitForCredentialRecord(faberAgent, {
        threadId: aliceCredentialExchangeRecord.threadId,
        state: CredentialState.ProposalReceived,
      })

      await faberAgent.credentials.negotiateProposal({
        credentialRecordId: faberCredentialRecord.id,
        credentialFormats: {
          // Send a different object
          jsonld: {
            ...signCredentialOptions,
            credential: {
              ...signCredentialOptions.credential,
              credentialSubject: {
                ...signCredentialOptions.credential.credentialSubject,
                name: 'Different Property',
              },
            },
          },
        },
      })

      testLogger.test('Alice waits for credential offer from Faber')

      const record = await waitForCredentialRecord(aliceAgent, {
        threadId: faberCredentialRecord.threadId,
        state: CredentialState.OfferReceived,
      })

      // below values are not in json object
      expect(record.id).not.toBeNull()
      expect(record.getTags()).toEqual({
        threadId: record.threadId,
        state: record.state,
        connectionId: aliceConnectionId,
        credentialIds: [],
      })
      expect(record.type).toBe(CredentialExchangeRecord.type)

      // Check if the state of the credential records did not change
      faberCredentialRecord = await faberAgent.credentials.getById(faberCredentialRecord.id)
      faberCredentialRecord.assertState(CredentialState.OfferSent)

      const aliceRecord = await aliceAgent.credentials.getById(record.id)
      aliceRecord.assertState(CredentialState.OfferReceived)
    })
  })
})<|MERGE_RESOLUTION|>--- conflicted
+++ resolved
@@ -29,7 +29,6 @@
   },
 }
 
-<<<<<<< HEAD
 describe('V2 Credentials - JSON-LD - Auto Accept Always', () => {
   let faberAgent: JsonLdTestsAgent
   let aliceAgent: JsonLdTestsAgent
@@ -49,36 +48,10 @@
         autoAcceptCredentials: AutoAcceptCredential.Always,
       }))
 
-      await faberAgent.context.wallet.createKey({ seed: 'testseed000000000000000000000001', keyType: KeyType.Ed25519 })
-=======
-describe('credentials', () => {
-  let faberAgent: CredentialTestsAgent
-  let aliceAgent: CredentialTestsAgent
-  let faberConnection: ConnectionRecord
-  let aliceConnection: ConnectionRecord
-  let aliceCredentialRecord: CredentialExchangeRecord
-  let signCredentialOptions: JsonLdCredentialDetailFormat
-  let wallet
-  const privateKey = TypedArrayEncoder.fromString('testseed000000000000000000000001')
-
-  describe('Auto accept on `always`', () => {
-    beforeAll(async () => {
-      ;({ faberAgent, aliceAgent, faberConnection, aliceConnection } = await setupCredentialTests(
-        'faber agent: always v2 jsonld',
-        'alice agent: always v2 jsonld',
-        AutoAcceptCredential.Always
-      ))
-
-      wallet = faberAgent.dependencyManager.resolve<Wallet>(InjectionSymbols.Wallet)
-      await wallet.createKey({ privateKey, keyType: KeyType.Ed25519 })
-      signCredentialOptions = {
-        credential: TEST_LD_DOCUMENT,
-        options: {
-          proofType: 'Ed25519Signature2018',
-          proofPurpose: 'assertionMethod',
-        },
-      }
->>>>>>> 616b908a
+      await faberAgent.context.wallet.createKey({
+        seed: TypedArrayEncoder.fromString('testseed000000000000000000000001'),
+        keyType: KeyType.Ed25519,
+      })
     })
 
     afterAll(async () => {
@@ -165,7 +138,6 @@
 
   describe("Auto accept on 'contentApproved'", () => {
     beforeAll(async () => {
-<<<<<<< HEAD
       ;({
         issuerAgent: faberAgent,
         holderAgent: aliceAgent,
@@ -177,23 +149,10 @@
         autoAcceptCredentials: AutoAcceptCredential.ContentApproved,
       }))
 
-      await faberAgent.context.wallet.createKey({ seed: 'testseed000000000000000000000001', keyType: KeyType.Ed25519 })
-=======
-      ;({ faberAgent, aliceAgent, faberConnection, aliceConnection } = await setupCredentialTests(
-        'faber agent: content-approved v2 jsonld',
-        'alice agent: content-approved v2 jsonld',
-        AutoAcceptCredential.ContentApproved
-      ))
-      wallet = faberAgent.dependencyManager.resolve<Wallet>(InjectionSymbols.Wallet)
-      await wallet.createKey({ privateKey, keyType: KeyType.Ed25519 })
-      signCredentialOptions = {
-        credential: TEST_LD_DOCUMENT,
-        options: {
-          proofType: 'Ed25519Signature2018',
-          proofPurpose: 'assertionMethod',
-        },
-      }
->>>>>>> 616b908a
+      await faberAgent.context.wallet.createKey({
+        seed: TypedArrayEncoder.fromString('testseed000000000000000000000001'),
+        keyType: KeyType.Ed25519,
+      })
     })
 
     afterAll(async () => {
