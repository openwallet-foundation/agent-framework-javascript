--- conflicted
+++ resolved
@@ -117,27 +117,6 @@
   state: DidExchangeState.Completed,
 })
 
-<<<<<<< HEAD
-const credentialPreview = V1CredentialPreview.fromRecord({
-  name: 'John',
-  age: '99',
-})
-const offerFormat = new CredentialFormatSpec({
-  attachId: 'offer-attachment-id',
-  format: 'hlindy/cred-abstract@v2.0',
-})
-
-const offerAttachment = new V1Attachment({
-  id: 'offer-attachment-id',
-  mimeType: 'application/json',
-  data: new V1AttachmentData({
-    base64:
-      'eyJzY2hlbWFfaWQiOiJhYWEiLCJjcmVkX2RlZl9pZCI6IlRoN01wVGFSWlZSWW5QaWFiZHM4MVk6MzpDTDoxNzpUQUciLCJub25jZSI6Im5vbmNlIiwia2V5X2NvcnJlY3RuZXNzX3Byb29mIjp7fX0',
-  }),
-})
-
-=======
->>>>>>> 61daf0cb
 describe('V2CredentialProtocolOffer', () => {
   let credentialProtocol: V2CredentialProtocol
 
