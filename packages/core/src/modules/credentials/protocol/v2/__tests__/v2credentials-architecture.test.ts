--- conflicted
+++ resolved
@@ -1,8 +1,3 @@
-<<<<<<< HEAD
-import type { LdProofDetail, LdProofDetailOptions } from '../../../../../../src/modules/vc'
-import type { CredentialService } from '../../../CredentialService'
-=======
->>>>>>> fba46c52
 import type { ProposeCredentialOptions } from '../../../CredentialsModuleOptions'
 import type { CredentialFormatService } from '../../../formats/CredentialFormatService'
 import type {
@@ -51,40 +46,49 @@
   comment: 'v2 propose credential test',
 }
 
-const options: LdProofDetailOptions = {
-  proofType: 'Ed25519Signature2018',
-  verificationMethod:
-    'did:key:z6Mkgg342Ycpuk263R9d8Aq6MUaxPn1DDeHyGo38EefXmgDL#z6Mkgg342Ycpuk263R9d8Aq6MUaxPn1DDeHyGo38EefXmgDL',
+const inputDoc = {
+  '@context': [
+    'https://www.w3.org/2018/credentials/v1',
+    'https://w3id.org/citizenship/v1',
+    'https://w3id.org/security/bbs/v1',
+  ],
+  id: 'https://issuer.oidp.uscis.gov/credentials/83627465',
+  type: ['VerifiableCredential', 'PermanentResidentCard'],
+  issuer: 'weidfhwefhew',
+  identifier: '83627465',
+  name: 'Permanent Resident Card',
+  description: 'Government of Example Permanent Resident Card.',
+  issuanceDate: '2019-12-03T12:19:52Z',
+  expirationDate: '2029-12-03T12:19:52Z',
+  credentialSubject: {
+    id: 'did:example:b34ca6cd37bbf23',
+    type: ['PermanentResident', 'Person'],
+    givenName: 'JOHN',
+    familyName: 'SMITH',
+    gender: 'Male',
+    image: 'data:image/png;base64,iVBORw0KGgokJggg==',
+    residentSince: '2015-01-01',
+    lprCategory: 'C09',
+    lprNumber: '999-999-999',
+    commuterClassification: 'C1',
+    birthCountry: 'Bahamas',
+    birthDate: '1958-07-17',
+  },
 }
 
-const credential: W3cCredential = JsonTransformer.fromJSON(
-  {
-    '@context': ['https://www.w3.org/2018/credentials/v1', 'https://www.w3.org/2018/credentials/examples/v1'],
-    id: 'http://example.edu/credentials/temporary/28934792387492384',
-    type: ['VerifiableCredential', 'UniversityDegreeCredential'],
-    issuer: TEST_DID_KEY,
-    issuanceDate: '2017-10-22T12:23:48Z',
-    credentialSubject: {
-      id: 'did:example:b34ca6cd37bbf23',
-      degree: {
-        type: 'BachelorDegree',
-        name: 'Bachelor of Science and Arts',
-      },
-    },
-  },
-  W3cCredential
-)
+const credential = JsonTransformer.fromJSON(inputDoc, W3cCredential)
 
-const ldProof: LdProofDetail = {
-  credential: credential,
-  options: options,
+const signCredentialOptions = {
+  credential,
+  proofType: 'Ed25519Signature2018',
+  verificationMethod: 'weprih2ofueb',
 }
 
 const jsonProposal: ProposeCredentialOptions = {
   connectionId: '',
   protocolVersion: CredentialProtocolVersion.V2,
   credentialFormats: {
-    jsonld: ldProof,
+    jsonld: signCredentialOptions,
   },
   comment: 'v2 propose credential test',
 }
@@ -94,7 +98,7 @@
   protocolVersion: CredentialProtocolVersion.V2,
   credentialFormats: {
     indy: testAttributes,
-    jsonld: ldProof,
+    jsonld: signCredentialOptions,
   },
   comment: 'v2 propose credential test',
 }
