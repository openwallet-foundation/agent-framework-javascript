import { Expose, Type } from 'class-transformer'
import { IsArray, IsInstance, IsOptional, IsString, ValidateNested } from 'class-validator'

import { V1Attachment } from '../../../../../decorators/attachment/V1Attachment'
import { DidCommV1Message } from '../../../../../didcomm'
import { IsValidMessageType, parseMessageType } from '../../../../../utils/messageType'
import { CredentialFormatSpec } from '../../../models'

export interface V2RequestCredentialMessageOptions {
  id?: string
  formats: CredentialFormatSpec[]
  requestAttachments: V1Attachment[]
  comment?: string
}

export class V2RequestCredentialMessage extends DidCommV1Message {
  public constructor(options: V2RequestCredentialMessageOptions) {
    super()
    if (options) {
      this.id = options.id ?? this.generateId()
      this.comment = options.comment
      this.formats = options.formats
      this.requestAttachments = options.requestAttachments
    }
  }

  @Type(() => CredentialFormatSpec)
  @ValidateNested()
  @IsArray()
  @IsInstance(CredentialFormatSpec, { each: true })
  public formats!: CredentialFormatSpec[]

  @IsValidMessageType(V2RequestCredentialMessage.type)
  public readonly type = V2RequestCredentialMessage.type.messageTypeUri
  public static readonly type = parseMessageType('https://didcomm.org/issue-credential/2.0/request-credential')

  @Expose({ name: 'requests~attach' })
  @Type(() => V1Attachment)
  @IsArray()
  @ValidateNested({
    each: true,
  })
  @IsInstance(V1Attachment, { each: true })
  public requestAttachments!: V1Attachment[]

  /**
   * Human readable information about this Credential Request,
   * so the proposal can be evaluated by human judgment.
   */
  @IsOptional()
  @IsString()
  public comment?: string

<<<<<<< HEAD
  public getRequestAttachmentById(id: string): V1Attachment | undefined {
    return this.requestAttachments.find((attachment) => attachment.id == id)
=======
  public getRequestAttachmentById(id: string): Attachment | undefined {
    return this.requestAttachments.find((attachment) => attachment.id === id)
>>>>>>> 61daf0cb
  }
}<|MERGE_RESOLUTION|>--- conflicted
+++ resolved
@@ -51,12 +51,7 @@
   @IsString()
   public comment?: string
 
-<<<<<<< HEAD
   public getRequestAttachmentById(id: string): V1Attachment | undefined {
-    return this.requestAttachments.find((attachment) => attachment.id == id)
-=======
-  public getRequestAttachmentById(id: string): Attachment | undefined {
     return this.requestAttachments.find((attachment) => attachment.id === id)
->>>>>>> 61daf0cb
   }
 }