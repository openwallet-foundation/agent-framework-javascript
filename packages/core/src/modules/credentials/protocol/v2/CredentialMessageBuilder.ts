--- conflicted
+++ resolved
@@ -276,17 +276,8 @@
     const credentialRecord = new CredentialExchangeRecord(recordProps)
 
     for (const service of formatServices) {
-<<<<<<< HEAD
-      const offerOptions: AcceptProposalOptions = options as unknown as AcceptProposalOptions
-
-      console.log("QUACK >>> offer Attach= ", options.offer)
-
-      if (options.offer) {
-        service.processOffer(offerOptions, credentialRecord)
-=======
       if (options.offerAttachment) {
         service.processOffer(options.offerAttachment, credentialRecord)
->>>>>>> 43aacc43
       }
     }
     return { credentialRecord, message: credentialOfferMessage }
