--- conflicted
+++ resolved
@@ -32,10 +32,10 @@
 import { MediationRecipientService } from '../routing'
 
 import { CredentialState } from './models/CredentialState'
+import { RevocationNotificationService } from './protocol/revocation-notification/services'
 import { V1CredentialService } from './protocol/v1/V1CredentialService'
 import { V2CredentialService } from './protocol/v2/V2CredentialService'
 import { CredentialRepository } from './repository/CredentialRepository'
-import { RevocationNotificationService } from './services'
 
 export interface CredentialsModule<CFs extends CredentialFormat[], CSs extends CredentialService<CFs>[]> {
   // Proposal methods
@@ -196,15 +196,6 @@
     return credentialRecord
   }
 
-<<<<<<< HEAD
-    // send the message here
-
-    const outbound = createOutboundMessage(connection, message)
-
-    this.logger.debug('In acceptCredentialProposal: Send Offer to Holder')
-
-    await this.messageSender.sendMessage(outbound)
-=======
   /**
    * Negotiate a credential proposal as issuer (by sending a credential offer message) to the connection
    * associated with the credential record.
@@ -262,7 +253,6 @@
     this.logger.debug('Offer Message successfully created; message= ', message)
     const outboundMessage = createOutboundMessage(connection, message)
     await this.messageSender.sendMessage(outboundMessage)
->>>>>>> 16935e29
 
     return credentialRecord
   }
