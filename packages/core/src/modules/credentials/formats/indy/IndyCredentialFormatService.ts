--- conflicted
+++ resolved
@@ -45,12 +45,8 @@
 import { CredentialMetadataKeys } from '../../repository/CredentialMetadataTypes'
 import { CredentialRepository } from '../../repository/CredentialRepository'
 import { CredentialFormatService } from '../CredentialFormatService'
-<<<<<<< HEAD
-import { ConnectionsModule } from '../../../connections'
-=======
 import { CredPropose } from '../models/CredPropose'
 import { CredentialFormatSpec } from '../models/CredentialFormatServiceOptions'
->>>>>>> 6de439a2
 
 @scoped(Lifecycle.ContainerScoped)
 export class IndyCredentialFormatService extends CredentialFormatService {
@@ -514,7 +510,6 @@
       const proposeValues = CredentialUtils.convertAttributesToValues(proposeMessageAttributes)
       const defaultValues = CredentialUtils.convertAttributesToValues(credentialAttributes)
 
-
       if (CredentialUtils.checkValuesMatch(proposeValues, defaultValues)) {
         return true
       }
