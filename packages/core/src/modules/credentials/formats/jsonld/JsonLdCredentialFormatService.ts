--- conflicted
+++ resolved
@@ -209,13 +209,8 @@
     agentContext: AgentContext,
     { credentialFormats, attachId, requestAttachment }: FormatAcceptRequestOptions<JsonLdCredentialFormat>
   ): Promise<CredentialFormatCreateReturn> {
-<<<<<<< HEAD
     const w3cCredentialService = agentContext.dependencyManager.resolve(W3cCredentialService)
 
-    const jsonLdFormat = credentialFormats?.jsonld
-
-=======
->>>>>>> c9acef3a
     // sign credential here. credential to be signed is received as the request attachment
     // (attachment in the request message from holder to issuer)
     const credentialRequest = requestAttachment.getDataAsJson<SignCredentialOptionsRFC0593>()
@@ -240,17 +235,11 @@
       )
     }
 
-<<<<<<< HEAD
+    const credential = JsonTransformer.fromJSON(credentialRequest.credential, W3cCredential)
+
     const verifiableCredential = await w3cCredentialService.signCredential(agentContext, {
-      credential: JsonTransformer.fromJSON(credentialData.credential, W3cCredential),
-      proofType: credentialData.options.proofType,
-=======
-    const credential = JsonTransformer.fromJSON(credentialRequest.credential, W3cCredential)
-
-    const verifiableCredential = await this.w3cCredentialService.signCredential(agentContext, {
       credential,
       proofType: credentialRequest.options.proofType,
->>>>>>> c9acef3a
       verificationMethod: verificationMethod,
     })
 
@@ -268,12 +257,10 @@
     credentialAsJson: JsonCredential,
     credentialRequest: JsonLdSignCredentialFormat
   ): Promise<string> {
-<<<<<<< HEAD
     const didResolver = agentContext.dependencyManager.resolve(DidResolverService)
     const w3cCredentialService = agentContext.dependencyManager.resolve(W3cCredentialService)
-=======
+
     const credential = JsonTransformer.fromJSON(credentialAsJson, W3cCredential)
->>>>>>> c9acef3a
 
     // extract issuer from vc (can be string or Issuer)
     let issuerDid = credential.issuer
@@ -327,16 +314,13 @@
       this.compareProofs(credential.proof, requestAsJson)
     }
 
-<<<<<<< HEAD
-    const verifiableCredential = await w3cCredentialService.storeCredential(agentContext, {
-=======
     // verify signatures of the credential
-    const result = await this.w3cCredentialService.verifyCredential(agentContext, { credential })
+    const result = await w3cCredentialService.verifyCredential(agentContext, { credential })
     if (result && !result.verified) {
       throw new AriesFrameworkError(`Failed to validate credential, error = ${result.error}`)
     }
-    const verifiableCredential = await this.w3cCredentialService.storeCredential(agentContext, {
->>>>>>> c9acef3a
+
+    const verifiableCredential = await w3cCredentialService.storeCredential(agentContext, {
       credential: credential,
     })
 
