/* eslint-disable @typescript-eslint/no-unused-vars */
import type { EventEmitter } from '../../../agent/EventEmitter'
import type {
  DeleteCredentialOptions,
  ServiceAcceptCredentialOptions,
  ServiceAcceptOfferOptions,
  ServiceAcceptProposalOptions,
  ServiceOfferCredentialOptions,
} from '../CredentialServiceOptions'
import type {
  AcceptRequestOptions,
  ProposeCredentialOptions,
  RequestCredentialOptions,
} from '../CredentialsModuleOptions'
import type { V1CredentialPreview } from '../protocol/v1/V1CredentialPreview'
import type { V2CredentialPreview } from '../protocol/v2/V2CredentialPreview'
import type { CredentialExchangeRecord, CredentialRepository } from '../repository'
import type {
  FormatServiceCredentialAttachmentFormats,
  CredentialFormatSpec,
  HandlerAutoAcceptOptions,
  FormatServiceOfferAttachmentFormats,
  FormatServiceProposeAttachmentFormats,
  RevocationRegistry,
} from './models/CredentialFormatServiceOptions'

import { Attachment, AttachmentData } from '../../../decorators/attachment/Attachment'
import { JsonEncoder } from '../../../utils/JsonEncoder'

export abstract class CredentialFormatService {
  protected credentialRepository: CredentialRepository
  protected eventEmitter: EventEmitter

  public constructor(credentialRepository: CredentialRepository, eventEmitter: EventEmitter) {
    this.credentialRepository = credentialRepository
    this.eventEmitter = eventEmitter
  }

  abstract createProposal(options: ProposeCredentialOptions): FormatServiceProposeAttachmentFormats

  abstract processProposal(
    options: ServiceAcceptProposalOptions,
    credentialRecord: CredentialExchangeRecord
  ): Promise<void>

  abstract createOffer(options: ServiceOfferCredentialOptions): Promise<FormatServiceOfferAttachmentFormats>

  abstract processOffer(attachment: Attachment, credentialRecord: CredentialExchangeRecord): void

  abstract createRequest(
    options: RequestCredentialOptions,
    credentialRecord: CredentialExchangeRecord,
    holderDid?: string
  ): Promise<FormatServiceCredentialAttachmentFormats>

  abstract processRequest(options: RequestCredentialOptions, credentialRecord: CredentialExchangeRecord): void

  abstract createCredential(
    options: AcceptRequestOptions,
    credentialRecord: CredentialExchangeRecord,
    requestAttachment: Attachment,
    offerAttachment?: Attachment
  ): Promise<FormatServiceCredentialAttachmentFormats>

  abstract processCredential(
    options: ServiceAcceptCredentialOptions,
    credentialRecord: CredentialExchangeRecord
  ): Promise<void>

  abstract shouldAutoRespondToProposal(options: HandlerAutoAcceptOptions): boolean
  abstract shouldAutoRespondToRequest(options: HandlerAutoAcceptOptions): boolean
  abstract shouldAutoRespondToCredential(options: HandlerAutoAcceptOptions): boolean

<<<<<<< HEAD
=======
  abstract getRevocationRegistry(issueAttachment: Attachment): Promise<RevocationRegistry | undefined>

  public async checkPreviewAttributesMatchSchemaAttributes(
    offersAttach: Attachment,
    preview: V1CredentialPreview | V2CredentialPreview
  ): Promise<void> {
    // empty implementation
  }

>>>>>>> 3a3ceb0b
  abstract deleteCredentialById(
    credentialRecord: CredentialExchangeRecord,
    options: DeleteCredentialOptions
  ): Promise<void>

  /**
   *
   * Returns an object of type {@link Attachment} for use in credential exchange messages.
   * It looks up the correct format identifier and encodes the data as a base64 attachment.
   *
   * @param data The data to include in the attach object
   * @param id the attach id from the formats component of the message
   * @returns attachment to the credential proposal
   */
  public getFormatData(data: unknown, id: string): Attachment {
    const attachment: Attachment = new Attachment({
      id,
      mimeType: 'application/json',
      data: new AttachmentData({
        base64: JsonEncoder.toBase64(data),
      }),
    })
    return attachment
  }

  /**
   * Gets the attachment object for a given attachId. We need to get out the correct attachId for
   * indy and then find the corresponding attachment (if there is one)
   * @param formats the formats object containing the attachid
   * @param messageAttachment the attachment containing the payload
   * @returns The Attachment if found or undefined
   */
  abstract getAttachment(formats: CredentialFormatSpec[], messageAttachment: Attachment[]): Attachment | undefined
}<|MERGE_RESOLUTION|>--- conflicted
+++ resolved
@@ -9,11 +9,10 @@
 } from '../CredentialServiceOptions'
 import type {
   AcceptRequestOptions,
+  NegotiateProposalOptions,
   ProposeCredentialOptions,
   RequestCredentialOptions,
 } from '../CredentialsModuleOptions'
-import type { V1CredentialPreview } from '../protocol/v1/V1CredentialPreview'
-import type { V2CredentialPreview } from '../protocol/v2/V2CredentialPreview'
 import type { CredentialExchangeRecord, CredentialRepository } from '../repository'
 import type {
   FormatServiceCredentialAttachmentFormats,
@@ -21,7 +20,6 @@
   HandlerAutoAcceptOptions,
   FormatServiceOfferAttachmentFormats,
   FormatServiceProposeAttachmentFormats,
-  RevocationRegistry,
 } from './models/CredentialFormatServiceOptions'
 
 import { Attachment, AttachmentData } from '../../../decorators/attachment/Attachment'
@@ -43,7 +41,9 @@
     credentialRecord: CredentialExchangeRecord
   ): Promise<void>
 
-  abstract createOffer(options: ServiceOfferCredentialOptions): Promise<FormatServiceOfferAttachmentFormats>
+  abstract createOffer(
+    options: ServiceOfferCredentialOptions | NegotiateProposalOptions
+  ): Promise<FormatServiceOfferAttachmentFormats>
 
   abstract processOffer(attachment: Attachment, credentialRecord: CredentialExchangeRecord): void
 
@@ -71,18 +71,6 @@
   abstract shouldAutoRespondToRequest(options: HandlerAutoAcceptOptions): boolean
   abstract shouldAutoRespondToCredential(options: HandlerAutoAcceptOptions): boolean
 
-<<<<<<< HEAD
-=======
-  abstract getRevocationRegistry(issueAttachment: Attachment): Promise<RevocationRegistry | undefined>
-
-  public async checkPreviewAttributesMatchSchemaAttributes(
-    offersAttach: Attachment,
-    preview: V1CredentialPreview | V2CredentialPreview
-  ): Promise<void> {
-    // empty implementation
-  }
-
->>>>>>> 3a3ceb0b
   abstract deleteCredentialById(
     credentialRecord: CredentialExchangeRecord,
     options: DeleteCredentialOptions
