import type { AgentMessage } from '../../agent/AgentMessage'
import type { Attachment } from '../../decorators/attachment/Attachment'
import type { LinkedAttachment } from '../../utils/LinkedAttachment'
import type { ConnectionRecord } from '../connections/repository/ConnectionRecord'
import type { AutoAcceptCredential } from './CredentialAutoAcceptType'
import type {
  AcceptOfferOptions,
  AcceptProposalOptions,
  AcceptRequestOptions,
  NegotiateOfferOptions,
  NegotiateProposalOptions,
  RequestCredentialOptions,
} from './CredentialsModuleOptions'
import type { FormatServiceAcceptProposeCredentialFormats } from './formats/models/CredentialFormatServiceOptions'
import type { CredentialPreviewAttribute } from './models/CredentialPreviewAttribute'
import type { V1CredentialPreview } from './protocol/v1/V1CredentialPreview'
import type { ProposeCredentialMessageOptions } from './protocol/v1/messages'
import type { CredentialExchangeRecord } from './repository/CredentialExchangeRecord'

export interface IndyCredentialPreview {
  credentialDefinitionId?: string
  attributes?: CredentialPreviewAttribute[]
}

export interface CredentialProtocolMsgReturnType<MessageType extends AgentMessage> {
  message: MessageType
  credentialRecord: CredentialExchangeRecord
}

export interface CredentialOfferTemplate {
  credentialDefinitionId: string
  comment?: string
  preview: V1CredentialPreview
  autoAcceptCredential?: AutoAcceptCredential
  attachments?: Attachment[]
  linkedAttachments?: LinkedAttachment[]
}

export interface ServiceAcceptOfferOptions extends AcceptOfferOptions {
  attachId?: string
  credentialFormats: {
    indy?: IndyCredentialPreview
    jsonld?: {
      // todo
    }
  }
}

export interface ServiceOfferCredentialOptions {
  autoAcceptCredential?: AutoAcceptCredential
  comment?: string
  credentialRecordId?: string
  connection?: ConnectionRecord
  attachId?: string
<<<<<<< HEAD
  proposalAttachment?: Attachment
=======
  credentialFormats: FormatServiceAcceptProposeCredentialFormats
>>>>>>> d4cbf7fd
}

export interface ServiceAcceptProposalOptions extends AcceptProposalOptions {
  attachId?: string
  offerAttachment?: Attachment
  proposalAttachment?: Attachment
}

export interface ServiceAcceptRequestOptions extends AcceptRequestOptions {
  attachId?: string
}
export interface ServiceNegotiateProposalOptions extends NegotiateProposalOptions {
  offerAttachment?: Attachment
}

export interface ServiceNegotiateOfferOptions extends NegotiateOfferOptions {
  offerAttachment?: Attachment
}

export interface ServiceRequestCredentialOptions extends RequestCredentialOptions {
  attachId?: string
  offerAttachment?: Attachment
  requestAttachment?: Attachment
}

export interface ServiceAcceptCredentialOptions {
  credentialAttachment?: Attachment
}

export type CredentialProposeOptions = Omit<ProposeCredentialMessageOptions, 'id'> & {
  linkedAttachments?: LinkedAttachment[]
  autoAcceptCredential?: AutoAcceptCredential
}

export interface DeleteCredentialOptions {
  deleteAssociatedCredentials: boolean
}<|MERGE_RESOLUTION|>--- conflicted
+++ resolved
@@ -52,11 +52,7 @@
   credentialRecordId?: string
   connection?: ConnectionRecord
   attachId?: string
-<<<<<<< HEAD
-  proposalAttachment?: Attachment
-=======
   credentialFormats: FormatServiceAcceptProposeCredentialFormats
->>>>>>> d4cbf7fd
 }
 
 export interface ServiceAcceptProposalOptions extends AcceptProposalOptions {
