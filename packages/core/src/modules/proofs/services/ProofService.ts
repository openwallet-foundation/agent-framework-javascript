--- conflicted
+++ resolved
@@ -20,12 +20,8 @@
 import { uuid } from '../../../utils/uuid'
 import { Wallet } from '../../../wallet/Wallet'
 import { AckStatus } from '../../common'
-<<<<<<< HEAD
-import { Credential, CredentialRepository, CredentialUtils, IndyCredentialInfo } from '../../credentials'
-=======
 import { ConnectionService } from '../../connections'
-import { CredentialUtils, Credential, CredentialRepository } from '../../credentials'
->>>>>>> 895f7d08
+import { CredentialUtils, Credential, CredentialRepository, IndyCredentialInfo } from '../../credentials'
 import { IndyHolderService, IndyVerifierService } from '../../indy'
 import { IndyLedgerService } from '../../ledger/services/IndyLedgerService'
 import { ProofEventTypes } from '../ProofEvents'
