import type { AgentMessage } from '../../agent/AgentMessage'
import type { ProofService } from './ProofService'
import type {
  AcceptPresentationOptions,
  AcceptProposalOptions,
  AutoSelectCredentialsForProofRequestOptions,
  OutOfBandRequestOptions,
  ProposeProofOptions,
  RequestProofOptions,
} from './models/ModuleOptions'
import type { AutoAcceptProof } from './models/ProofAutoAcceptType'
import type {
  CreateOutOfBandRequestOptions,
  CreatePresentationOptions,
  CreateProposalOptions,
  CreateRequestOptions,
  ProofRequestFromProposalOptions,
} from './models/ProofServiceOptions'
import type { RequestedCredentialsFormats } from './models/SharedOptions'
import type { ProofRecord } from './repository/ProofRecord'

import { Lifecycle, scoped } from 'tsyringe'

import { AgentConfig } from '../../agent/AgentConfig'
import { Dispatcher } from '../../agent/Dispatcher'
import { MessageSender } from '../../agent/MessageSender'
import { createOutboundMessage } from '../../agent/helpers'
import { ServiceDecorator } from '../../decorators/service/ServiceDecorator'
import { AriesFrameworkError } from '../../error'
import { DidCommMessageRole } from '../../storage'
import { ConnectionService } from '../connections/services/ConnectionService'
import { MediationRecipientService } from '../routing/services/MediationRecipientService'

import { ProofResponseCoordinator } from './ProofResponseCoordinator'
import { ProofProtocolVersion } from './models/ProofProtocolVersion'
import { ProofState } from './models/ProofState'
import { V1ProofService } from './protocol/v1/V1ProofService'
import { V2ProofService } from './protocol/v2/V2ProofService'
import { ProofRepository } from './repository/ProofRepository'

@scoped(Lifecycle.ContainerScoped)
export class ProofsModule {
  private connectionService: ConnectionService
  private messageSender: MessageSender
  private agentConfig: AgentConfig
  private mediationRecipientService: MediationRecipientService
  private serviceMap: { [key in ProofProtocolVersion]: ProofService }
  private proofRepository: ProofRepository

  public constructor(
    dispatcher: Dispatcher,
    connectionService: ConnectionService,
    messageSender: MessageSender,
    agentConfig: AgentConfig,
    mediationRecipientService: MediationRecipientService,
    v1ProofService: V1ProofService,
    v2ProofService: V2ProofService,
    proofRepository: ProofRepository
  ) {
    this.connectionService = connectionService
    this.messageSender = messageSender
    this.agentConfig = agentConfig
    this.mediationRecipientService = mediationRecipientService
    this.proofRepository = proofRepository

    this.serviceMap = {
      [ProofProtocolVersion.V1]: v1ProofService,
      [ProofProtocolVersion.V2]: v2ProofService,
    }

    void this.registerHandlers(dispatcher, mediationRecipientService)
  }

  private getService(protocolVersion: ProofProtocolVersion) {
    return this.serviceMap[protocolVersion]
  }

  /**
   * Initiate a new presentation exchange as prover by sending a presentation proposal message
   * to the connection with the specified connection id.
   *
   * @param options multiple properties like protocol version, connection id, proof format (indy/ presentation exchange)
   * to include in the message
   * @returns Proof record associated with the sent proposal message
   */
  public async proposeProof(options: ProposeProofOptions): Promise<ProofRecord> {
    const version: ProofProtocolVersion = options.protocolVersion

    const service = this.getService(version)

    const { connectionId } = options

    const connection = await this.connectionService.getById(connectionId)

    // Assert
    connection.assertReady()

    const proposalOptions: CreateProposalOptions = {
      connectionRecord: connection,
      protocolVersion: version,
      proofFormats: options.proofFormats,
      autoAcceptProof: options.autoAcceptProof,
      goalCode: options.goalCode,
      comment: options.comment,
    }

    const { message, proofRecord } = await service.createProposal(proposalOptions)

    const outbound = createOutboundMessage(connection, message)
    await this.messageSender.sendMessage(outbound)

    return proofRecord
  }

  /**
   * Accept a presentation proposal as verifier (by sending a presentation request message) to the connection
   * associated with the proof record.
   *
   * @param options multiple properties like proof record id, additional configuration for creating the request
   * @returns Proof record associated with the presentation request
   */
  public async acceptProposal(options: AcceptProposalOptions): Promise<ProofRecord> {
    const { proofRecordId } = options
    const proofRecord = await this.getById(proofRecordId)

<<<<<<< HEAD
    const version: ProofProtocolVersion = proofRecord.protocolVersion
    const service = this.getService(version)
=======
    const service = this.getService(proofRecord.protocolVersion)
>>>>>>> b7f0548b

    if (!proofRecord.connectionId) {
      throw new AriesFrameworkError(
        `No connectionId found for credential record '${proofRecord.id}'. Connection-less issuance does not support presentation proposal or negotiation.`
      )
    }

    const connection = await this.connectionService.getById(proofRecord.connectionId)

    // Assert
    connection.assertReady()

    const proofRequestFromProposalOptions: ProofRequestFromProposalOptions = {
      name: options.config?.name ? options.config.name : 'proof-request',
      version: options.config?.version ?? '1.0',
      nonce: await service.generateProofRequestNonce(),
      proofRecord,
    }

    const proofRequest = await service.createProofRequestFromProposal(proofRequestFromProposalOptions)

    const { message } = await service.createRequestAsResponse({
      proofRecord: proofRecord,
<<<<<<< HEAD
      protocolVersion: version,
=======
>>>>>>> b7f0548b
      proofFormats: proofRequest,
      goalCode: options.goalCode,
      willConfirm: options.willConfirm ?? true,
      comment: options.comment,
    })

    const outboundMessage = createOutboundMessage(connection, message)
    await this.messageSender.sendMessage(outboundMessage)

    return proofRecord
  }

  /**
   * Initiate a new presentation exchange as verifier by sending a presentation request message
   * to the connection with the specified connection id
   *
   * @param options multiple properties like connection id, protocol version, proof Formats to build the proof request
   * @returns Proof record associated with the sent request message
   */
  public async requestProof(options: RequestProofOptions): Promise<ProofRecord> {
    const version: ProofProtocolVersion = options.protocolVersion
<<<<<<< HEAD
    const service = this.getService(version)
=======
    const service = this.getService(options.protocolVersion)
>>>>>>> b7f0548b

    const connection = await this.connectionService.getById(options.connectionId)

    // Assert
    connection.assertReady()

    const createProofRequest: CreateRequestOptions = {
      connectionRecord: connection,
      proofFormats: options.proofFormats,
      protocolVersion: version,
      autoAcceptProof: options.autoAcceptProof,
      comment: options.comment,
    }
    const { message, proofRecord } = await service.createRequest(createProofRequest)

    const outboundMessage = createOutboundMessage(connection, message)
    await this.messageSender.sendMessage(outboundMessage)

    return proofRecord
  }

  /**
   * Initiate a new presentation exchange as verifier by creating a presentation request
   * not bound to any connection. The request must be delivered out-of-band to the holder
   *
   * @param options multiple properties like protocol version and proof formats to build the proof request
   * @returns The proof record and proof request message
   */
  public async createOutOfBandRequest(options: OutOfBandRequestOptions): Promise<{
    message: AgentMessage
    proofRecord: ProofRecord
  }> {
    const version: ProofProtocolVersion = options.protocolVersion

    const service = this.getService(version)

    const createProofRequest: CreateOutOfBandRequestOptions = {
      proofFormats: options.proofFormats,
      protocolVersion: version,
      autoAcceptProof: options.autoAcceptProof,
      comment: options.comment,
    }

    const { message, proofRecord } = await service.createRequest(createProofRequest)

    // Create and set ~service decorator
    const routing = await this.mediationRecipientService.getRouting()
    message.service = new ServiceDecorator({
      serviceEndpoint: routing.endpoints[0],
      recipientKeys: [routing.verkey],
      routingKeys: routing.routingKeys,
    })

    // Save ~service decorator to record (to remember our verkey)

    await service.saveOrUpdatePresentationMessage({
      message,
      proofRecord: proofRecord,
      role: DidCommMessageRole.Sender,
    })

    await service.update(proofRecord)

    return { proofRecord, message }
  }

  /**
   * Accept a presentation request as prover (by sending a presentation message) to the connection
   * associated with the proof record.
   *
   * @param options multiple properties like proof record id, proof formats to accept requested credentials object
   * specifying which credentials to use for the proof
   * @returns Proof record associated with the sent presentation message
   */
  public async acceptRequest(options: AcceptPresentationOptions): Promise<ProofRecord> {
    const { proofRecordId, proofFormats, comment } = options

    const record = await this.getById(proofRecordId)

    const version: ProofProtocolVersion = record.protocolVersion
    const service = this.getService(version)

    const presentationOptions: CreatePresentationOptions = {
      proofFormats,
      proofRecord: record,
      protocolVersion: version,
      comment,
    }
    const { message, proofRecord } = await service.createPresentation(presentationOptions)

    const requestMessage = await service.findRequestMessage(proofRecord.id)

    // Use connection if present
    if (proofRecord.connectionId) {
      const connection = await this.connectionService.getById(proofRecord.connectionId)

      // Assert
      connection.assertReady()

      const outboundMessage = createOutboundMessage(connection, message)
      await this.messageSender.sendMessage(outboundMessage)

      return proofRecord
    }

    // Use ~service decorator otherwise
    else if (requestMessage?.service) {
      // Create ~service decorator
      const routing = await this.mediationRecipientService.getRouting()
      const ourService = new ServiceDecorator({
        serviceEndpoint: routing.endpoints[0],
        recipientKeys: [routing.verkey],
        routingKeys: routing.routingKeys,
      })

      const recipientService = requestMessage.service

      // Set and save ~service decorator to record (to remember our verkey)
      message.service = ourService

      await service.saveOrUpdatePresentationMessage({
        proofRecord: proofRecord,
        message: message,
        role: DidCommMessageRole.Sender,
      })

      await this.messageSender.sendMessageToService({
        message,
        service: recipientService.toDidCommService(),
        senderKey: ourService.recipientKeys[0],
        returnRoute: true,
      })

      return proofRecord
    }
    // Cannot send message without connectionId or ~service decorator
    else {
      throw new AriesFrameworkError(
        `Cannot accept presentation request without connectionId or ~service decorator on presentation request.`
      )
    }
  }

  /**
   * Declines a proof request as holder
   * @param proofRecordId the id of the proof request to be declined
   * @returns proof record that was declined
   */
  public async declineRequest(proofRecordId: string): Promise<ProofRecord> {
    const proofRecord = await this.getById(proofRecordId)
    const service = this.getService(proofRecord.protocolVersion)

    proofRecord.assertState(ProofState.RequestReceived)

    await service.updateState(proofRecord, ProofState.Declined)

    return proofRecord
  }

  /**
   * Accept a presentation as prover (by sending a presentation acknowledgement message) to the connection
   * associated with the proof record.
   *
   * @param proofRecordId The id of the proof record for which to accept the presentation
   * @returns Proof record associated with the sent presentation acknowledgement message
   *
   */
  public async acceptPresentation(proofRecordId: string): Promise<ProofRecord> {
    const record = await this.getById(proofRecordId)
    const service = this.getService(record.protocolVersion)

    const { message, proofRecord } = await service.createAck({
      proofRecord: record,
    })

    // Use connection if present
    if (proofRecord.connectionId) {
      const connection = await this.connectionService.getById(proofRecord.connectionId)

      // Assert
      connection.assertReady()

      const outboundMessage = createOutboundMessage(connection, message)
      await this.messageSender.sendMessage(outboundMessage)
    }
    // Use ~service decorator otherwise
    else {
      const requestMessage = await service.findRequestMessage(record.id)

      const presentationMessage = await service.findPresentationMessage(record.id)

      if (requestMessage?.service && presentationMessage?.service) {
        const recipientService = presentationMessage.service
        const ourService = requestMessage.service

        await this.messageSender.sendMessageToService({
          message,
          service: recipientService.toDidCommService(),
          senderKey: ourService.recipientKeys[0],
          returnRoute: true,
        })
      }
      // Cannot send message without credentialId or ~service decorator
      else {
        throw new AriesFrameworkError(
          `Cannot accept presentation without connectionId or ~service decorator on presentation message.`
        )
      }
    }
    return record
  }

  /**
   * Create a {@link RetrievedCredentials} object. Given input proof request and presentation proposal,
   * use credentials in the wallet to build indy requested credentials object for input to proof creation.
   * If restrictions allow, self attested attributes will be used.
   *
   * @param options multiple properties like proof record id and optional configuration
   * @returns RequestedCredentials
   */
  public async autoSelectCredentialsForProofRequest(
    options: AutoSelectCredentialsForProofRequestOptions
  ): Promise<RequestedCredentialsFormats> {
    const proofRecord = await this.getById(options.proofRecordId)

    const service = this.getService(proofRecord.protocolVersion)

    const retrievedCredentials = await service.getRequestedCredentialsForProofRequest({
      proofRecord: proofRecord,
      config: options.config,
    })

    return await service.autoSelectCredentialsForProofRequest(retrievedCredentials)
  }

  /**
   * Send problem report message for a proof record
   *
   * @param proofRecordId  The id of the proof record for which to send problem report
   * @param message message to send
   * @returns proof record associated with the proof problem report message
   */
  public async sendProblemReport(proofRecordId: string, message: string) {
    const record = await this.getById(proofRecordId)
    const service = this.getService(record.protocolVersion)
    if (!record.connectionId) {
      throw new AriesFrameworkError(`No connectionId found for proof record '${record.id}'.`)
    }
    const connection = await this.connectionService.getById(record.connectionId)

    // Assert
    connection.assertReady()

    const { message: problemReport } = await service.createProblemReport({
      proofRecord: record,
      description: message,
    })

    const outboundMessage = createOutboundMessage(connection, problemReport)
    await this.messageSender.sendMessage(outboundMessage)

    return record
  }

  /**
   * Retrieve all proof records
   *
   * @returns List containing all proof records
   */
  public getAll(): Promise<ProofRecord[]> {
    return this.proofRepository.getAll()
  }

  /**
   * Retrieve a proof record by id
   *
   * @param proofRecordId The proof record id
   * @throws {RecordNotFoundError} If no record is found
   * @throws {RecordDuplicateError} If multiple records are found
   * @return The proof record
   *
   */
  public async getById(proofRecordId: string): Promise<ProofRecord> {
    return this.proofRepository.getById(proofRecordId)
  }

  /**
   * Retrieve a proof record by id
   *
   * @param proofRecordId The proof record id
   * @return The proof record or null if not found
   *
   */
  public async findById(proofRecordId: string): Promise<ProofRecord | null> {
    return this.proofRepository.findById(proofRecordId)
  }

  /**
   * Delete a proof record by id
   *
   * @param proofId the proof record id
   */
  public async deleteById(proofId: string) {
    const proofRecord = await this.getById(proofId)
    return this.proofRepository.delete(proofRecord)
  }

  private async registerHandlers(dispatcher: Dispatcher, mediationRecipientService: MediationRecipientService) {
    for (const service of Object.values(this.serviceMap)) {
      await service.registerHandlers(
        dispatcher,
        this.agentConfig,
        new ProofResponseCoordinator(this.agentConfig, service),
        mediationRecipientService
      )
    }
  }
}

export interface ProofRequestConfig {
  comment?: string
  autoAcceptProof?: AutoAcceptProof
}<|MERGE_RESOLUTION|>--- conflicted
+++ resolved
@@ -123,12 +123,7 @@
     const { proofRecordId } = options
     const proofRecord = await this.getById(proofRecordId)
 
-<<<<<<< HEAD
-    const version: ProofProtocolVersion = proofRecord.protocolVersion
-    const service = this.getService(version)
-=======
     const service = this.getService(proofRecord.protocolVersion)
->>>>>>> b7f0548b
 
     if (!proofRecord.connectionId) {
       throw new AriesFrameworkError(
@@ -152,10 +147,6 @@
 
     const { message } = await service.createRequestAsResponse({
       proofRecord: proofRecord,
-<<<<<<< HEAD
-      protocolVersion: version,
-=======
->>>>>>> b7f0548b
       proofFormats: proofRequest,
       goalCode: options.goalCode,
       willConfirm: options.willConfirm ?? true,
@@ -177,11 +168,7 @@
    */
   public async requestProof(options: RequestProofOptions): Promise<ProofRecord> {
     const version: ProofProtocolVersion = options.protocolVersion
-<<<<<<< HEAD
-    const service = this.getService(version)
-=======
     const service = this.getService(options.protocolVersion)
->>>>>>> b7f0548b
 
     const connection = await this.connectionService.getById(options.connectionId)
 
