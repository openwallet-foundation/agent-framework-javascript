import type { ProofService } from './ProofService'
import type {
  AcceptPresentationOptions,
  AcceptProposalOptions,
  CreateOutOfBandRequestOptions,
  ProposeProofOptions,
  RequestProofsOptions,
} from './models/ModuleOptions'
import type { AutoAcceptProof } from './models/ProofAutoAcceptType'
import type {
  CreatePresentationOptions,
  CreateProposalOptions,
  CreateRequestOptions,
} from './models/ProofServiceOptions'
import type { ProofRequestOptions, RequestedCredentials, RetrievedCredentials } from './protocol/v1/models'
import type { ProofRecord } from './repository/ProofRecord'

import { Lifecycle, scoped } from 'tsyringe'

import { AgentConfig } from '../../agent/AgentConfig'
import { Dispatcher } from '../../agent/Dispatcher'
import { MessageSender } from '../../agent/MessageSender'
import { createOutboundMessage } from '../../agent/helpers'
import { ServiceDecorator } from '../../decorators/service/ServiceDecorator'
import { AriesFrameworkError } from '../../error'
import { DidCommMessageRole } from '../../storage'
import { ConnectionService } from '../connections/services/ConnectionService'
import { MediationRecipientService } from '../routing/services/MediationRecipientService'

import { ProofResponseCoordinator } from './ProofResponseCoordinator'
import { ProofProtocolVersion } from './models/ProofProtocolVersion'
import { V1ProofService } from './protocol/v1/V1ProofService'
import { ProofRequest } from './protocol/v1/models'
import { V2ProofService } from './protocol/v2/V2ProofService'

@scoped(Lifecycle.ContainerScoped)
export class ProofsModule {
  private connectionService: ConnectionService
  private messageSender: MessageSender
  private agentConfig: AgentConfig
  private mediationRecipientService: MediationRecipientService
  private serviceMap: { [key in ProofProtocolVersion]: ProofService }

  public constructor(
    dispatcher: Dispatcher,
    connectionService: ConnectionService,
    messageSender: MessageSender,
    agentConfig: AgentConfig,
    mediationRecipientService: MediationRecipientService,
    v1ProofService: V1ProofService,
    v2ProofService: V2ProofService
  ) {
    this.connectionService = connectionService
    this.messageSender = messageSender
    this.agentConfig = agentConfig
    this.mediationRecipientService = mediationRecipientService

    this.serviceMap = {
      [ProofProtocolVersion.V1_0]: v1ProofService,
      [ProofProtocolVersion.V2_0]: v2ProofService,
    }

    this.registerHandlers(dispatcher, mediationRecipientService)
  }

  public getService(protocolVersion: ProofProtocolVersion) {
    return this.serviceMap[protocolVersion]
  }

  /**
   * Initiate a new presentation exchange as prover by sending a presentation proposal message
   * to the connection with the specified connection id.
   *
   * @param connectionId The connection to send the proof proposal to
   * @param presentationProposal The presentation proposal to include in the message
   * @param config Additional configuration to use for the proposal
   * @returns Proof record associated with the sent proposal message
   *
   */

  public async proposeProof(options: ProposeProofOptions): Promise<ProofRecord> {
    const version: ProofProtocolVersion = options.protocolVersion

    const service = this.getService(version)

    const { connectionId } = options

    const connection = await this.connectionService.getById(connectionId)

    const proposalOptions: CreateProposalOptions = {
      connectionRecord: connection,
      protocolVersion: version,
      proofFormats: options.proofFormats,
      autoAcceptProof: options.autoAcceptProof,
      goalCode: options.goalCode,
      willConfirm: options.willConfirm,
      comment: options.comment,
    }

    const { message, proofRecord } = await service.createProposal(proposalOptions)

    const outbound = createOutboundMessage(connection, message)
    await this.messageSender.sendMessage(outbound)

    return proofRecord
  }

  /**
   * Accept a presentation proposal as verifier (by sending a presentation request message) to the connection
   * associated with the proof record.
   *
   * @param proofRecordId The id of the proof record for which to accept the proposal
   * @param config Additional configuration to use for the request
   * @returns Proof record associated with the presentation request
   *
   */
  public async acceptProposal(options: AcceptProposalOptions): Promise<ProofRecord> {
    const version: ProofProtocolVersion = options.protocolVersion

    const service = this.getService(version)
    const { proofRecordId, proofFormats } = options
    const proofRecord = await service.getById(proofRecordId)

    if (!proofRecord.connectionId) {
      throw new AriesFrameworkError(
        `No connectionId found for credential record '${proofRecord.id}'. Connection-less issuance does not support presentation proposal or negotiation.`
      )
    }

    const connection = await this.connectionService.getById(proofRecord.connectionId)

    const { message } = await service.createRequestAsResponse({
      proofRecord: proofRecord,
      protocolVersion: version,
      proofFormats: options.proofFormats,
      autoAcceptProof: options.autoAcceptProof,
      goalCode: options.goalCode,
      willConfirm: options.willConfirm,
      comment: options.comment,
    })

    const outboundMessage = createOutboundMessage(connection, message)
    await this.messageSender.sendMessage(outboundMessage)

    return proofRecord
  }

  /**
   * Initiate a new presentation exchange as verifier by sending a presentation request message
   * to the connection with the specified connection id
   *
   * @param connectionId The connection to send the proof request to
   * @param proofRequestOptions Options to build the proof request
   * @returns Proof record associated with the sent request message
   *
   */
  // connectionId: string,
  // proofRequestOptions: CreateProofRequestOptions,
  // config?: ProofRequestConfig
  public async requestProof(options: RequestProofsOptions): Promise<ProofRecord> {
    const version: ProofProtocolVersion = options.protocolVersion
    const service = this.getService(version)

    const connection = await this.connectionService.getById(options.connectionId)

    const createProofRequest: CreateRequestOptions = {
      connectionRecord: connection,
      proofFormats: options.proofRequestOptions,
      protocolVersion: version,
      autoAcceptProof: options.autoAcceptProof,
      comment: options.comment,
    }
    const { message, proofRecord } = await service.createRequest(createProofRequest)

    const outboundMessage = createOutboundMessage(connection, message)
    await this.messageSender.sendMessage(outboundMessage)

    return proofRecord
  }

  // /**
  //  * Initiate a new presentation exchange as verifier by creating a presentation request
  //  * not bound to any connection. The request must be delivered out-of-band to the holder
  //  *
  //  * @param proofRequestOptions Options to build the proof request
  //  * @returns The proof record and proof request message
  //  *
  //  */
  // public async createOutOfBandRequest(options: CreateOutOfBandRequestOptions): Promise<{
  //   requestMessage: V1RequestPresentationMessage
  //   proofRecord: ProofRecord
  // }> {
  //   const { proofRequestOptions } = options
  //   const version: ProofProtocolVersion = options.protocolVersion

  //   const service = this.getService(version)

  //   const nonce = proofRequestOptions.nonce ?? (await service.generateProofRequestNonce())

  //   const proofRequest = new ProofRequest({
  //     name: proofRequestOptions.name ?? 'proof-request',
  //     version: proofRequestOptions.name ?? '1.0',
  //     nonce,
  //     requestedAttributes: proofRequestOptions.requestedAttributes,
  //     requestedPredicates: proofRequestOptions.requestedPredicates,
  //   })

  //   const createProofRequest: CreateRequestOptions = {
  //     connectionRecord: undefined,
  //     proofFormats: proofRequest,
  //     protocolVersion: version,
  //     autoAcceptProof: options.autoAcceptProof,
  //     comment: options.comment,
  //   }

  //   const { message, proofRecord } = await service.createRequest(createProofRequest)

  //   // Create and set ~service decorator
  //   const routing = await this.mediationRecipientService.getRouting()
  //   message.service = new ServiceDecorator({
  //     serviceEndpoint: routing.endpoints[0],
  //     recipientKeys: [routing.verkey],
  //     routingKeys: routing.routingKeys,
  //   })

  //   // Save ~service decorator to record (to remember our verkey)
  //   proofRecord.requestMessage = message
  //   await service.update(proofRecord)

  //   return { proofRecord, requestMessage: message }
  // }

  /**
   * Accept a presentation request as prover (by sending a presentation message) to the connection
   * associated with the proof record.
   *
   * @param proofRecordId The id of the proof record for which to accept the request
   * @param requestedCredentials The requested credentials object specifying which credentials to use for the proof
   * @param config Additional configuration to use for the presentation
   * @returns Proof record associated with the sent presentation message
   *
   */
  public async acceptRequest(options: AcceptPresentationOptions): Promise<ProofRecord> {
    const { proofRecordId, proofFormats, comment } = options

    const version: ProofProtocolVersion = options.protocolVersion
    const service = this.getService(version)

    const record = await service.getById(proofRecordId)
    const presentationOptions: CreatePresentationOptions = {
      proofFormats,
      proofRecord: record,
      protocolVersion: version,
      comment,
    }
    const { message, proofRecord } = await service.createPresentation(presentationOptions)

    const requestMessage = await service.findRequestMessage({ proofRecord: proofRecord })

    // Use connection if present
    if (proofRecord.connectionId) {
      const connection = await this.connectionService.getById(proofRecord.connectionId)

      const outboundMessage = createOutboundMessage(connection, message)
      await this.messageSender.sendMessage(outboundMessage)

      return proofRecord
    }

    // Use ~service decorator otherwise
    else if (requestMessage?.service) {
      // Create ~service decorator
      const routing = await this.mediationRecipientService.getRouting()
      const ourService = new ServiceDecorator({
        serviceEndpoint: routing.endpoints[0],
        recipientKeys: [routing.verkey],
        routingKeys: routing.routingKeys,
      })

      const recipientService = requestMessage.service

      // Set and save ~service decorator to record (to remember our verkey)
      message.service = ourService

      await service.saveOrUpdatePresentationMessage({
        proofRecord: proofRecord,
        message: message,
        role: DidCommMessageRole.Sender,
      })

      await this.messageSender.sendMessageToService({
        message,
        service: recipientService.toDidCommService(),
        senderKey: ourService.recipientKeys[0],
        returnRoute: true,
      })

      return proofRecord
    }
    // Cannot send message without connectionId or ~service decorator
    else {
      throw new AriesFrameworkError(
        `Cannot accept presentation request without connectionId or ~service decorator on presentation request.`
      )
    }
  }

  /**
   * Declines a proof request as holder
   * @param proofRecordId the id of the proof request to be declined
   * @returns proof record that was declined
   */
  public async declineRequest(proofRecordId: string, version: ProofProtocolVersion) {
    const service = this.getService(version)

    const proofRecord = await service.getById(proofRecordId)
    await service.declineRequest(proofRecord)
    return proofRecord
  }

  /**
   * Accept a presentation as prover (by sending a presentation acknowledgement message) to the connection
   * associated with the proof record.
   *
   * @param proofRecordId The id of the proof record for which to accept the presentation
   * @returns Proof record associated with the sent presentation acknowledgement message
   *
   */
  public async acceptPresentation(proofRecordId: string, version: ProofProtocolVersion): Promise<ProofRecord> {
    const service = this.getService(version)

    const record = await service.getById(proofRecordId)
    const { message, proofRecord } = await service.createAck({
      proofRecord: record,
    })

    // Use connection if present
    if (proofRecord.connectionId) {
      const connection = await this.connectionService.getById(proofRecord.connectionId)
      const outboundMessage = createOutboundMessage(connection, message)
      await this.messageSender.sendMessage(outboundMessage)
    }
    // Use ~service decorator otherwise
    else {
      const requestMessage = await service.findRequestMessage({
        proofRecord: record,
      })

      const presentationMessage = await service.findPresentationMessage({
        proofRecord: record,
      })

      if (requestMessage?.service && presentationMessage?.service) {
        const recipientService = presentationMessage.service
        const ourService = requestMessage.service

        await this.messageSender.sendMessageToService({
          message,
          service: recipientService.toDidCommService(),
          senderKey: ourService.recipientKeys[0],
          returnRoute: true,
        })
      }
      // Cannot send message without credentialId or ~service decorator
      else {
        throw new AriesFrameworkError(
          `Cannot accept presentation without connectionId or ~service decorator on presentation message.`
        )
      }
    }
    return record
  }

  /**
   * Create a {@link RetrievedCredentials} object. Given input proof request and presentation proposal,
   * use credentials in the wallet to build indy requested credentials object for input to proof creation.
   * If restrictions allow, self attested attributes will be used.
   *
   *
   * @param proofRecordId the id of the proof request to get the matching credentials for
   * @param config optional configuration for credential selection process. Use `filterByPresentationPreview` (default `true`) to only include
   *  credentials that match the presentation preview from the presentation proposal (if available).

   * @returns RetrievedCredentials object
  //  */
  public async getRequestedCredentialsForProofRequest(
    proofRecordId: string,
    version: ProofProtocolVersion,
    config?: GetRequestedCredentialsConfig
  ): Promise<{
    indy?: RetrievedCredentials
    jsonLd?: never
  }> {
    const service = this.getService(version)

    const proofRecord = await service.getById(proofRecordId)

<<<<<<< HEAD
    return service.getRequestedCredentialsForProofRequest({
      proofRecord: proofRecord,
      config: {
        indy: config,
      },
=======
    return this.proofService.getRequestedCredentialsForProofRequest(indyProofRequest, {
      presentationProposal: presentationPreview,
      filterByNonRevocationRequirements: config?.filterByNonRevocationRequirements ?? true,
>>>>>>> 5912c0ce
    })
  }

  /**
   * Takes a RetrievedCredentials object and auto selects credentials in a RequestedCredentials object
   *
   * Use the return value of this method as input to {@link ProofService.createPresentation} to
   * automatically accept a received presentation request.
   *
   * @param retrievedCredentials The retrieved credentials object to get credentials from
   *
   * @returns RequestedCredentials
   */
  public async autoSelectCredentialsForProofRequest(options: {
    formats: {
      indy?: RetrievedCredentials
      jsonLd?: never
    }
    version: ProofProtocolVersion
  }): Promise<{
    indy?: RequestedCredentials
    jsonLd?: never
  }> {
    const service = this.getService(options.version)
    return await service.autoSelectCredentialsForProofRequest(options.formats)
  }

  /**
   * Send problem report message for a proof record
   * @param proofRecordId  The id of the proof record for which to send problem report
   * @param message message to send
   * @returns proof record associated with the proof problem report message
   */
  public async sendProblemReport(proofRecordId: string, message: string, version: ProofProtocolVersion) {
    const service = this.getService(version)
    const record = await service.getById(proofRecordId)
    if (!record.connectionId) {
      throw new AriesFrameworkError(`No connectionId found for proof record '${record.id}'.`)
    }
    const connection = await this.connectionService.getById(record.connectionId)

    const { message: problemReport } = await service.createProblemReport({
      proofRecord: record,
      description: message,
    })

    const outboundMessage = createOutboundMessage(connection, problemReport)
    await this.messageSender.sendMessage(outboundMessage)

    return record
  }

  /**
   * Retrieve all proof records
   *
   * @returns List containing all proof records
   */
  public getAll(): Promise<ProofRecord[]> {
    return this.serviceMap['1.0'].getAll()
  }

  /**
   * Retrieve a proof record by id
   *
   * @param proofRecordId The proof record id
   * @throws {RecordNotFoundError} If no record is found
   * @throws {RecordDuplicateError} If multiple records are found
   * @return The proof record
   *
   */
  public async getById(proofRecordId: string): Promise<ProofRecord> {
    return this.serviceMap['1.0'].getById(proofRecordId)
  }

  /**
   * Retrieve a proof record by id
   *
   * @param proofRecordId The proof record id
   * @return The proof record or null if not found
   *
   */
  public async findById(proofRecordId: string): Promise<ProofRecord | null> {
    return this.serviceMap['1.0'].findById(proofRecordId)
  }

  /**
   * Delete a proof record by id
   *
   * @param proofId the proof record id
   */
  public async deleteById(proofId: string) {
    return this.serviceMap['1.0'].deleteById(proofId)
  }

  private async registerHandlers(dispatcher: Dispatcher, mediationRecipientService: MediationRecipientService) {
    for (const service of Object.values(this.serviceMap)) {
      await service.registerHandlers(
        dispatcher,
        this.agentConfig,
        new ProofResponseCoordinator(this.agentConfig, service),
        mediationRecipientService
      )
    }
  }
}

export type CreateProofRequestOptions = Partial<
  Pick<ProofRequestOptions, 'name' | 'nonce' | 'requestedAttributes' | 'requestedPredicates'>
>

export interface ProofRequestConfig {
  comment?: string
  autoAcceptProof?: AutoAcceptProof
}

export interface GetRequestedCredentialsConfig {
  /**
   * Whether to filter the retrieved credentials using the presentation preview.
   * This configuration will only have effect if a presentation proposal message is available
   * containing a presentation preview.
   *
   * @default false
   */
  filterByPresentationPreview?: boolean

  /**
   * Whether to filter the retrieved credentials using the non-revocation request in the proof request.
   * This configuration will only have effect if the proof request requires proof on non-revocation of any kind.
   * Default to true
   *
   * @default true
   */
  filterByNonRevocationRequirements?: boolean
}<|MERGE_RESOLUTION|>--- conflicted
+++ resolved
@@ -1,18 +1,7 @@
-import type { ProofService } from './ProofService'
-import type {
-  AcceptPresentationOptions,
-  AcceptProposalOptions,
-  CreateOutOfBandRequestOptions,
-  ProposeProofOptions,
-  RequestProofsOptions,
-} from './models/ModuleOptions'
-import type { AutoAcceptProof } from './models/ProofAutoAcceptType'
-import type {
-  CreatePresentationOptions,
-  CreateProposalOptions,
-  CreateRequestOptions,
-} from './models/ProofServiceOptions'
-import type { ProofRequestOptions, RequestedCredentials, RetrievedCredentials } from './protocol/v1/models'
+import type { AutoAcceptProof } from './ProofAutoAcceptType'
+import type { PresentationPreview, RequestPresentationMessage } from './messages'
+import type { RequestedCredentials, RetrievedCredentials } from './models'
+import type { ProofRequestOptions } from './models/ProofRequest'
 import type { ProofRecord } from './repository/ProofRecord'
 
 import { Lifecycle, scoped } from 'tsyringe'
@@ -23,48 +12,47 @@
 import { createOutboundMessage } from '../../agent/helpers'
 import { ServiceDecorator } from '../../decorators/service/ServiceDecorator'
 import { AriesFrameworkError } from '../../error'
-import { DidCommMessageRole } from '../../storage'
 import { ConnectionService } from '../connections/services/ConnectionService'
 import { MediationRecipientService } from '../routing/services/MediationRecipientService'
 
 import { ProofResponseCoordinator } from './ProofResponseCoordinator'
-import { ProofProtocolVersion } from './models/ProofProtocolVersion'
-import { V1ProofService } from './protocol/v1/V1ProofService'
-import { ProofRequest } from './protocol/v1/models'
-import { V2ProofService } from './protocol/v2/V2ProofService'
+import { PresentationProblemReportReason } from './errors'
+import {
+  ProposePresentationHandler,
+  RequestPresentationHandler,
+  PresentationAckHandler,
+  PresentationHandler,
+  PresentationProblemReportHandler,
+} from './handlers'
+import { PresentationProblemReportMessage } from './messages/PresentationProblemReportMessage'
+import { ProofRequest } from './models/ProofRequest'
+import { ProofService } from './services'
 
 @scoped(Lifecycle.ContainerScoped)
 export class ProofsModule {
+  private proofService: ProofService
   private connectionService: ConnectionService
   private messageSender: MessageSender
+  private mediationRecipientService: MediationRecipientService
   private agentConfig: AgentConfig
-  private mediationRecipientService: MediationRecipientService
-  private serviceMap: { [key in ProofProtocolVersion]: ProofService }
+  private proofResponseCoordinator: ProofResponseCoordinator
 
   public constructor(
     dispatcher: Dispatcher,
+    proofService: ProofService,
     connectionService: ConnectionService,
+    mediationRecipientService: MediationRecipientService,
+    agentConfig: AgentConfig,
     messageSender: MessageSender,
-    agentConfig: AgentConfig,
-    mediationRecipientService: MediationRecipientService,
-    v1ProofService: V1ProofService,
-    v2ProofService: V2ProofService
+    proofResponseCoordinator: ProofResponseCoordinator
   ) {
+    this.proofService = proofService
     this.connectionService = connectionService
     this.messageSender = messageSender
+    this.mediationRecipientService = mediationRecipientService
     this.agentConfig = agentConfig
-    this.mediationRecipientService = mediationRecipientService
-
-    this.serviceMap = {
-      [ProofProtocolVersion.V1_0]: v1ProofService,
-      [ProofProtocolVersion.V2_0]: v2ProofService,
-    }
-
-    this.registerHandlers(dispatcher, mediationRecipientService)
-  }
-
-  public getService(protocolVersion: ProofProtocolVersion) {
-    return this.serviceMap[protocolVersion]
+    this.proofResponseCoordinator = proofResponseCoordinator
+    this.registerHandlers(dispatcher)
   }
 
   /**
@@ -77,27 +65,17 @@
    * @returns Proof record associated with the sent proposal message
    *
    */
-
-  public async proposeProof(options: ProposeProofOptions): Promise<ProofRecord> {
-    const version: ProofProtocolVersion = options.protocolVersion
-
-    const service = this.getService(version)
-
-    const { connectionId } = options
-
+  public async proposeProof(
+    connectionId: string,
+    presentationProposal: PresentationPreview,
+    config?: {
+      comment?: string
+      autoAcceptProof?: AutoAcceptProof
+    }
+  ): Promise<ProofRecord> {
     const connection = await this.connectionService.getById(connectionId)
 
-    const proposalOptions: CreateProposalOptions = {
-      connectionRecord: connection,
-      protocolVersion: version,
-      proofFormats: options.proofFormats,
-      autoAcceptProof: options.autoAcceptProof,
-      goalCode: options.goalCode,
-      willConfirm: options.willConfirm,
-      comment: options.comment,
-    }
-
-    const { message, proofRecord } = await service.createProposal(proposalOptions)
+    const { message, proofRecord } = await this.proofService.createProposal(connection, presentationProposal, config)
 
     const outbound = createOutboundMessage(connection, message)
     await this.messageSender.sendMessage(outbound)
@@ -114,12 +92,18 @@
    * @returns Proof record associated with the presentation request
    *
    */
-  public async acceptProposal(options: AcceptProposalOptions): Promise<ProofRecord> {
-    const version: ProofProtocolVersion = options.protocolVersion
-
-    const service = this.getService(version)
-    const { proofRecordId, proofFormats } = options
-    const proofRecord = await service.getById(proofRecordId)
+  public async acceptProposal(
+    proofRecordId: string,
+    config?: {
+      request?: {
+        name?: string
+        version?: string
+        nonce?: string
+      }
+      comment?: string
+    }
+  ): Promise<ProofRecord> {
+    const proofRecord = await this.proofService.getById(proofRecordId)
 
     if (!proofRecord.connectionId) {
       throw new AriesFrameworkError(
@@ -129,14 +113,19 @@
 
     const connection = await this.connectionService.getById(proofRecord.connectionId)
 
-    const { message } = await service.createRequestAsResponse({
-      proofRecord: proofRecord,
-      protocolVersion: version,
-      proofFormats: options.proofFormats,
-      autoAcceptProof: options.autoAcceptProof,
-      goalCode: options.goalCode,
-      willConfirm: options.willConfirm,
-      comment: options.comment,
+    const presentationProposal = proofRecord.proposalMessage?.presentationProposal
+    if (!presentationProposal) {
+      throw new AriesFrameworkError(`Proof record with id ${proofRecordId} is missing required presentation proposal`)
+    }
+
+    const proofRequest = await this.proofService.createProofRequestFromProposal(presentationProposal, {
+      name: config?.request?.name ?? 'proof-request',
+      version: config?.request?.version ?? '1.0',
+      nonce: config?.request?.nonce,
+    })
+
+    const { message } = await this.proofService.createRequestAsResponse(proofRecord, proofRequest, {
+      comment: config?.comment,
     })
 
     const outboundMessage = createOutboundMessage(connection, message)
@@ -154,23 +143,24 @@
    * @returns Proof record associated with the sent request message
    *
    */
-  // connectionId: string,
-  // proofRequestOptions: CreateProofRequestOptions,
-  // config?: ProofRequestConfig
-  public async requestProof(options: RequestProofsOptions): Promise<ProofRecord> {
-    const version: ProofProtocolVersion = options.protocolVersion
-    const service = this.getService(version)
-
-    const connection = await this.connectionService.getById(options.connectionId)
-
-    const createProofRequest: CreateRequestOptions = {
-      connectionRecord: connection,
-      proofFormats: options.proofRequestOptions,
-      protocolVersion: version,
-      autoAcceptProof: options.autoAcceptProof,
-      comment: options.comment,
-    }
-    const { message, proofRecord } = await service.createRequest(createProofRequest)
+  public async requestProof(
+    connectionId: string,
+    proofRequestOptions: CreateProofRequestOptions,
+    config?: ProofRequestConfig
+  ): Promise<ProofRecord> {
+    const connection = await this.connectionService.getById(connectionId)
+
+    const nonce = proofRequestOptions.nonce ?? (await this.proofService.generateProofRequestNonce())
+
+    const proofRequest = new ProofRequest({
+      name: proofRequestOptions.name ?? 'proof-request',
+      version: proofRequestOptions.name ?? '1.0',
+      nonce,
+      requestedAttributes: proofRequestOptions.requestedAttributes,
+      requestedPredicates: proofRequestOptions.requestedPredicates,
+    })
+
+    const { message, proofRecord } = await this.proofService.createRequest(proofRequest, connection, config)
 
     const outboundMessage = createOutboundMessage(connection, message)
     await this.messageSender.sendMessage(outboundMessage)
@@ -178,57 +168,47 @@
     return proofRecord
   }
 
-  // /**
-  //  * Initiate a new presentation exchange as verifier by creating a presentation request
-  //  * not bound to any connection. The request must be delivered out-of-band to the holder
-  //  *
-  //  * @param proofRequestOptions Options to build the proof request
-  //  * @returns The proof record and proof request message
-  //  *
-  //  */
-  // public async createOutOfBandRequest(options: CreateOutOfBandRequestOptions): Promise<{
-  //   requestMessage: V1RequestPresentationMessage
-  //   proofRecord: ProofRecord
-  // }> {
-  //   const { proofRequestOptions } = options
-  //   const version: ProofProtocolVersion = options.protocolVersion
-
-  //   const service = this.getService(version)
-
-  //   const nonce = proofRequestOptions.nonce ?? (await service.generateProofRequestNonce())
-
-  //   const proofRequest = new ProofRequest({
-  //     name: proofRequestOptions.name ?? 'proof-request',
-  //     version: proofRequestOptions.name ?? '1.0',
-  //     nonce,
-  //     requestedAttributes: proofRequestOptions.requestedAttributes,
-  //     requestedPredicates: proofRequestOptions.requestedPredicates,
-  //   })
-
-  //   const createProofRequest: CreateRequestOptions = {
-  //     connectionRecord: undefined,
-  //     proofFormats: proofRequest,
-  //     protocolVersion: version,
-  //     autoAcceptProof: options.autoAcceptProof,
-  //     comment: options.comment,
-  //   }
-
-  //   const { message, proofRecord } = await service.createRequest(createProofRequest)
-
-  //   // Create and set ~service decorator
-  //   const routing = await this.mediationRecipientService.getRouting()
-  //   message.service = new ServiceDecorator({
-  //     serviceEndpoint: routing.endpoints[0],
-  //     recipientKeys: [routing.verkey],
-  //     routingKeys: routing.routingKeys,
-  //   })
-
-  //   // Save ~service decorator to record (to remember our verkey)
-  //   proofRecord.requestMessage = message
-  //   await service.update(proofRecord)
-
-  //   return { proofRecord, requestMessage: message }
-  // }
+  /**
+   * Initiate a new presentation exchange as verifier by creating a presentation request
+   * not bound to any connection. The request must be delivered out-of-band to the holder
+   *
+   * @param proofRequestOptions Options to build the proof request
+   * @returns The proof record and proof request message
+   *
+   */
+  public async createOutOfBandRequest(
+    proofRequestOptions: CreateProofRequestOptions,
+    config?: ProofRequestConfig
+  ): Promise<{
+    requestMessage: RequestPresentationMessage
+    proofRecord: ProofRecord
+  }> {
+    const nonce = proofRequestOptions.nonce ?? (await this.proofService.generateProofRequestNonce())
+
+    const proofRequest = new ProofRequest({
+      name: proofRequestOptions.name ?? 'proof-request',
+      version: proofRequestOptions.name ?? '1.0',
+      nonce,
+      requestedAttributes: proofRequestOptions.requestedAttributes,
+      requestedPredicates: proofRequestOptions.requestedPredicates,
+    })
+
+    const { message, proofRecord } = await this.proofService.createRequest(proofRequest, undefined, config)
+
+    // Create and set ~service decorator
+    const routing = await this.mediationRecipientService.getRouting()
+    message.service = new ServiceDecorator({
+      serviceEndpoint: routing.endpoints[0],
+      recipientKeys: [routing.verkey],
+      routingKeys: routing.routingKeys,
+    })
+
+    // Save ~service decorator to record (to remember our verkey)
+    proofRecord.requestMessage = message
+    await this.proofService.update(proofRecord)
+
+    return { proofRecord, requestMessage: message }
+  }
 
   /**
    * Accept a presentation request as prover (by sending a presentation message) to the connection
@@ -240,22 +220,15 @@
    * @returns Proof record associated with the sent presentation message
    *
    */
-  public async acceptRequest(options: AcceptPresentationOptions): Promise<ProofRecord> {
-    const { proofRecordId, proofFormats, comment } = options
-
-    const version: ProofProtocolVersion = options.protocolVersion
-    const service = this.getService(version)
-
-    const record = await service.getById(proofRecordId)
-    const presentationOptions: CreatePresentationOptions = {
-      proofFormats,
-      proofRecord: record,
-      protocolVersion: version,
-      comment,
-    }
-    const { message, proofRecord } = await service.createPresentation(presentationOptions)
-
-    const requestMessage = await service.findRequestMessage({ proofRecord: proofRecord })
+  public async acceptRequest(
+    proofRecordId: string,
+    requestedCredentials: RequestedCredentials,
+    config?: {
+      comment?: string
+    }
+  ): Promise<ProofRecord> {
+    const record = await this.proofService.getById(proofRecordId)
+    const { message, proofRecord } = await this.proofService.createPresentation(record, requestedCredentials, config)
 
     // Use connection if present
     if (proofRecord.connectionId) {
@@ -266,9 +239,8 @@
 
       return proofRecord
     }
-
     // Use ~service decorator otherwise
-    else if (requestMessage?.service) {
+    else if (proofRecord.requestMessage?.service) {
       // Create ~service decorator
       const routing = await this.mediationRecipientService.getRouting()
       const ourService = new ServiceDecorator({
@@ -277,16 +249,12 @@
         routingKeys: routing.routingKeys,
       })
 
-      const recipientService = requestMessage.service
+      const recipientService = proofRecord.requestMessage.service
 
       // Set and save ~service decorator to record (to remember our verkey)
       message.service = ourService
-
-      await service.saveOrUpdatePresentationMessage({
-        proofRecord: proofRecord,
-        message: message,
-        role: DidCommMessageRole.Sender,
-      })
+      proofRecord.presentationMessage = message
+      await this.proofService.update(proofRecord)
 
       await this.messageSender.sendMessageToService({
         message,
@@ -310,11 +278,9 @@
    * @param proofRecordId the id of the proof request to be declined
    * @returns proof record that was declined
    */
-  public async declineRequest(proofRecordId: string, version: ProofProtocolVersion) {
-    const service = this.getService(version)
-
-    const proofRecord = await service.getById(proofRecordId)
-    await service.declineRequest(proofRecord)
+  public async declineRequest(proofRecordId: string) {
+    const proofRecord = await this.proofService.getById(proofRecordId)
+    await this.proofService.declineRequest(proofRecord)
     return proofRecord
   }
 
@@ -326,13 +292,9 @@
    * @returns Proof record associated with the sent presentation acknowledgement message
    *
    */
-  public async acceptPresentation(proofRecordId: string, version: ProofProtocolVersion): Promise<ProofRecord> {
-    const service = this.getService(version)
-
-    const record = await service.getById(proofRecordId)
-    const { message, proofRecord } = await service.createAck({
-      proofRecord: record,
-    })
+  public async acceptPresentation(proofRecordId: string): Promise<ProofRecord> {
+    const record = await this.proofService.getById(proofRecordId)
+    const { message, proofRecord } = await this.proofService.createAck(record)
 
     // Use connection if present
     if (proofRecord.connectionId) {
@@ -341,34 +303,26 @@
       await this.messageSender.sendMessage(outboundMessage)
     }
     // Use ~service decorator otherwise
+    else if (proofRecord.requestMessage?.service && proofRecord.presentationMessage?.service) {
+      const recipientService = proofRecord.presentationMessage?.service
+      const ourService = proofRecord.requestMessage?.service
+
+      await this.messageSender.sendMessageToService({
+        message,
+        service: recipientService.toDidCommService(),
+        senderKey: ourService.recipientKeys[0],
+        returnRoute: true,
+      })
+    }
+
+    // Cannot send message without credentialId or ~service decorator
     else {
-      const requestMessage = await service.findRequestMessage({
-        proofRecord: record,
-      })
-
-      const presentationMessage = await service.findPresentationMessage({
-        proofRecord: record,
-      })
-
-      if (requestMessage?.service && presentationMessage?.service) {
-        const recipientService = presentationMessage.service
-        const ourService = requestMessage.service
-
-        await this.messageSender.sendMessageToService({
-          message,
-          service: recipientService.toDidCommService(),
-          senderKey: ourService.recipientKeys[0],
-          returnRoute: true,
-        })
-      }
-      // Cannot send message without credentialId or ~service decorator
-      else {
-        throw new AriesFrameworkError(
-          `Cannot accept presentation without connectionId or ~service decorator on presentation message.`
-        )
-      }
-    }
-    return record
+      throw new AriesFrameworkError(
+        `Cannot accept presentation without connectionId or ~service decorator on presentation message.`
+      )
+    }
+
+    return proofRecord
   }
 
   /**
@@ -382,30 +336,27 @@
    *  credentials that match the presentation preview from the presentation proposal (if available).
 
    * @returns RetrievedCredentials object
-  //  */
+   */
   public async getRequestedCredentialsForProofRequest(
     proofRecordId: string,
-    version: ProofProtocolVersion,
     config?: GetRequestedCredentialsConfig
-  ): Promise<{
-    indy?: RetrievedCredentials
-    jsonLd?: never
-  }> {
-    const service = this.getService(version)
-
-    const proofRecord = await service.getById(proofRecordId)
-
-<<<<<<< HEAD
-    return service.getRequestedCredentialsForProofRequest({
-      proofRecord: proofRecord,
-      config: {
-        indy: config,
-      },
-=======
+  ): Promise<RetrievedCredentials> {
+    const proofRecord = await this.proofService.getById(proofRecordId)
+
+    const indyProofRequest = proofRecord.requestMessage?.indyProofRequest
+    const presentationPreview = config?.filterByPresentationPreview
+      ? proofRecord.proposalMessage?.presentationProposal
+      : undefined
+
+    if (!indyProofRequest) {
+      throw new AriesFrameworkError(
+        'Unable to get requested credentials for proof request. No proof request message was found or the proof request message does not contain an indy proof request.'
+      )
+    }
+
     return this.proofService.getRequestedCredentialsForProofRequest(indyProofRequest, {
       presentationProposal: presentationPreview,
       filterByNonRevocationRequirements: config?.filterByNonRevocationRequirements ?? true,
->>>>>>> 5912c0ce
     })
   }
 
@@ -419,18 +370,8 @@
    *
    * @returns RequestedCredentials
    */
-  public async autoSelectCredentialsForProofRequest(options: {
-    formats: {
-      indy?: RetrievedCredentials
-      jsonLd?: never
-    }
-    version: ProofProtocolVersion
-  }): Promise<{
-    indy?: RequestedCredentials
-    jsonLd?: never
-  }> {
-    const service = this.getService(options.version)
-    return await service.autoSelectCredentialsForProofRequest(options.formats)
+  public autoSelectCredentialsForProofRequest(retrievedCredentials: RetrievedCredentials): RequestedCredentials {
+    return this.proofService.autoSelectCredentialsForProofRequest(retrievedCredentials)
   }
 
   /**
@@ -439,20 +380,22 @@
    * @param message message to send
    * @returns proof record associated with the proof problem report message
    */
-  public async sendProblemReport(proofRecordId: string, message: string, version: ProofProtocolVersion) {
-    const service = this.getService(version)
-    const record = await service.getById(proofRecordId)
+  public async sendProblemReport(proofRecordId: string, message: string) {
+    const record = await this.proofService.getById(proofRecordId)
     if (!record.connectionId) {
       throw new AriesFrameworkError(`No connectionId found for proof record '${record.id}'.`)
     }
     const connection = await this.connectionService.getById(record.connectionId)
-
-    const { message: problemReport } = await service.createProblemReport({
-      proofRecord: record,
-      description: message,
-    })
-
-    const outboundMessage = createOutboundMessage(connection, problemReport)
+    const presentationProblemReportMessage = new PresentationProblemReportMessage({
+      description: {
+        en: message,
+        code: PresentationProblemReportReason.Abandoned,
+      },
+    })
+    presentationProblemReportMessage.setThread({
+      threadId: record.threadId,
+    })
+    const outboundMessage = createOutboundMessage(connection, presentationProblemReportMessage)
     await this.messageSender.sendMessage(outboundMessage)
 
     return record
@@ -464,7 +407,7 @@
    * @returns List containing all proof records
    */
   public getAll(): Promise<ProofRecord[]> {
-    return this.serviceMap['1.0'].getAll()
+    return this.proofService.getAll()
   }
 
   /**
@@ -477,7 +420,7 @@
    *
    */
   public async getById(proofRecordId: string): Promise<ProofRecord> {
-    return this.serviceMap['1.0'].getById(proofRecordId)
+    return this.proofService.getById(proofRecordId)
   }
 
   /**
@@ -488,7 +431,7 @@
    *
    */
   public async findById(proofRecordId: string): Promise<ProofRecord | null> {
-    return this.serviceMap['1.0'].findById(proofRecordId)
+    return this.proofService.findById(proofRecordId)
   }
 
   /**
@@ -497,18 +440,26 @@
    * @param proofId the proof record id
    */
   public async deleteById(proofId: string) {
-    return this.serviceMap['1.0'].deleteById(proofId)
-  }
-
-  private async registerHandlers(dispatcher: Dispatcher, mediationRecipientService: MediationRecipientService) {
-    for (const service of Object.values(this.serviceMap)) {
-      await service.registerHandlers(
-        dispatcher,
+    return this.proofService.deleteById(proofId)
+  }
+
+  private registerHandlers(dispatcher: Dispatcher) {
+    dispatcher.registerHandler(
+      new ProposePresentationHandler(this.proofService, this.agentConfig, this.proofResponseCoordinator)
+    )
+    dispatcher.registerHandler(
+      new RequestPresentationHandler(
+        this.proofService,
         this.agentConfig,
-        new ProofResponseCoordinator(this.agentConfig, service),
-        mediationRecipientService
+        this.proofResponseCoordinator,
+        this.mediationRecipientService
       )
-    }
+    )
+    dispatcher.registerHandler(
+      new PresentationHandler(this.proofService, this.agentConfig, this.proofResponseCoordinator)
+    )
+    dispatcher.registerHandler(new PresentationAckHandler(this.proofService))
+    dispatcher.registerHandler(new PresentationProblemReportHandler(this.proofService))
   }
 }
 
