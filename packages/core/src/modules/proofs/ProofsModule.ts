<<<<<<< HEAD
import type { AgentMessage } from '../../agent/AgentMessage'
import type { ProofService } from './ProofService'
import type {
  AcceptPresentationOptions,
  AcceptProposalOptions,
  AutoSelectCredentialsForProofRequestOptions,
  OutOfBandRequestOptions,
  ProposeProofOptions,
  RequestProofOptions,
} from './models/ModuleOptions'
import type { AutoAcceptProof } from './models/ProofAutoAcceptType'
import type {
  CreateOutOfBandRequestOptions,
  CreatePresentationOptions,
  CreateProposalOptions,
  CreateRequestOptions,
  ProofRequestFromProposalOptions,
} from './models/ProofServiceOptions'
import type { RequestedCredentialsFormats } from './models/SharedOptions'
=======
import type { DependencyManager } from '../../plugins'
import type { AutoAcceptProof } from './ProofAutoAcceptType'
import type { PresentationPreview, RequestPresentationMessage } from './messages'
import type { RequestedCredentials, RetrievedCredentials } from './models'
import type { ProofRequestOptions } from './models/ProofRequest'
>>>>>>> 65579ddf
import type { ProofRecord } from './repository/ProofRecord'

import { AgentContext } from '../../agent'
import { Dispatcher } from '../../agent/Dispatcher'
import { MessageSender } from '../../agent/MessageSender'
import { createOutboundMessage } from '../../agent/helpers'
import { InjectionSymbols } from '../../constants'
import { ServiceDecorator } from '../../decorators/service/ServiceDecorator'
import { AriesFrameworkError } from '../../error'
<<<<<<< HEAD
import { DidCommMessageRole } from '../../storage'
=======
import { Logger } from '../../logger'
import { inject, injectable, module } from '../../plugins'
>>>>>>> 65579ddf
import { ConnectionService } from '../connections/services/ConnectionService'
import { RoutingService } from '../routing/services/RoutingService'

import { ProofResponseCoordinator } from './ProofResponseCoordinator'
<<<<<<< HEAD
import { ProofProtocolVersion } from './models/ProofProtocolVersion'
import { ProofState } from './models/ProofState'
import { V1ProofService } from './protocol/v1/V1ProofService'
import { V2ProofService } from './protocol/v2/V2ProofService'
import { ProofRepository } from './repository/ProofRepository'
=======
import { PresentationProblemReportReason } from './errors'
import {
  PresentationAckHandler,
  PresentationHandler,
  PresentationProblemReportHandler,
  ProposePresentationHandler,
  RequestPresentationHandler,
} from './handlers'
import { PresentationProblemReportMessage } from './messages/PresentationProblemReportMessage'
import { ProofRequest } from './models/ProofRequest'
import { ProofRepository } from './repository'
import { ProofService } from './services'
>>>>>>> 65579ddf

@module()
@injectable()
export class ProofsModule {
  private connectionService: ConnectionService
  private messageSender: MessageSender
<<<<<<< HEAD
  private agentConfig: AgentConfig
  private mediationRecipientService: MediationRecipientService
  private serviceMap: { [key in ProofProtocolVersion]: ProofService }
  private proofRepository: ProofRepository
=======
  private routingService: RoutingService
  private agentContext: AgentContext
  private proofResponseCoordinator: ProofResponseCoordinator
  private logger: Logger
>>>>>>> 65579ddf

  public constructor(
    dispatcher: Dispatcher,
    connectionService: ConnectionService,
<<<<<<< HEAD
    messageSender: MessageSender,
    agentConfig: AgentConfig,
    mediationRecipientService: MediationRecipientService,
    v1ProofService: V1ProofService,
    v2ProofService: V2ProofService,
    proofRepository: ProofRepository
=======
    routingService: RoutingService,
    agentContext: AgentContext,
    messageSender: MessageSender,
    proofResponseCoordinator: ProofResponseCoordinator,
    @inject(InjectionSymbols.Logger) logger: Logger
>>>>>>> 65579ddf
  ) {
    this.connectionService = connectionService
    this.messageSender = messageSender
<<<<<<< HEAD
    this.agentConfig = agentConfig
    this.mediationRecipientService = mediationRecipientService
    this.proofRepository = proofRepository

    this.serviceMap = {
      [ProofProtocolVersion.V1]: v1ProofService,
      [ProofProtocolVersion.V2]: v2ProofService,
    }

    this.registerHandlers(dispatcher, mediationRecipientService)
  }

  private getService(protocolVersion: ProofProtocolVersion) {
    return this.serviceMap[protocolVersion]
=======
    this.routingService = routingService
    this.agentContext = agentContext
    this.proofResponseCoordinator = proofResponseCoordinator
    this.logger = logger
    this.registerHandlers(dispatcher)
>>>>>>> 65579ddf
  }

  /**
   * Initiate a new presentation exchange as prover by sending a presentation proposal message
   * to the connection with the specified connection id.
   *
   * @param options multiple properties like protocol version, connection id, proof format (indy/ presentation exchange)
   * to include in the message
   * @returns Proof record associated with the sent proposal message
   */
<<<<<<< HEAD
  public async proposeProof(options: ProposeProofOptions): Promise<ProofRecord> {
    const version: ProofProtocolVersion = options.protocolVersion

    const service = this.getService(version)

    const { connectionId } = options

    const connection = await this.connectionService.getById(connectionId)

    // Assert
    connection.assertReady()

    const proposalOptions: CreateProposalOptions = {
      connectionRecord: connection,
      protocolVersion: version,
      proofFormats: options.proofFormats,
      autoAcceptProof: options.autoAcceptProof,
      goalCode: options.goalCode,
      comment: options.comment,
    }

    const { message, proofRecord } = await service.createProposal(proposalOptions)
=======
  public async proposeProof(
    connectionId: string,
    presentationProposal: PresentationPreview,
    config?: {
      comment?: string
      autoAcceptProof?: AutoAcceptProof
    }
  ): Promise<ProofRecord> {
    const connection = await this.connectionService.getById(this.agentContext, connectionId)

    const { message, proofRecord } = await this.proofService.createProposal(
      this.agentContext,
      connection,
      presentationProposal,
      config
    )
>>>>>>> 65579ddf

    const outbound = createOutboundMessage(connection, message)
    await this.messageSender.sendMessage(this.agentContext, outbound)

    return proofRecord
  }

  /**
   * Accept a presentation proposal as verifier (by sending a presentation request message) to the connection
   * associated with the proof record.
   *
   * @param options multiple properties like proof record id, additional configuration for creating the request
   * @returns Proof record associated with the presentation request
   */
<<<<<<< HEAD
  public async acceptProposal(options: AcceptProposalOptions): Promise<ProofRecord> {
    const { proofRecordId } = options
    const proofRecord = await this.getById(proofRecordId)

    const service = this.getService(proofRecord.protocolVersion)
=======
  public async acceptProposal(
    proofRecordId: string,
    config?: {
      request?: {
        name?: string
        version?: string
        nonce?: string
      }
      comment?: string
    }
  ): Promise<ProofRecord> {
    const proofRecord = await this.proofService.getById(this.agentContext, proofRecordId)
>>>>>>> 65579ddf

    if (!proofRecord.connectionId) {
      throw new AriesFrameworkError(
        `No connectionId found for credential record '${proofRecord.id}'. Connection-less issuance does not support presentation proposal or negotiation.`
      )
    }

    const connection = await this.connectionService.getById(this.agentContext, proofRecord.connectionId)

    // Assert
    connection.assertReady()

    const proofRequestFromProposalOptions: ProofRequestFromProposalOptions = {
      proofRecord,
    }

<<<<<<< HEAD
    const proofRequest = await service.createProofRequestFromProposal(proofRequestFromProposalOptions)

    const { message } = await service.createRequestAsResponse({
      proofRecord: proofRecord,
      proofFormats: proofRequest,
      goalCode: options.goalCode,
      willConfirm: options.willConfirm ?? true,
      comment: options.comment,
=======
    const proofRequest = await this.proofService.createProofRequestFromProposal(
      this.agentContext,
      presentationProposal,
      {
        name: config?.request?.name ?? 'proof-request',
        version: config?.request?.version ?? '1.0',
        nonce: config?.request?.nonce,
      }
    )

    const { message } = await this.proofService.createRequestAsResponse(this.agentContext, proofRecord, proofRequest, {
      comment: config?.comment,
>>>>>>> 65579ddf
    })

    const outboundMessage = createOutboundMessage(connection, message)
    await this.messageSender.sendMessage(this.agentContext, outboundMessage)

    return proofRecord
  }

  /**
   * Initiate a new presentation exchange as verifier by sending a presentation request message
   * to the connection with the specified connection id
   *
   * @param options multiple properties like connection id, protocol version, proof Formats to build the proof request
   * @returns Proof record associated with the sent request message
   */
<<<<<<< HEAD
  public async requestProof(options: RequestProofOptions): Promise<ProofRecord> {
    const version: ProofProtocolVersion = options.protocolVersion
    const service = this.getService(options.protocolVersion)

    const connection = await this.connectionService.getById(options.connectionId)
=======
  public async requestProof(
    connectionId: string,
    proofRequestOptions: CreateProofRequestOptions,
    config?: ProofRequestConfig
  ): Promise<ProofRecord> {
    const connection = await this.connectionService.getById(this.agentContext, connectionId)

    const nonce = proofRequestOptions.nonce ?? (await this.proofService.generateProofRequestNonce(this.agentContext))
>>>>>>> 65579ddf

    // Assert
    connection.assertReady()

<<<<<<< HEAD
    const createProofRequest: CreateRequestOptions = {
      connectionRecord: connection,
      proofFormats: options.proofFormats,
      protocolVersion: version,
      autoAcceptProof: options.autoAcceptProof,
      comment: options.comment,
    }
    const { message, proofRecord } = await service.createRequest(createProofRequest)
=======
    const { message, proofRecord } = await this.proofService.createRequest(
      this.agentContext,
      proofRequest,
      connection,
      config
    )
>>>>>>> 65579ddf

    const outboundMessage = createOutboundMessage(connection, message)
    await this.messageSender.sendMessage(this.agentContext, outboundMessage)

    return proofRecord
  }

  /**
   * Initiate a new presentation exchange as verifier by creating a presentation request
   * not bound to any connection. The request must be delivered out-of-band to the holder
   *
   * @param options multiple properties like protocol version and proof formats to build the proof request
   * @returns The proof record and proof request message
   */
  public async createOutOfBandRequest(options: OutOfBandRequestOptions): Promise<{
    message: AgentMessage
    proofRecord: ProofRecord
  }> {
<<<<<<< HEAD
    const version: ProofProtocolVersion = options.protocolVersion

    const service = this.getService(version)

    const createProofRequest: CreateOutOfBandRequestOptions = {
      proofFormats: options.proofFormats,
      protocolVersion: version,
      autoAcceptProof: options.autoAcceptProof,
      comment: options.comment,
    }

    const { message, proofRecord } = await service.createRequest(createProofRequest)
=======
    const nonce = proofRequestOptions.nonce ?? (await this.proofService.generateProofRequestNonce(this.agentContext))

    const proofRequest = new ProofRequest({
      name: proofRequestOptions.name ?? 'proof-request',
      version: proofRequestOptions.name ?? '1.0',
      nonce,
      requestedAttributes: proofRequestOptions.requestedAttributes,
      requestedPredicates: proofRequestOptions.requestedPredicates,
    })

    const { message, proofRecord } = await this.proofService.createRequest(
      this.agentContext,
      proofRequest,
      undefined,
      config
    )
>>>>>>> 65579ddf

    // Create and set ~service decorator
    const routing = await this.routingService.getRouting(this.agentContext)
    message.service = new ServiceDecorator({
      serviceEndpoint: routing.endpoints[0],
      recipientKeys: [routing.recipientKey.publicKeyBase58],
      routingKeys: routing.routingKeys.map((key) => key.publicKeyBase58),
    })

    // Save ~service decorator to record (to remember our verkey)
<<<<<<< HEAD
=======
    proofRecord.requestMessage = message
    await this.proofService.update(this.agentContext, proofRecord)
>>>>>>> 65579ddf

    await service.saveOrUpdatePresentationMessage({
      message,
      proofRecord: proofRecord,
      role: DidCommMessageRole.Sender,
    })

    await service.update(proofRecord)

    return { proofRecord, message }
  }

  /**
   * Accept a presentation request as prover (by sending a presentation message) to the connection
   * associated with the proof record.
   *
   * @param options multiple properties like proof record id, proof formats to accept requested credentials object
   * specifying which credentials to use for the proof
   * @returns Proof record associated with the sent presentation message
   */
  public async acceptRequest(options: AcceptPresentationOptions): Promise<ProofRecord> {
    const { proofRecordId, proofFormats, comment } = options

    const record = await this.getById(proofRecordId)

    const version: ProofProtocolVersion = record.protocolVersion
    const service = this.getService(version)

    const presentationOptions: CreatePresentationOptions = {
      proofFormats,
      proofRecord: record,
      comment,
    }
<<<<<<< HEAD
    const { message, proofRecord } = await service.createPresentation(presentationOptions)

    const requestMessage = await service.findRequestMessage(proofRecord.id)
=======
  ): Promise<ProofRecord> {
    const record = await this.proofService.getById(this.agentContext, proofRecordId)
    const { message, proofRecord } = await this.proofService.createPresentation(
      this.agentContext,
      record,
      requestedCredentials,
      config
    )
>>>>>>> 65579ddf

    // Use connection if present
    if (proofRecord.connectionId) {
      const connection = await this.connectionService.getById(this.agentContext, proofRecord.connectionId)

      // Assert
      connection.assertReady()

      const outboundMessage = createOutboundMessage(connection, message)
      await this.messageSender.sendMessage(this.agentContext, outboundMessage)

      return proofRecord
    }

    // Use ~service decorator otherwise
    else if (requestMessage?.service) {
      // Create ~service decorator
      const routing = await this.routingService.getRouting(this.agentContext)
      const ourService = new ServiceDecorator({
        serviceEndpoint: routing.endpoints[0],
        recipientKeys: [routing.recipientKey.publicKeyBase58],
        routingKeys: routing.routingKeys.map((key) => key.publicKeyBase58),
      })

      const recipientService = requestMessage.service

      // Set and save ~service decorator to record (to remember our verkey)
      message.service = ourService
<<<<<<< HEAD

      await service.saveOrUpdatePresentationMessage({
        proofRecord: proofRecord,
        message: message,
        role: DidCommMessageRole.Sender,
      })
=======
      proofRecord.presentationMessage = message
      await this.proofService.update(this.agentContext, proofRecord)
>>>>>>> 65579ddf

      await this.messageSender.sendMessageToService(this.agentContext, {
        message,
        service: recipientService.resolvedDidCommService,
        senderKey: ourService.resolvedDidCommService.recipientKeys[0],
        returnRoute: true,
      })

      return proofRecord
    }
    // Cannot send message without connectionId or ~service decorator
    else {
      throw new AriesFrameworkError(
        `Cannot accept presentation request without connectionId or ~service decorator on presentation request.`
      )
    }
  }

  /**
   * Declines a proof request as holder
   * @param proofRecordId the id of the proof request to be declined
   * @returns proof record that was declined
   */
<<<<<<< HEAD
  public async declineRequest(proofRecordId: string): Promise<ProofRecord> {
    const proofRecord = await this.getById(proofRecordId)
    const service = this.getService(proofRecord.protocolVersion)

    proofRecord.assertState(ProofState.RequestReceived)

    await service.updateState(proofRecord, ProofState.Declined)

=======
  public async declineRequest(proofRecordId: string) {
    const proofRecord = await this.proofService.getById(this.agentContext, proofRecordId)
    await this.proofService.declineRequest(this.agentContext, proofRecord)
>>>>>>> 65579ddf
    return proofRecord
  }

  /**
   * Accept a presentation as prover (by sending a presentation acknowledgement message) to the connection
   * associated with the proof record.
   *
   * @param proofRecordId The id of the proof record for which to accept the presentation
   * @returns Proof record associated with the sent presentation acknowledgement message
   *
   */
  public async acceptPresentation(proofRecordId: string): Promise<ProofRecord> {
<<<<<<< HEAD
    const record = await this.getById(proofRecordId)
    const service = this.getService(record.protocolVersion)

    const { message, proofRecord } = await service.createAck({
      proofRecord: record,
    })

    const requestMessage = await service.findRequestMessage(record.id)

    const presentationMessage = await service.findPresentationMessage(record.id)

    // Use connection if present
    if (proofRecord.connectionId) {
      const connection = await this.connectionService.getById(proofRecord.connectionId)

      // Assert
      connection.assertReady()

=======
    const record = await this.proofService.getById(this.agentContext, proofRecordId)
    const { message, proofRecord } = await this.proofService.createAck(this.agentContext, record)

    // Use connection if present
    if (proofRecord.connectionId) {
      const connection = await this.connectionService.getById(this.agentContext, proofRecord.connectionId)
>>>>>>> 65579ddf
      const outboundMessage = createOutboundMessage(connection, message)
      await this.messageSender.sendMessage(this.agentContext, outboundMessage)
    }
    // Use ~service decorator otherwise
    else if (requestMessage?.service && presentationMessage?.service) {
      const recipientService = presentationMessage?.service
      const ourService = requestMessage.service

      await this.messageSender.sendMessageToService(this.agentContext, {
        message,
        service: recipientService.resolvedDidCommService,
        senderKey: ourService.resolvedDidCommService.recipientKeys[0],
        returnRoute: true,
      })
    }
    // Cannot send message without credentialId or ~service decorator
    else {
      throw new AriesFrameworkError(
        `Cannot accept presentation without connectionId or ~service decorator on presentation message.`
      )
    }

    return record
  }

  /**
   * Create a {@link RetrievedCredentials} object. Given input proof request and presentation proposal,
   * use credentials in the wallet to build indy requested credentials object for input to proof creation.
   * If restrictions allow, self attested attributes will be used.
   *
   * @param options multiple properties like proof record id and optional configuration
   * @returns RequestedCredentials
   */
<<<<<<< HEAD
  public async autoSelectCredentialsForProofRequest(
    options: AutoSelectCredentialsForProofRequestOptions
  ): Promise<RequestedCredentialsFormats> {
    const proofRecord = await this.getById(options.proofRecordId)

    const service = this.getService(proofRecord.protocolVersion)

    const retrievedCredentials = await service.getRequestedCredentialsForProofRequest({
      proofRecord: proofRecord,
      config: options.config,
=======
  public async getRequestedCredentialsForProofRequest(
    proofRecordId: string,
    config?: GetRequestedCredentialsConfig
  ): Promise<RetrievedCredentials> {
    const proofRecord = await this.proofService.getById(this.agentContext, proofRecordId)

    const indyProofRequest = proofRecord.requestMessage?.indyProofRequest
    const presentationPreview = config?.filterByPresentationPreview
      ? proofRecord.proposalMessage?.presentationProposal
      : undefined

    if (!indyProofRequest) {
      throw new AriesFrameworkError(
        'Unable to get requested credentials for proof request. No proof request message was found or the proof request message does not contain an indy proof request.'
      )
    }

    return this.proofService.getRequestedCredentialsForProofRequest(this.agentContext, indyProofRequest, {
      presentationProposal: presentationPreview,
      filterByNonRevocationRequirements: config?.filterByNonRevocationRequirements ?? true,
>>>>>>> 65579ddf
    })

    return await service.autoSelectCredentialsForProofRequest(retrievedCredentials)
  }

  /**
   * Send problem report message for a proof record
   *
   * @param proofRecordId  The id of the proof record for which to send problem report
   * @param message message to send
   * @returns proof record associated with the proof problem report message
   */
  public async sendProblemReport(proofRecordId: string, message: string) {
<<<<<<< HEAD
    const record = await this.getById(proofRecordId)
    const service = this.getService(record.protocolVersion)
    if (!record.connectionId) {
      throw new AriesFrameworkError(`No connectionId found for proof record '${record.id}'.`)
    }
    const connection = await this.connectionService.getById(record.connectionId)

    // Assert
    connection.assertReady()

    const { message: problemReport } = await service.createProblemReport({
      proofRecord: record,
      description: message,
    })

    const outboundMessage = createOutboundMessage(connection, problemReport)
    await this.messageSender.sendMessage(outboundMessage)
=======
    const record = await this.proofService.getById(this.agentContext, proofRecordId)
    if (!record.connectionId) {
      throw new AriesFrameworkError(`No connectionId found for proof record '${record.id}'.`)
    }
    const connection = await this.connectionService.getById(this.agentContext, record.connectionId)
    const presentationProblemReportMessage = new PresentationProblemReportMessage({
      description: {
        en: message,
        code: PresentationProblemReportReason.Abandoned,
      },
    })
    presentationProblemReportMessage.setThread({
      threadId: record.threadId,
    })
    const outboundMessage = createOutboundMessage(connection, presentationProblemReportMessage)
    await this.messageSender.sendMessage(this.agentContext, outboundMessage)
>>>>>>> 65579ddf

    return record
  }

  /**
   * Retrieve all proof records
   *
   * @returns List containing all proof records
   */
  public getAll(): Promise<ProofRecord[]> {
<<<<<<< HEAD
    return this.proofRepository.getAll()
=======
    return this.proofService.getAll(this.agentContext)
>>>>>>> 65579ddf
  }

  /**
   * Retrieve a proof record by id
   *
   * @param proofRecordId The proof record id
   * @throws {RecordNotFoundError} If no record is found
   * @throws {RecordDuplicateError} If multiple records are found
   * @return The proof record
   *
   */
  public async getById(proofRecordId: string): Promise<ProofRecord> {
<<<<<<< HEAD
    return this.proofRepository.getById(proofRecordId)
=======
    return this.proofService.getById(this.agentContext, proofRecordId)
>>>>>>> 65579ddf
  }

  /**
   * Retrieve a proof record by id
   *
   * @param proofRecordId The proof record id
   * @return The proof record or null if not found
   *
   */
  public async findById(proofRecordId: string): Promise<ProofRecord | null> {
<<<<<<< HEAD
    return this.proofRepository.findById(proofRecordId)
=======
    return this.proofService.findById(this.agentContext, proofRecordId)
>>>>>>> 65579ddf
  }

  /**
   * Delete a proof record by id
   *
   * @param proofId the proof record id
   */
  public async deleteById(proofId: string) {
<<<<<<< HEAD
    const proofRecord = await this.getById(proofId)
    return this.proofRepository.delete(proofRecord)
  }

  private registerHandlers(dispatcher: Dispatcher, mediationRecipientService: MediationRecipientService) {
    for (const service of Object.values(this.serviceMap)) {
      service.registerHandlers(
        dispatcher,
        this.agentConfig,
        new ProofResponseCoordinator(this.agentConfig, service),
        mediationRecipientService
      )
    }
=======
    return this.proofService.deleteById(this.agentContext, proofId)
  }

  private registerHandlers(dispatcher: Dispatcher) {
    dispatcher.registerHandler(
      new ProposePresentationHandler(this.proofService, this.proofResponseCoordinator, this.logger)
    )
    dispatcher.registerHandler(
      new RequestPresentationHandler(this.proofService, this.proofResponseCoordinator, this.routingService, this.logger)
    )
    dispatcher.registerHandler(new PresentationHandler(this.proofService, this.proofResponseCoordinator, this.logger))
    dispatcher.registerHandler(new PresentationAckHandler(this.proofService))
    dispatcher.registerHandler(new PresentationProblemReportHandler(this.proofService))
>>>>>>> 65579ddf
  }

  /**
   * Registers the dependencies of the proofs module on the dependency manager.
   */
  public static register(dependencyManager: DependencyManager) {
    // Api
    dependencyManager.registerContextScoped(ProofsModule)

    // Services
    dependencyManager.registerSingleton(ProofService)

    // Repositories
    dependencyManager.registerSingleton(ProofRepository)
  }
}

export interface ProofRequestConfig {
  comment?: string
  autoAcceptProof?: AutoAcceptProof
}<|MERGE_RESOLUTION|>--- conflicted
+++ resolved
@@ -1,6 +1,6 @@
-<<<<<<< HEAD
 import type { AgentMessage } from '../../agent/AgentMessage'
-import type { ProofService } from './ProofService'
+import type { DependencyManager } from '../../plugins'
+import type { MediationRecipientService } from '../routing'
 import type {
   AcceptPresentationOptions,
   AcceptProposalOptions,
@@ -18,93 +18,55 @@
   ProofRequestFromProposalOptions,
 } from './models/ProofServiceOptions'
 import type { RequestedCredentialsFormats } from './models/SharedOptions'
-=======
-import type { DependencyManager } from '../../plugins'
-import type { AutoAcceptProof } from './ProofAutoAcceptType'
-import type { PresentationPreview, RequestPresentationMessage } from './messages'
-import type { RequestedCredentials, RetrievedCredentials } from './models'
-import type { ProofRequestOptions } from './models/ProofRequest'
->>>>>>> 65579ddf
 import type { ProofRecord } from './repository/ProofRecord'
 
-import { AgentContext } from '../../agent'
+import { AgentContext } from '../../agent/AgentContext'
 import { Dispatcher } from '../../agent/Dispatcher'
 import { MessageSender } from '../../agent/MessageSender'
 import { createOutboundMessage } from '../../agent/helpers'
 import { InjectionSymbols } from '../../constants'
 import { ServiceDecorator } from '../../decorators/service/ServiceDecorator'
 import { AriesFrameworkError } from '../../error'
-<<<<<<< HEAD
-import { DidCommMessageRole } from '../../storage'
-=======
 import { Logger } from '../../logger'
 import { inject, injectable, module } from '../../plugins'
->>>>>>> 65579ddf
+import { DidCommMessageRole } from '../../storage'
 import { ConnectionService } from '../connections/services/ConnectionService'
-import { RoutingService } from '../routing/services/RoutingService'
+import { RoutingService } from '../routing'
 
 import { ProofResponseCoordinator } from './ProofResponseCoordinator'
-<<<<<<< HEAD
+import { ProofService } from './ProofService'
 import { ProofProtocolVersion } from './models/ProofProtocolVersion'
 import { ProofState } from './models/ProofState'
 import { V1ProofService } from './protocol/v1/V1ProofService'
 import { V2ProofService } from './protocol/v2/V2ProofService'
 import { ProofRepository } from './repository/ProofRepository'
-=======
-import { PresentationProblemReportReason } from './errors'
-import {
-  PresentationAckHandler,
-  PresentationHandler,
-  PresentationProblemReportHandler,
-  ProposePresentationHandler,
-  RequestPresentationHandler,
-} from './handlers'
-import { PresentationProblemReportMessage } from './messages/PresentationProblemReportMessage'
-import { ProofRequest } from './models/ProofRequest'
-import { ProofRepository } from './repository'
-import { ProofService } from './services'
->>>>>>> 65579ddf
 
 @module()
 @injectable()
 export class ProofsModule {
   private connectionService: ConnectionService
   private messageSender: MessageSender
-<<<<<<< HEAD
-  private agentConfig: AgentConfig
-  private mediationRecipientService: MediationRecipientService
   private serviceMap: { [key in ProofProtocolVersion]: ProofService }
   private proofRepository: ProofRepository
-=======
   private routingService: RoutingService
   private agentContext: AgentContext
   private proofResponseCoordinator: ProofResponseCoordinator
   private logger: Logger
->>>>>>> 65579ddf
 
   public constructor(
     dispatcher: Dispatcher,
     connectionService: ConnectionService,
-<<<<<<< HEAD
     messageSender: MessageSender,
-    agentConfig: AgentConfig,
-    mediationRecipientService: MediationRecipientService,
+    routingService: RoutingService,
     v1ProofService: V1ProofService,
     v2ProofService: V2ProofService,
-    proofRepository: ProofRepository
-=======
-    routingService: RoutingService,
+    proofRepository: ProofRepository,
     agentContext: AgentContext,
-    messageSender: MessageSender,
-    proofResponseCoordinator: ProofResponseCoordinator,
     @inject(InjectionSymbols.Logger) logger: Logger
->>>>>>> 65579ddf
   ) {
     this.connectionService = connectionService
     this.messageSender = messageSender
-<<<<<<< HEAD
-    this.agentConfig = agentConfig
-    this.mediationRecipientService = mediationRecipientService
+
     this.proofRepository = proofRepository
 
     this.serviceMap = {
@@ -112,18 +74,16 @@
       [ProofProtocolVersion.V2]: v2ProofService,
     }
 
-    this.registerHandlers(dispatcher, mediationRecipientService)
-  }
-
-  private getService(protocolVersion: ProofProtocolVersion) {
-    return this.serviceMap[protocolVersion]
-=======
     this.routingService = routingService
     this.agentContext = agentContext
     this.proofResponseCoordinator = proofResponseCoordinator
     this.logger = logger
-    this.registerHandlers(dispatcher)
->>>>>>> 65579ddf
+
+    this.registerHandlers(dispatcher, routingService)
+  }
+
+  private getService(protocolVersion: ProofProtocolVersion) {
+    return this.serviceMap[protocolVersion]
   }
 
   /**
@@ -134,7 +94,6 @@
    * to include in the message
    * @returns Proof record associated with the sent proposal message
    */
-<<<<<<< HEAD
   public async proposeProof(options: ProposeProofOptions): Promise<ProofRecord> {
     const version: ProofProtocolVersion = options.protocolVersion
 
@@ -142,7 +101,7 @@
 
     const { connectionId } = options
 
-    const connection = await this.connectionService.getById(connectionId)
+    const connection = await this.connectionService.getById(this.agentContext, connectionId)
 
     // Assert
     connection.assertReady()
@@ -157,24 +116,6 @@
     }
 
     const { message, proofRecord } = await service.createProposal(proposalOptions)
-=======
-  public async proposeProof(
-    connectionId: string,
-    presentationProposal: PresentationPreview,
-    config?: {
-      comment?: string
-      autoAcceptProof?: AutoAcceptProof
-    }
-  ): Promise<ProofRecord> {
-    const connection = await this.connectionService.getById(this.agentContext, connectionId)
-
-    const { message, proofRecord } = await this.proofService.createProposal(
-      this.agentContext,
-      connection,
-      presentationProposal,
-      config
-    )
->>>>>>> 65579ddf
 
     const outbound = createOutboundMessage(connection, message)
     await this.messageSender.sendMessage(this.agentContext, outbound)
@@ -189,26 +130,11 @@
    * @param options multiple properties like proof record id, additional configuration for creating the request
    * @returns Proof record associated with the presentation request
    */
-<<<<<<< HEAD
   public async acceptProposal(options: AcceptProposalOptions): Promise<ProofRecord> {
     const { proofRecordId } = options
     const proofRecord = await this.getById(proofRecordId)
 
     const service = this.getService(proofRecord.protocolVersion)
-=======
-  public async acceptProposal(
-    proofRecordId: string,
-    config?: {
-      request?: {
-        name?: string
-        version?: string
-        nonce?: string
-      }
-      comment?: string
-    }
-  ): Promise<ProofRecord> {
-    const proofRecord = await this.proofService.getById(this.agentContext, proofRecordId)
->>>>>>> 65579ddf
 
     if (!proofRecord.connectionId) {
       throw new AriesFrameworkError(
@@ -225,7 +151,6 @@
       proofRecord,
     }
 
-<<<<<<< HEAD
     const proofRequest = await service.createProofRequestFromProposal(proofRequestFromProposalOptions)
 
     const { message } = await service.createRequestAsResponse({
@@ -234,20 +159,6 @@
       goalCode: options.goalCode,
       willConfirm: options.willConfirm ?? true,
       comment: options.comment,
-=======
-    const proofRequest = await this.proofService.createProofRequestFromProposal(
-      this.agentContext,
-      presentationProposal,
-      {
-        name: config?.request?.name ?? 'proof-request',
-        version: config?.request?.version ?? '1.0',
-        nonce: config?.request?.nonce,
-      }
-    )
-
-    const { message } = await this.proofService.createRequestAsResponse(this.agentContext, proofRecord, proofRequest, {
-      comment: config?.comment,
->>>>>>> 65579ddf
     })
 
     const outboundMessage = createOutboundMessage(connection, message)
@@ -263,27 +174,15 @@
    * @param options multiple properties like connection id, protocol version, proof Formats to build the proof request
    * @returns Proof record associated with the sent request message
    */
-<<<<<<< HEAD
   public async requestProof(options: RequestProofOptions): Promise<ProofRecord> {
     const version: ProofProtocolVersion = options.protocolVersion
     const service = this.getService(options.protocolVersion)
 
     const connection = await this.connectionService.getById(options.connectionId)
-=======
-  public async requestProof(
-    connectionId: string,
-    proofRequestOptions: CreateProofRequestOptions,
-    config?: ProofRequestConfig
-  ): Promise<ProofRecord> {
-    const connection = await this.connectionService.getById(this.agentContext, connectionId)
-
-    const nonce = proofRequestOptions.nonce ?? (await this.proofService.generateProofRequestNonce(this.agentContext))
->>>>>>> 65579ddf
 
     // Assert
     connection.assertReady()
 
-<<<<<<< HEAD
     const createProofRequest: CreateRequestOptions = {
       connectionRecord: connection,
       proofFormats: options.proofFormats,
@@ -292,14 +191,6 @@
       comment: options.comment,
     }
     const { message, proofRecord } = await service.createRequest(createProofRequest)
-=======
-    const { message, proofRecord } = await this.proofService.createRequest(
-      this.agentContext,
-      proofRequest,
-      connection,
-      config
-    )
->>>>>>> 65579ddf
 
     const outboundMessage = createOutboundMessage(connection, message)
     await this.messageSender.sendMessage(this.agentContext, outboundMessage)
@@ -318,7 +209,6 @@
     message: AgentMessage
     proofRecord: ProofRecord
   }> {
-<<<<<<< HEAD
     const version: ProofProtocolVersion = options.protocolVersion
 
     const service = this.getService(version)
@@ -331,24 +221,6 @@
     }
 
     const { message, proofRecord } = await service.createRequest(createProofRequest)
-=======
-    const nonce = proofRequestOptions.nonce ?? (await this.proofService.generateProofRequestNonce(this.agentContext))
-
-    const proofRequest = new ProofRequest({
-      name: proofRequestOptions.name ?? 'proof-request',
-      version: proofRequestOptions.name ?? '1.0',
-      nonce,
-      requestedAttributes: proofRequestOptions.requestedAttributes,
-      requestedPredicates: proofRequestOptions.requestedPredicates,
-    })
-
-    const { message, proofRecord } = await this.proofService.createRequest(
-      this.agentContext,
-      proofRequest,
-      undefined,
-      config
-    )
->>>>>>> 65579ddf
 
     // Create and set ~service decorator
     const routing = await this.routingService.getRouting(this.agentContext)
@@ -359,11 +231,6 @@
     })
 
     // Save ~service decorator to record (to remember our verkey)
-<<<<<<< HEAD
-=======
-    proofRecord.requestMessage = message
-    await this.proofService.update(this.agentContext, proofRecord)
->>>>>>> 65579ddf
 
     await service.saveOrUpdatePresentationMessage({
       message,
@@ -397,20 +264,9 @@
       proofRecord: record,
       comment,
     }
-<<<<<<< HEAD
     const { message, proofRecord } = await service.createPresentation(presentationOptions)
 
     const requestMessage = await service.findRequestMessage(proofRecord.id)
-=======
-  ): Promise<ProofRecord> {
-    const record = await this.proofService.getById(this.agentContext, proofRecordId)
-    const { message, proofRecord } = await this.proofService.createPresentation(
-      this.agentContext,
-      record,
-      requestedCredentials,
-      config
-    )
->>>>>>> 65579ddf
 
     // Use connection if present
     if (proofRecord.connectionId) {
@@ -439,17 +295,12 @@
 
       // Set and save ~service decorator to record (to remember our verkey)
       message.service = ourService
-<<<<<<< HEAD
 
       await service.saveOrUpdatePresentationMessage({
         proofRecord: proofRecord,
         message: message,
         role: DidCommMessageRole.Sender,
       })
-=======
-      proofRecord.presentationMessage = message
-      await this.proofService.update(this.agentContext, proofRecord)
->>>>>>> 65579ddf
 
       await this.messageSender.sendMessageToService(this.agentContext, {
         message,
@@ -473,7 +324,6 @@
    * @param proofRecordId the id of the proof request to be declined
    * @returns proof record that was declined
    */
-<<<<<<< HEAD
   public async declineRequest(proofRecordId: string): Promise<ProofRecord> {
     const proofRecord = await this.getById(proofRecordId)
     const service = this.getService(proofRecord.protocolVersion)
@@ -482,11 +332,6 @@
 
     await service.updateState(proofRecord, ProofState.Declined)
 
-=======
-  public async declineRequest(proofRecordId: string) {
-    const proofRecord = await this.proofService.getById(this.agentContext, proofRecordId)
-    await this.proofService.declineRequest(this.agentContext, proofRecord)
->>>>>>> 65579ddf
     return proofRecord
   }
 
@@ -499,7 +344,6 @@
    *
    */
   public async acceptPresentation(proofRecordId: string): Promise<ProofRecord> {
-<<<<<<< HEAD
     const record = await this.getById(proofRecordId)
     const service = this.getService(record.protocolVersion)
 
@@ -518,14 +362,6 @@
       // Assert
       connection.assertReady()
 
-=======
-    const record = await this.proofService.getById(this.agentContext, proofRecordId)
-    const { message, proofRecord } = await this.proofService.createAck(this.agentContext, record)
-
-    // Use connection if present
-    if (proofRecord.connectionId) {
-      const connection = await this.connectionService.getById(this.agentContext, proofRecord.connectionId)
->>>>>>> 65579ddf
       const outboundMessage = createOutboundMessage(connection, message)
       await this.messageSender.sendMessage(this.agentContext, outboundMessage)
     }
@@ -559,7 +395,6 @@
    * @param options multiple properties like proof record id and optional configuration
    * @returns RequestedCredentials
    */
-<<<<<<< HEAD
   public async autoSelectCredentialsForProofRequest(
     options: AutoSelectCredentialsForProofRequestOptions
   ): Promise<RequestedCredentialsFormats> {
@@ -570,28 +405,6 @@
     const retrievedCredentials = await service.getRequestedCredentialsForProofRequest({
       proofRecord: proofRecord,
       config: options.config,
-=======
-  public async getRequestedCredentialsForProofRequest(
-    proofRecordId: string,
-    config?: GetRequestedCredentialsConfig
-  ): Promise<RetrievedCredentials> {
-    const proofRecord = await this.proofService.getById(this.agentContext, proofRecordId)
-
-    const indyProofRequest = proofRecord.requestMessage?.indyProofRequest
-    const presentationPreview = config?.filterByPresentationPreview
-      ? proofRecord.proposalMessage?.presentationProposal
-      : undefined
-
-    if (!indyProofRequest) {
-      throw new AriesFrameworkError(
-        'Unable to get requested credentials for proof request. No proof request message was found or the proof request message does not contain an indy proof request.'
-      )
-    }
-
-    return this.proofService.getRequestedCredentialsForProofRequest(this.agentContext, indyProofRequest, {
-      presentationProposal: presentationPreview,
-      filterByNonRevocationRequirements: config?.filterByNonRevocationRequirements ?? true,
->>>>>>> 65579ddf
     })
 
     return await service.autoSelectCredentialsForProofRequest(retrievedCredentials)
@@ -605,7 +418,6 @@
    * @returns proof record associated with the proof problem report message
    */
   public async sendProblemReport(proofRecordId: string, message: string) {
-<<<<<<< HEAD
     const record = await this.getById(proofRecordId)
     const service = this.getService(record.protocolVersion)
     if (!record.connectionId) {
@@ -623,24 +435,6 @@
 
     const outboundMessage = createOutboundMessage(connection, problemReport)
     await this.messageSender.sendMessage(outboundMessage)
-=======
-    const record = await this.proofService.getById(this.agentContext, proofRecordId)
-    if (!record.connectionId) {
-      throw new AriesFrameworkError(`No connectionId found for proof record '${record.id}'.`)
-    }
-    const connection = await this.connectionService.getById(this.agentContext, record.connectionId)
-    const presentationProblemReportMessage = new PresentationProblemReportMessage({
-      description: {
-        en: message,
-        code: PresentationProblemReportReason.Abandoned,
-      },
-    })
-    presentationProblemReportMessage.setThread({
-      threadId: record.threadId,
-    })
-    const outboundMessage = createOutboundMessage(connection, presentationProblemReportMessage)
-    await this.messageSender.sendMessage(this.agentContext, outboundMessage)
->>>>>>> 65579ddf
 
     return record
   }
@@ -651,11 +445,7 @@
    * @returns List containing all proof records
    */
   public getAll(): Promise<ProofRecord[]> {
-<<<<<<< HEAD
     return this.proofRepository.getAll()
-=======
-    return this.proofService.getAll(this.agentContext)
->>>>>>> 65579ddf
   }
 
   /**
@@ -668,11 +458,7 @@
    *
    */
   public async getById(proofRecordId: string): Promise<ProofRecord> {
-<<<<<<< HEAD
     return this.proofRepository.getById(proofRecordId)
-=======
-    return this.proofService.getById(this.agentContext, proofRecordId)
->>>>>>> 65579ddf
   }
 
   /**
@@ -683,11 +469,7 @@
    *
    */
   public async findById(proofRecordId: string): Promise<ProofRecord | null> {
-<<<<<<< HEAD
     return this.proofRepository.findById(proofRecordId)
-=======
-    return this.proofService.findById(this.agentContext, proofRecordId)
->>>>>>> 65579ddf
   }
 
   /**
@@ -696,7 +478,6 @@
    * @param proofId the proof record id
    */
   public async deleteById(proofId: string) {
-<<<<<<< HEAD
     const proofRecord = await this.getById(proofId)
     return this.proofRepository.delete(proofRecord)
   }
@@ -710,21 +491,6 @@
         mediationRecipientService
       )
     }
-=======
-    return this.proofService.deleteById(this.agentContext, proofId)
-  }
-
-  private registerHandlers(dispatcher: Dispatcher) {
-    dispatcher.registerHandler(
-      new ProposePresentationHandler(this.proofService, this.proofResponseCoordinator, this.logger)
-    )
-    dispatcher.registerHandler(
-      new RequestPresentationHandler(this.proofService, this.proofResponseCoordinator, this.routingService, this.logger)
-    )
-    dispatcher.registerHandler(new PresentationHandler(this.proofService, this.proofResponseCoordinator, this.logger))
-    dispatcher.registerHandler(new PresentationAckHandler(this.proofService))
-    dispatcher.registerHandler(new PresentationProblemReportHandler(this.proofService))
->>>>>>> 65579ddf
   }
 
   /**
