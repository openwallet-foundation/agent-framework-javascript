import type {
  AcceptProofOptions,
  AcceptProofProposalOptions,
  AcceptProofRequestOptions,
  CreateProofRequestOptions,
  DeleteProofOptions,
  FindProofPresentationMessageReturn,
  FindProofProposalMessageReturn,
  FindProofRequestMessageReturn,
  GetCredentialsForProofRequestOptions,
  GetCredentialsForProofRequestReturn,
  GetProofFormatDataReturn,
  NegotiateProofProposalOptions,
  NegotiateProofRequestOptions,
  ProposeProofOptions,
  RequestProofOptions,
  SelectCredentialsForProofRequestOptions,
  SelectCredentialsForProofRequestReturn,
  SendProofProblemReportOptions,
  DeclineProofRequestOptions,
} from './ProofsApiOptions'
import type { ProofProtocol } from './protocol/ProofProtocol'
import type { ProofFormatsFromProtocols } from './protocol/ProofProtocolOptions'
import type { ProofExchangeRecord } from './repository/ProofExchangeRecord'
import type { DidCommV1Message } from '../../didcomm/versions/v1/DidCommV1Message'
import type { Query } from '../../storage/StorageService'

import { injectable } from 'tsyringe'

import { MessageSender } from '../../agent/MessageSender'
import { AgentContext } from '../../agent/context/AgentContext'
import { getOutboundMessageContext } from '../../agent/getOutboundMessageContext'
import { AriesFrameworkError } from '../../error'
import { ConnectionService } from '../connections/services/ConnectionService'

import { ProofsModuleConfig } from './ProofsModuleConfig'
import { ProofState } from './models/ProofState'
import { ProofRepository } from './repository/ProofRepository'

export interface ProofsApi<PPs extends ProofProtocol[]> {
  // Proposal methods
  proposeProof(options: ProposeProofOptions<PPs>): Promise<ProofExchangeRecord>
  acceptProposal(options: AcceptProofProposalOptions<PPs>): Promise<ProofExchangeRecord>
  negotiateProposal(options: NegotiateProofProposalOptions<PPs>): Promise<ProofExchangeRecord>

  // Request methods
  requestProof(options: RequestProofOptions<PPs>): Promise<ProofExchangeRecord>
  acceptRequest(options: AcceptProofRequestOptions<PPs>): Promise<ProofExchangeRecord>
  declineRequest(options: DeclineProofRequestOptions): Promise<ProofExchangeRecord>
  negotiateRequest(options: NegotiateProofRequestOptions<PPs>): Promise<ProofExchangeRecord>

  // Present
  acceptPresentation(options: AcceptProofOptions): Promise<ProofExchangeRecord>

  // out of band
  createRequest(options: CreateProofRequestOptions<PPs>): Promise<{
    message: DidCommV1Message
    proofRecord: ProofExchangeRecord
  }>

  // Auto Select
  selectCredentialsForRequest(
    options: SelectCredentialsForProofRequestOptions<PPs>
  ): Promise<SelectCredentialsForProofRequestReturn<PPs>>

  // Get credentials for request
  getCredentialsForRequest(
    options: GetCredentialsForProofRequestOptions<PPs>
  ): Promise<GetCredentialsForProofRequestReturn<PPs>>

  sendProblemReport(options: SendProofProblemReportOptions): Promise<ProofExchangeRecord>

  // Record Methods
  getAll(): Promise<ProofExchangeRecord[]>
  findAllByQuery(query: Query<ProofExchangeRecord>): Promise<ProofExchangeRecord[]>
  getById(proofRecordId: string): Promise<ProofExchangeRecord>
  findById(proofRecordId: string): Promise<ProofExchangeRecord | null>
  deleteById(proofId: string, options?: DeleteProofOptions): Promise<void>
  update(proofRecord: ProofExchangeRecord): Promise<void>
  getFormatData(proofRecordId: string): Promise<GetProofFormatDataReturn<ProofFormatsFromProtocols<PPs>>>

  // DidComm Message Records
  findProposalMessage(proofRecordId: string): Promise<FindProofProposalMessageReturn<PPs>>
  findRequestMessage(proofRecordId: string): Promise<FindProofRequestMessageReturn<PPs>>
  findPresentationMessage(proofRecordId: string): Promise<FindProofPresentationMessageReturn<PPs>>
}

@injectable()
export class ProofsApi<PPs extends ProofProtocol[]> implements ProofsApi<PPs> {
  /**
   * Configuration for the proofs module
   */
  public readonly config: ProofsModuleConfig<PPs>

  private connectionService: ConnectionService
  private messageSender: MessageSender
  private proofRepository: ProofRepository
  private agentContext: AgentContext

  public constructor(
    messageSender: MessageSender,
    connectionService: ConnectionService,
    agentContext: AgentContext,
    proofRepository: ProofRepository,
    config: ProofsModuleConfig<PPs>
  ) {
    this.messageSender = messageSender
    this.connectionService = connectionService
    this.proofRepository = proofRepository
    this.agentContext = agentContext
    this.config = config
  }

  private getProtocol<PVT extends PPs[number]['version']>(protocolVersion: PVT): ProofProtocol {
    const proofProtocol = this.config.proofProtocols.find((protocol) => protocol.version === protocolVersion)

    if (!proofProtocol) {
      throw new AriesFrameworkError(`No proof protocol registered for protocol version ${protocolVersion}`)
    }

    return proofProtocol
  }

  /**
   * Initiate a new presentation exchange as prover by sending a presentation proposal message
   * to the connection with the specified connection id.
   *
   * @param options configuration to use for the proposal
   * @returns Proof exchange record associated with the sent proposal message
   */
  public async proposeProof(options: ProposeProofOptions<PPs>): Promise<ProofExchangeRecord> {
    const protocol = this.getProtocol(options.protocolVersion)

    const connectionRecord = await this.connectionService.getById(this.agentContext, options.connectionId)

    // Assert
    connectionRecord.assertReady()

    const { message, proofRecord } = await protocol.createProposal(this.agentContext, {
      connectionRecord,
      proofFormats: options.proofFormats,
      autoAcceptProof: options.autoAcceptProof,
      goalCode: options.goalCode,
      comment: options.comment,
      parentThreadId: options.parentThreadId,
    })

    const outboundMessageContext = await getOutboundMessageContext(this.agentContext, {
      message,
      associatedRecord: proofRecord,
      connectionRecord,
    })

    await this.messageSender.sendMessage(outboundMessageContext)
    return proofRecord
  }

  /**
   * Accept a presentation proposal as verifier (by sending a presentation request message) to the connection
   * associated with the proof record.
   *
   * @param options config object for accepting the proposal
   * @returns Proof exchange record associated with the presentation request
   */
  public async acceptProposal(options: AcceptProofProposalOptions<PPs>): Promise<ProofExchangeRecord> {
    const proofRecord = await this.getById(options.proofRecordId)

    if (!proofRecord.connectionId) {
      throw new AriesFrameworkError(
        `No connectionId found for proof record '${proofRecord.id}'. Connection-less verification does not support presentation proposal or negotiation.`
      )
    }

    // with version we can get the protocol
    const protocol = this.getProtocol(proofRecord.protocolVersion)
    const connectionRecord = await this.connectionService.getById(this.agentContext, proofRecord.connectionId)

    // Assert
    connectionRecord.assertReady()

    const { message } = await protocol.acceptProposal(this.agentContext, {
      proofRecord,
      proofFormats: options.proofFormats,
      goalCode: options.goalCode,
      willConfirm: options.willConfirm,
      comment: options.comment,
      autoAcceptProof: options.autoAcceptProof,
    })

    // send the message
    const outboundMessageContext = await getOutboundMessageContext(this.agentContext, {
      message,
      associatedRecord: proofRecord,
      connectionRecord,
    })

    await this.messageSender.sendMessage(outboundMessageContext)
    return proofRecord
  }

  /**
   * Answer with a new presentation request in response to received presentation proposal message
   * to the connection associated with the proof record.
   *
   * @param options multiple properties like proof record id, proof formats to accept requested credentials object
   * specifying which credentials to use for the proof
   * @returns Proof record associated with the sent request message
   */
  public async negotiateProposal(options: NegotiateProofProposalOptions<PPs>): Promise<ProofExchangeRecord> {
    const proofRecord = await this.getById(options.proofRecordId)

    if (!proofRecord.connectionId) {
      throw new AriesFrameworkError(
        `No connectionId found for proof record '${proofRecord.id}'. Connection-less verification does not support negotiation.`
      )
    }

    const protocol = this.getProtocol(proofRecord.protocolVersion)
    const connectionRecord = await this.connectionService.getById(this.agentContext, proofRecord.connectionId)

    // Assert
    connectionRecord.assertReady()

    const { message } = await protocol.negotiateProposal(this.agentContext, {
      proofRecord,
      proofFormats: options.proofFormats,
      autoAcceptProof: options.autoAcceptProof,
      comment: options.comment,
      goalCode: options.goalCode,
      willConfirm: options.willConfirm,
    })

    const outboundMessageContext = await getOutboundMessageContext(this.agentContext, {
      message,
      associatedRecord: proofRecord,
      connectionRecord,
    })
    await this.messageSender.sendMessage(outboundMessageContext)

    return proofRecord
  }

  /**
   * Initiate a new presentation exchange as verifier by sending a presentation request message
   * to the connection with the specified connection id
   *
   * @param options multiple properties like connection id, protocol version, proof Formats to build the proof request
   * @returns Proof record associated with the sent request message
   */
  public async requestProof(options: RequestProofOptions<PPs>): Promise<ProofExchangeRecord> {
    const connectionRecord = await this.connectionService.getById(this.agentContext, options.connectionId)
    const protocol = this.getProtocol(options.protocolVersion)

    // Assert
    connectionRecord.assertReady()

    const { message, proofRecord } = await protocol.createRequest(this.agentContext, {
      connectionRecord,
      proofFormats: options.proofFormats,
      autoAcceptProof: options.autoAcceptProof,
      parentThreadId: options.parentThreadId,
      comment: options.comment,
      goalCode: options.goalCode,
      willConfirm: options.willConfirm,
    })

    const outboundMessageContext = await getOutboundMessageContext(this.agentContext, {
      message,
      associatedRecord: proofRecord,
      connectionRecord,
    })

    await this.messageSender.sendMessage(outboundMessageContext)
    return proofRecord
  }

  /**
   * Accept a presentation request as prover (by sending a presentation message) to the connection
   * associated with the proof record.
   *
   * @param options multiple properties like proof record id, proof formats to accept requested credentials object
   * specifying which credentials to use for the proof
   * @returns Proof record associated with the sent presentation message
   */
  public async acceptRequest(options: AcceptProofRequestOptions<PPs>): Promise<ProofExchangeRecord> {
    const proofRecord = await this.getById(options.proofRecordId)

    const protocol = this.getProtocol(proofRecord.protocolVersion)

    const requestMessage = await protocol.findRequestMessage(this.agentContext, proofRecord.id)
    if (!requestMessage) {
      throw new AriesFrameworkError(`No request message found for proof record with id '${proofRecord.id}'`)
    }

    const recipientService = requestMessage?.serviceDecorator()

    // Use connection if present
    const connectionRecord = proofRecord.connectionId
      ? await this.connectionService.getById(this.agentContext, proofRecord.connectionId)
      : undefined
    connectionRecord?.assertReady()

<<<<<<< HEAD
    // Use ~service decorator otherwise
    else if (recipientService) {
      // Create ~service decorator
      const routing = await this.routingService.getRouting(this.agentContext)
      const ourService = new ServiceDecorator({
        serviceEndpoint: routing.endpoints[0],
        recipientKeys: [routing.recipientKey.publicKeyBase58],
        routingKeys: routing.routingKeys.map((key) => key.publicKeyBase58),
      })

      const { message } = await protocol.acceptRequest(this.agentContext, {
        proofFormats: options.proofFormats,
        proofRecord,
        comment: options.comment,
        autoAcceptProof: options.autoAcceptProof,
        goalCode: options.goalCode,
      })
      // Set and save ~service decorator to record (to remember our verkey)
      message.service = ourService
      await this.didCommMessageRepository.saveOrUpdateAgentMessage(this.agentContext, {
        agentMessage: message,
        role: DidCommMessageRole.Sender,
        associatedRecordId: proofRecord.id,
      })
      await this.messageSender.sendMessageToService(
        new OutboundMessageContext(message, {
          agentContext: this.agentContext,
          serviceParams: {
            service: recipientService.resolvedDidCommService,
            senderKey: ourService.resolvedDidCommService.recipientKeys[0],
            returnRoute: options.useReturnRoute ?? true, // defaults to true if missing
          },
        })
      )
      return proofRecord
    }
    // Cannot send message without connectionId or ~service decorator
    else {
      throw new AriesFrameworkError(
        `Cannot accept presentation request without connectionId or ~service decorator on presentation request.`
      )
    }
=======
    const { message } = await protocol.acceptRequest(this.agentContext, {
      proofFormats: options.proofFormats,
      proofRecord,
      comment: options.comment,
      autoAcceptProof: options.autoAcceptProof,
      goalCode: options.goalCode,
    })

    const outboundMessageContext = await getOutboundMessageContext(this.agentContext, {
      message,
      connectionRecord,
      associatedRecord: proofRecord,
      lastReceivedMessage: requestMessage,
    })
    await this.messageSender.sendMessage(outboundMessageContext)

    return proofRecord
>>>>>>> aaa13dc7
  }

  public async declineRequest(options: DeclineProofRequestOptions): Promise<ProofExchangeRecord> {
    const proofRecord = await this.getById(options.proofRecordId)
    proofRecord.assertState(ProofState.RequestReceived)

    const protocol = this.getProtocol(proofRecord.protocolVersion)
    if (options.sendProblemReport) {
      await this.sendProblemReport({ proofRecordId: options.proofRecordId, description: 'Request declined' })
    }

    await protocol.updateState(this.agentContext, proofRecord, ProofState.Declined)

    return proofRecord
  }

  /**
   * Answer with a new presentation proposal in response to received presentation request message
   * to the connection associated with the proof record.
   *
   * @param options multiple properties like proof record id, proof format (indy/ presentation exchange)
   * to include in the message
   * @returns Proof record associated with the sent proposal message
   */
  public async negotiateRequest(options: NegotiateProofRequestOptions<PPs>): Promise<ProofExchangeRecord> {
    const proofRecord = await this.getById(options.proofRecordId)

    if (!proofRecord.connectionId) {
      throw new AriesFrameworkError(
        `No connectionId found for proof record '${proofRecord.id}'. Connection-less verification does not support presentation proposal or negotiation.`
      )
    }

    const connectionRecord = await this.connectionService.getById(this.agentContext, proofRecord.connectionId)

    // Assert
    connectionRecord.assertReady()

    const protocol = this.getProtocol(proofRecord.protocolVersion)
    const { message } = await protocol.negotiateRequest(this.agentContext, {
      proofRecord,
      proofFormats: options.proofFormats,
      autoAcceptProof: options.autoAcceptProof,
      goalCode: options.goalCode,
      comment: options.comment,
    })

    const outboundMessageContext = await getOutboundMessageContext(this.agentContext, {
      message,
      connectionRecord,
      associatedRecord: proofRecord,
    })
    await this.messageSender.sendMessage(outboundMessageContext)

    return proofRecord
  }

  /**
   * Initiate a new presentation exchange as verifier by sending an out of band presentation
   * request message
   *
   * @param options multiple properties like protocol version, proof Formats to build the proof request
   * @returns the message itself and the proof record associated with the sent request message
   */
  public async createRequest(options: CreateProofRequestOptions<PPs>): Promise<{
    message: DidCommV1Message
    proofRecord: ProofExchangeRecord
  }> {
    const protocol = this.getProtocol(options.protocolVersion)

    return await protocol.createRequest(this.agentContext, {
      proofFormats: options.proofFormats,
      autoAcceptProof: options.autoAcceptProof,
      comment: options.comment,
      parentThreadId: options.parentThreadId,
      goalCode: options.goalCode,
      willConfirm: options.willConfirm,
    })
  }

  /**
   * Accept a presentation as prover (by sending a presentation acknowledgement message) to the connection
   * associated with the proof record.
   *
   * @param proofRecordId The id of the proof exchange record for which to accept the presentation
   * @returns Proof record associated with the sent presentation acknowledgement message
   *
   */
  public async acceptPresentation(options: AcceptProofOptions): Promise<ProofExchangeRecord> {
    const proofRecord = await this.getById(options.proofRecordId)
    const protocol = this.getProtocol(proofRecord.protocolVersion)

    const requestMessage = await protocol.findRequestMessage(this.agentContext, proofRecord.id)
    if (!requestMessage) {
      throw new AriesFrameworkError(`No request message found for proof record with id '${proofRecord.id}'`)
    }

    const presentationMessage = await protocol.findPresentationMessage(this.agentContext, proofRecord.id)
    if (!presentationMessage) {
      throw new AriesFrameworkError(`No presentation message found for proof record with id '${proofRecord.id}'`)
    }

    // Use connection if present
    const connectionRecord = proofRecord.connectionId
      ? await this.connectionService.getById(this.agentContext, proofRecord.connectionId)
      : undefined
    connectionRecord?.assertReady()

    const { message } = await protocol.acceptPresentation(this.agentContext, {
      proofRecord,
    })

    // FIXME: returnRoute: false
    const outboundMessageContext = await getOutboundMessageContext(this.agentContext, {
      message,
      connectionRecord,
      associatedRecord: proofRecord,
      lastSentMessage: requestMessage,
      lastReceivedMessage: presentationMessage,
    })
    await this.messageSender.sendMessage(outboundMessageContext)

    return proofRecord
  }

  /**
   * Create a {@link RetrievedCredentials} object. Given input proof request and presentation proposal,
   * use credentials in the wallet to build indy requested credentials object for input to proof creation.
   * If restrictions allow, self attested attributes will be used.
   *
   * @param options multiple properties like proof record id and optional configuration
   * @returns RequestedCredentials
   */
  public async selectCredentialsForRequest(
    options: SelectCredentialsForProofRequestOptions<PPs>
  ): Promise<SelectCredentialsForProofRequestReturn<PPs>> {
    const proofRecord = await this.getById(options.proofRecordId)

    const protocol = this.getProtocol(proofRecord.protocolVersion)

    return protocol.selectCredentialsForRequest(this.agentContext, {
      proofFormats: options.proofFormats,
      proofRecord,
    })
  }

  /**
   * Get credentials in the wallet for a received proof request.
   *
   * @param options multiple properties like proof record id and optional configuration
   */
  public async getCredentialsForRequest(
    options: GetCredentialsForProofRequestOptions<PPs>
  ): Promise<GetCredentialsForProofRequestReturn<PPs>> {
    const proofRecord = await this.getById(options.proofRecordId)

    const protocol = this.getProtocol(proofRecord.protocolVersion)

    return protocol.getCredentialsForRequest(this.agentContext, {
      proofRecord,
      proofFormats: options.proofFormats,
    })
  }

  /**
   * Send problem report message for a proof record
   *
   * @param proofRecordId  The id of the proof record for which to send problem report
   * @param message message to send
   * @returns proof record associated with the proof problem report message
   */
  public async sendProblemReport(options: SendProofProblemReportOptions): Promise<ProofExchangeRecord> {
    const proofRecord = await this.getById(options.proofRecordId)

    const protocol = this.getProtocol(proofRecord.protocolVersion)

    const requestMessage = await protocol.findRequestMessage(this.agentContext, proofRecord.id)

    const { message: problemReport } = await protocol.createProblemReport(this.agentContext, {
      proofRecord,
      description: options.description,
    })

    // Use connection if present
    const connectionRecord = proofRecord.connectionId
      ? await this.connectionService.getById(this.agentContext, proofRecord.connectionId)
      : undefined
    connectionRecord?.assertReady()

    // If there's no connection (so connection-less, we require the state to be request received)
    if (!connectionRecord) {
      proofRecord.assertState(ProofState.RequestReceived)

      if (!requestMessage) {
        throw new AriesFrameworkError(`No request message found for proof record with id '${proofRecord.id}'`)
      }
    }

    const outboundMessageContext = await getOutboundMessageContext(this.agentContext, {
      message: problemReport,
      connectionRecord,
      associatedRecord: proofRecord,
      lastReceivedMessage: requestMessage ?? undefined,
    })
    await this.messageSender.sendMessage(outboundMessageContext)

    return proofRecord
  }

  public async getFormatData(proofRecordId: string): Promise<GetProofFormatDataReturn<ProofFormatsFromProtocols<PPs>>> {
    const proofRecord = await this.getById(proofRecordId)
    const protocol = this.getProtocol(proofRecord.protocolVersion)

    return protocol.getFormatData(this.agentContext, proofRecordId)
  }

  /**
   * Retrieve all proof records
   *
   * @returns List containing all proof records
   */
  public async getAll(): Promise<ProofExchangeRecord[]> {
    return this.proofRepository.getAll(this.agentContext)
  }

  /**
   * Retrieve all proof records by specified query params
   *
   * @returns List containing all proof records matching specified params
   */
  public findAllByQuery(query: Query<ProofExchangeRecord>): Promise<ProofExchangeRecord[]> {
    return this.proofRepository.findByQuery(this.agentContext, query)
  }

  /**
   * Retrieve a proof record by id
   *
   * @param proofRecordId The proof record id
   * @throws {RecordNotFoundError} If no record is found
   * @return The proof record
   *
   */
  public async getById(proofRecordId: string): Promise<ProofExchangeRecord> {
    return await this.proofRepository.getById(this.agentContext, proofRecordId)
  }

  /**
   * Retrieve a proof record by id
   *
   * @param proofRecordId The proof record id
   * @return The proof record or null if not found
   *
   */
  public async findById(proofRecordId: string): Promise<ProofExchangeRecord | null> {
    return await this.proofRepository.findById(this.agentContext, proofRecordId)
  }

  /**
   * Delete a proof record by id
   *
   * @param proofId the proof record id
   */
  public async deleteById(proofId: string, options?: DeleteProofOptions) {
    const proofRecord = await this.getById(proofId)
    const protocol = this.getProtocol(proofRecord.protocolVersion)
    return protocol.delete(this.agentContext, proofRecord, options)
  }

  /**
   * Retrieve a proof record by connection id and thread id
   *
   * @param connectionId The connection id
   * @param threadId The thread id
   * @throws {RecordNotFoundError} If no record is found
   * @throws {RecordDuplicateError} If multiple records are found
   * @returns The proof record
   */
  public async getByThreadAndConnectionId(threadId: string, connectionId?: string): Promise<ProofExchangeRecord> {
    return this.proofRepository.getByThreadAndConnectionId(this.agentContext, threadId, connectionId)
  }

  /**
   * Retrieve proof records by connection id and parent thread id
   *
   * @param connectionId The connection id
   * @param parentThreadId The parent thread id
   * @returns List containing all proof records matching the given query
   */
  public async getByParentThreadAndConnectionId(
    parentThreadId: string,
    connectionId?: string
  ): Promise<ProofExchangeRecord[]> {
    return this.proofRepository.getByParentThreadAndConnectionId(this.agentContext, parentThreadId, connectionId)
  }

  /**
   * Update a proof record by
   *
   * @param proofRecord the proof record
   */
  public async update(proofRecord: ProofExchangeRecord): Promise<void> {
    await this.proofRepository.update(this.agentContext, proofRecord)
  }

  public async findProposalMessage(proofRecordId: string): Promise<FindProofProposalMessageReturn<PPs>> {
    const record = await this.getById(proofRecordId)
    const protocol = this.getProtocol(record.protocolVersion)
    return protocol.findProposalMessage(this.agentContext, proofRecordId) as FindProofProposalMessageReturn<PPs>
  }

  public async findRequestMessage(proofRecordId: string): Promise<FindProofRequestMessageReturn<PPs>> {
    const record = await this.getById(proofRecordId)
    const protocol = this.getProtocol(record.protocolVersion)
    return protocol.findRequestMessage(this.agentContext, proofRecordId) as FindProofRequestMessageReturn<PPs>
  }

  public async findPresentationMessage(proofRecordId: string): Promise<FindProofPresentationMessageReturn<PPs>> {
    const record = await this.getById(proofRecordId)
    const protocol = this.getProtocol(record.protocolVersion)
    return protocol.findPresentationMessage(this.agentContext, proofRecordId) as FindProofPresentationMessageReturn<PPs>
  }
}<|MERGE_RESOLUTION|>--- conflicted
+++ resolved
@@ -300,50 +300,6 @@
       : undefined
     connectionRecord?.assertReady()
 
-<<<<<<< HEAD
-    // Use ~service decorator otherwise
-    else if (recipientService) {
-      // Create ~service decorator
-      const routing = await this.routingService.getRouting(this.agentContext)
-      const ourService = new ServiceDecorator({
-        serviceEndpoint: routing.endpoints[0],
-        recipientKeys: [routing.recipientKey.publicKeyBase58],
-        routingKeys: routing.routingKeys.map((key) => key.publicKeyBase58),
-      })
-
-      const { message } = await protocol.acceptRequest(this.agentContext, {
-        proofFormats: options.proofFormats,
-        proofRecord,
-        comment: options.comment,
-        autoAcceptProof: options.autoAcceptProof,
-        goalCode: options.goalCode,
-      })
-      // Set and save ~service decorator to record (to remember our verkey)
-      message.service = ourService
-      await this.didCommMessageRepository.saveOrUpdateAgentMessage(this.agentContext, {
-        agentMessage: message,
-        role: DidCommMessageRole.Sender,
-        associatedRecordId: proofRecord.id,
-      })
-      await this.messageSender.sendMessageToService(
-        new OutboundMessageContext(message, {
-          agentContext: this.agentContext,
-          serviceParams: {
-            service: recipientService.resolvedDidCommService,
-            senderKey: ourService.resolvedDidCommService.recipientKeys[0],
-            returnRoute: options.useReturnRoute ?? true, // defaults to true if missing
-          },
-        })
-      )
-      return proofRecord
-    }
-    // Cannot send message without connectionId or ~service decorator
-    else {
-      throw new AriesFrameworkError(
-        `Cannot accept presentation request without connectionId or ~service decorator on presentation request.`
-      )
-    }
-=======
     const { message } = await protocol.acceptRequest(this.agentContext, {
       proofFormats: options.proofFormats,
       proofRecord,
@@ -361,7 +317,6 @@
     await this.messageSender.sendMessage(outboundMessageContext)
 
     return proofRecord
->>>>>>> aaa13dc7
   }
 
   public async declineRequest(options: DeclineProofRequestOptions): Promise<ProofExchangeRecord> {
