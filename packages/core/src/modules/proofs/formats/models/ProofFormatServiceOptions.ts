--- conflicted
+++ resolved
@@ -1,10 +1,5 @@
 import type { Attachment } from '../../../../decorators/attachment/Attachment'
-<<<<<<< HEAD
 import type { CreatePresentationFormats, ProposeProofFormats, RequestProofFormats } from '../../models/SharedOptions'
-import type { PresentationPreview } from '../../protocol/v1/models/V1PresentationPreview'
-=======
-import type { CreatePresentationFormats, ProposeProofFormats } from '../../models/SharedOptions'
->>>>>>> 6de439a2
 import type { ProofRecord } from '../../repository'
 import type { IndyProofConfig } from '../IndyProofFormatsServiceOptions'
 import type { ProofRequestOptions } from '../indy/models/ProofRequest'
@@ -73,18 +68,9 @@
 export interface CreatePresentationFormatsOptions {
   presentationAttachment: Attachment
   config?: IndyProofConfig
-<<<<<<< HEAD
-}
-
-interface IndyProofConfig {
-  name: string
-  version: string
-  nonce?: string
 }
 
 export interface CreateRequestAsResponseOptions {
   attachId?: string
   formats: RequestProofFormats
-=======
->>>>>>> 6de439a2
 }