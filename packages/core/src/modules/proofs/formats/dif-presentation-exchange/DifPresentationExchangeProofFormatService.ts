--- conflicted
+++ resolved
@@ -182,31 +182,12 @@
     const { presentation_definition: presentationDefinition, options } =
       requestAttachment.getDataAsJson<DifPresentationExchangeRequest>()
 
-<<<<<<< HEAD
     let credentials: DifPexInputDescriptorToCredentials
     if (proofFormats?.presentationExchange?.credentials) {
       credentials = proofFormats.presentationExchange.credentials
     } else {
       const credentialsForRequest = await ps.getCredentialsForRequest(agentContext, presentationDefinition)
       credentials = ps.selectCredentialsForRequest(credentialsForRequest)
-=======
-    const credentials: DifPexInputDescriptorToCredentials = proofFormats?.presentationExchange?.credentials ?? {}
-    if (Object.keys(credentials).length === 0) {
-      const { areRequirementsSatisfied, requirements } = await ps.getCredentialsForRequest(
-        agentContext,
-        presentationDefinition
-      )
-
-      if (!areRequirementsSatisfied) {
-        throw new CredoError('Requirements of the presentation definition could not be satisfied')
-      }
-
-      requirements.forEach((r) => {
-        r.submissionEntry.forEach((r) => {
-          credentials[r.inputDescriptorId] = r.verifiableCredentials.map((c) => c.credential)
-        })
-      })
->>>>>>> e0b971e8
     }
 
     const presentation = await ps.createPresentation(agentContext, {
@@ -221,7 +202,7 @@
     }
 
     if (presentation.presentationSubmissionLocation === DifPresentationExchangeSubmissionLocation.EXTERNAL) {
-      throw new AriesFrameworkError('External presentation submission is not supported.')
+      throw new CredoError('External presentation submission is not supported.')
     }
 
     const firstPresentation = presentation.verifiablePresentations[0]
@@ -253,7 +234,7 @@
     // can be reused in Credo when we need to go from encoded -> parsed
     if (typeof presentation === 'string' && presentation.includes('~')) {
       // NOTE: we need to define in the PEX RFC where to put the presentation_submission
-      throw new AriesFrameworkError('Received SD-JWT VC in PEX proof format. This is not supported yet.')
+      throw new CredoError('Received SD-JWT VC in PEX proof format. This is not supported yet.')
     } else if (typeof presentation === 'string') {
       // If it's a string, we expect it to be a JWT VP
       parsedPresentation = W3cJwtVerifiablePresentation.fromSerializedJwt(presentation)
