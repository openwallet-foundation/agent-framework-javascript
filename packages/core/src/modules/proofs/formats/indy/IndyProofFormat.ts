--- conflicted
+++ resolved
@@ -1,15 +1,9 @@
-<<<<<<< HEAD
-import type { PresentationPreviewAttribute, PresentationPreviewPredicate } from '../../protocol/v1'
-import type { ProofFormat } from '../ProofFormat'
 import type { IndyRequestProofFormat } from './IndyProofFormatsServiceOptions'
-=======
->>>>>>> 087980f1
 import type { RequestedAttribute } from './models/RequestedAttribute'
 import type { IndyRequestedCredentialsOptions } from './models/RequestedCredentials'
 import type { RequestedPredicate } from './models/RequestedPredicate'
 import type { PresentationPreviewAttribute, PresentationPreviewPredicate } from '../../protocol/v1'
 import type { ProofFormat } from '../ProofFormat'
-import type { IndyRequestProofFormat } from '../indy/IndyProofFormatsServiceOptions'
 import type { IndyProof, IndyProofRequest } from 'indy-sdk'
 
 export const INDY_ATTACH_ID = 'indy'
