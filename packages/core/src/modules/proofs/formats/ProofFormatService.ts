--- conflicted
+++ resolved
@@ -1,4 +1,16 @@
-<<<<<<< HEAD
+import type { ProofAttachmentFormat } from './ProofAttachmentFormat'
+import type { ProofFormat } from './ProofFormat'
+import type {
+  FormatCreatePresentationOptions,
+  FormatCreateProofProposalOptions,
+  FormatCreateProofRequestOptions,
+  FormatGetRequestedCredentials,
+  FormatPresentationAttachment,
+  FormatProcessPresentationOptions,
+  FormatProcessProposalOptions,
+  FormatProcessRequestOptions,
+  FormatProofRequestOptions,
+} from './ProofFormatServiceOptions'
 import type { AgentContext } from '../../../agent'
 import type { AgentConfig } from '../../../agent/AgentConfig'
 import type { DidCommMessageRepository } from '../../../storage'
@@ -7,40 +19,9 @@
   RequestedCredentialReturn,
   RetrievedCredentialOptions,
 } from '../ProofServiceOptions'
-import type { ProofAttachmentFormat } from './ProofAttachmentFormat'
-=======
->>>>>>> 087980f1
-import type { ProofFormat } from './ProofFormat'
-import type {
-  FormatPresentationAttachment,
-  FormatCreateProofRequestOptions,
-  FormatCreatePresentationOptions,
-<<<<<<< HEAD
-  FormatCreateProofProposalOptions,
-  FormatGetRequestedCredentials,
-  FormatProcessPresentationOptions,
-  FormatProcessProposalOptions,
-  FormatProcessRequestOptions,
-  FormatProofRequestOptions,
-} from './ProofFormatServiceOptions'
 
 import { Attachment, AttachmentData } from '../../../decorators/attachment/Attachment'
 import { JsonTransformer } from '../../../utils/JsonTransformer'
-=======
-  ProcessPresentationOptions,
-  ProcessProposalOptions,
-  ProcessRequestOptions,
-} from './models/ProofFormatServiceOptions'
-import type { AgentContext } from '../../../agent'
-import type { AgentConfig } from '../../../agent/AgentConfig'
-import type { DidCommMessageRepository } from '../../../storage'
-import type {
-  CreateRequestAsResponseOptions,
-  FormatRequestedCredentialReturn,
-  FormatRetrievedCredentialOptions,
-} from '../models/ProofServiceOptions'
-import type { ProofRequestFormats } from '../models/SharedOptions'
->>>>>>> 087980f1
 
 /**
  * This abstract class is the base class for any proof format
@@ -63,36 +44,25 @@
 
   public abstract createProposal(options: FormatCreateProofProposalOptions): Promise<ProofAttachmentFormat>
 
-<<<<<<< HEAD
-  abstract processProposal(options: FormatProcessProposalOptions): Promise<void>
+  public abstract processProposal(options: FormatProcessProposalOptions): Promise<void>
 
-  abstract createRequest(options: FormatCreateProofRequestOptions): Promise<ProofAttachmentFormat>
+  public abstract createRequest(options: FormatCreateProofRequestOptions): Promise<ProofAttachmentFormat>
 
-  abstract processRequest(options: FormatProcessRequestOptions): Promise<void>
-=======
-  public abstract processProposal(options: ProcessProposalOptions): Promise<void>
-
-  public abstract createRequest(options: CreateRequestOptions): Promise<ProofAttachmentFormat>
-
-  public abstract processRequest(options: ProcessRequestOptions): Promise<void>
->>>>>>> 087980f1
+  public abstract processRequest(options: FormatProcessRequestOptions): Promise<void>
 
   public abstract createPresentation(
     agentContext: AgentContext,
     options: FormatCreatePresentationOptions<PF>
   ): Promise<ProofAttachmentFormat>
 
-<<<<<<< HEAD
-  abstract processPresentation(agentContext: AgentContext, options: FormatProcessPresentationOptions): Promise<boolean>
-
-  abstract createProofRequestFromProposal(options: FormatPresentationAttachment): Promise<FormatProofRequestOptions>
-=======
-  public abstract processPresentation(agentContext: AgentContext, options: ProcessPresentationOptions): Promise<boolean>
+  public abstract processPresentation(
+    agentContext: AgentContext,
+    options: FormatProcessPresentationOptions
+  ): Promise<boolean>
 
   public abstract createProofRequestFromProposal(
-    options: CreatePresentationFormatsOptions
-  ): Promise<ProofRequestFormats>
->>>>>>> 087980f1
+    options: FormatPresentationAttachment
+  ): Promise<FormatProofRequestOptions>
 
   public abstract getRequestedCredentialsForProofRequest(
     agentContext: AgentContext,
@@ -110,8 +80,7 @@
 
   public abstract supportsFormat(formatIdentifier: string): boolean
 
-<<<<<<< HEAD
-  abstract createRequestAsResponse(options: CreateRequestAsResponseOptions<[PF]>): Promise<ProofAttachmentFormat>
+  public abstract createRequestAsResponse(options: CreateRequestAsResponseOptions<[PF]>): Promise<ProofAttachmentFormat>
 
   /**
    * Returns an object of type {@link Attachment} for use in proof exchange messages.
@@ -131,9 +100,4 @@
 
     return attachment
   }
-=======
-  public abstract createRequestAsResponse(
-    options: CreateRequestAsResponseOptions<[IndyProofFormat]>
-  ): Promise<ProofAttachmentFormat>
->>>>>>> 087980f1
 }