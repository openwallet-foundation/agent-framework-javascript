import { Expose, Type } from 'class-transformer'
import { IsArray, IsBoolean, IsInstance, IsOptional, IsString, ValidateNested } from 'class-validator'

import { AgentMessage } from '../../../../../agent/AgentMessage'
import { Attachment } from '../../../../../decorators/attachment/Attachment'
import { IsValidMessageType, parseMessageType } from '../../../../../utils/messageType'
import { uuid } from '../../../../../utils/uuid'
import { ProofFormatSpec } from '../../../models/ProofFormatSpec'

export interface V2RequestPresentationMessageOptions {
  id?: string
  comment?: string
  goalCode?: string
  presentMultiple?: boolean
  willConfirm?: boolean
  formats: ProofFormatSpec[]
  requestAttachments: Attachment[]
}

export class V2RequestPresentationMessage extends AgentMessage {
  public constructor(options: V2RequestPresentationMessageOptions) {
    super()

    if (options) {
      this.formats = []
      this.requestAttachments = []
      this.id = options.id ?? uuid()
      this.comment = options.comment
      this.goalCode = options.goalCode
      this.willConfirm = options.willConfirm ?? true
      this.presentMultiple = options.presentMultiple ?? false
      this.requestAttachments = options.requestAttachments
      this.formats = options.formats
    }
  }

  @IsValidMessageType(V2RequestPresentationMessage.type)
  public readonly type = V2RequestPresentationMessage.type.messageTypeUri
  public static readonly type = parseMessageType('https://didcomm.org/present-proof/2.0/request-presentation')

  @IsString()
  @IsOptional()
  public comment?: string

  @Expose({ name: 'goal_code' })
  @IsString()
  @IsOptional()
  public goalCode?: string

  @Expose({ name: 'will_confirm' })
  @IsBoolean()
  public willConfirm = false

  @Expose({ name: 'present_multiple' })
  @IsBoolean()
  public presentMultiple = false

  @Expose({ name: 'formats' })
  @Type(() => ProofFormatSpec)
  @IsArray()
  @ValidateNested({ each: true })
  @IsInstance(ProofFormatSpec, { each: true })
  public formats!: ProofFormatSpec[]

  @Expose({ name: 'request_presentations~attach' })
  @Type(() => Attachment)
  @IsArray()
  @ValidateNested({ each: true })
  @IsInstance(Attachment, { each: true })
  public requestAttachments!: Attachment[]

  public getRequestAttachmentById(id: string): Attachment | undefined {
<<<<<<< HEAD
    return this.requestAttachments.find((attachment) => attachment.id == id)
=======
    return this.requestAttachments.find((attachment) => attachment.id === id)
>>>>>>> fb8d58b8
  }
}<|MERGE_RESOLUTION|>--- conflicted
+++ resolved
@@ -70,10 +70,6 @@
   public requestAttachments!: Attachment[]
 
   public getRequestAttachmentById(id: string): Attachment | undefined {
-<<<<<<< HEAD
-    return this.requestAttachments.find((attachment) => attachment.id == id)
-=======
     return this.requestAttachments.find((attachment) => attachment.id === id)
->>>>>>> fb8d58b8
   }
 }