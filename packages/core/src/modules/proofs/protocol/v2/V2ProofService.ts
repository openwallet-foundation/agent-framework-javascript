import type { AgentMessage } from '../../../../agent/AgentMessage'
import type { Dispatcher } from '../../../../agent/Dispatcher'
import type { InboundMessageContext } from '../../../../agent/models/InboundMessageContext'
import type { MediationRecipientService } from '../../../routing/services/MediationRecipientService'
import type { ProofStateChangedEvent } from '../../ProofEvents'
import type { ProofResponseCoordinator } from '../../ProofResponseCoordinator'
import type { ProofFormatService } from '../../formats/ProofFormatService'
import type { ProofRequest } from '../../formats/indy/models/ProofRequest'
import type {
  CreatePresentationFormatsOptions,
  CreateProblemReportOptions,
} from '../../formats/models/ProofFormatServiceOptions'
import type { ProofFormatSpec } from '../../formats/models/ProofFormatSpec'
import type {
  CreateAckOptions,
  CreatePresentationOptions,
  CreateProposalAsResponseOptions,
  CreateProposalOptions,
  CreateRequestAsResponseOptions,
  CreateRequestOptions,
  GetRequestedCredentialsForProofRequestOptions,
  ProofRequestFromProposalOptions,
} from '../../models/ProofServiceOptions'
import type {
  RetrievedCredentialOptions,
  ProofRequestFormats,
  RequestedCredentialsFormats,
} from '../../models/SharedOptions'

import { inject, Lifecycle, scoped } from 'tsyringe'

import { AgentConfig } from '../../../../agent/AgentConfig'
import { EventEmitter } from '../../../../agent/EventEmitter'
import { InjectionSymbols } from '../../../../constants'
import { AriesFrameworkError } from '../../../../error'
import { DidCommMessageRepository, DidCommMessageRole } from '../../../../storage'
import { MessageValidator } from '../../../../utils/MessageValidator'
import { Wallet } from '../../../../wallet/Wallet'
import { AckStatus } from '../../../common'
import { ConnectionService } from '../../../connections'
import { ProofEventTypes } from '../../ProofEvents'
import { ProofService } from '../../ProofService'
import { PresentationProblemReportReason } from '../../errors/PresentationProblemReportReason'
import { V2_INDY_PRESENTATION_PROPOSAL } from '../../formats/ProofFormats'
import { IndyProofFormatService } from '../../formats/indy/IndyProofFormatService'
<<<<<<< HEAD
import { PresentationExchangeFormatService } from '../../formats/presentation-exchange/PresentationExchangeFormatService'
=======
import { IndyProofUtils } from '../../formats/indy/IndyProofUtils'
>>>>>>> 6de439a2
import { ProofProtocolVersion } from '../../models/ProofProtocolVersion'
import { ProofState } from '../../models/ProofState'
import { PresentationRecordType, ProofRecord, ProofRepository } from '../../repository'

import { V2PresentationProblemReportError } from './errors'
import { V2PresentationAckHandler } from './handlers/V2PresentationAckHandler'
import { V2PresentationHandler } from './handlers/V2PresentationHandler'
import { V2PresentationProblemReportHandler } from './handlers/V2PresentationProblemReportHandler'
import { V2ProposePresentationHandler } from './handlers/V2ProposePresentationHandler'
import { V2RequestPresentationHandler } from './handlers/V2RequestPresentationHandler'
import { V2PresentationAckMessage } from './messages'
import { V2PresentationMessage } from './messages/V2PresentationMessage'
import { V2PresentationProblemReportMessage } from './messages/V2PresentationProblemReportMessage'
import { V2ProposalPresentationMessage } from './messages/V2ProposalPresentationMessage'
import { V2RequestPresentationMessage } from './messages/V2RequestPresentationMessage'

@scoped(Lifecycle.ContainerScoped)
export class V2ProofService extends ProofService {
<<<<<<< HEAD
  public async createProofRequestFromProposal(options: ProofRequestFromProposalOptions): Promise<ProofRequestFormats> {
    const proofRecordId = options.proofRecord.id
    const proposalMessage = await this.didCommMessageRepository.findAgentMessage({
      associatedRecordId: proofRecordId,
      messageClass: V2ProposalPresentationMessage,
    })

    if (!proposalMessage) {
      throw new AriesFrameworkError(`Proof record with id ${proofRecordId} is missing required presentation proposal`)
    }

    let result = {}
    for (const key of proposalMessage.formats) {
      if (key.format === V2_INDY_PRESENTATION_PROPOSAL) {
        for (const attachment of proposalMessage.proposalsAttach) {
          const proofRequestJson = attachment.getDataAsJson<ProofRequest>() ?? null
          result = {
            indy: proofRequestJson,
          }
        }
      } else {
        // create Presentation Exchange request format
        const service = await this.getFormatServiceForFormat(key)

        const createPresentationFormatsOptions: CreatePresentationFormatsOptions = {
          presentationAttachment: proposalMessage.proposalsAttach[0],
        }

        if (service) {
          result = {
            ...result,
            ...(await service.createProofRequestFromProposal(createPresentationFormatsOptions)),
          }
        }
      }
    }

    return result
  }

=======
>>>>>>> 6de439a2
  private protocolVersion: ProofProtocolVersion
  private formatServiceMap: { [key: string]: ProofFormatService }

  public constructor(
    agentConfig: AgentConfig,
    connectionService: ConnectionService,
    proofRepository: ProofRepository,
    didCommMessageRepository: DidCommMessageRepository,
    eventEmitter: EventEmitter,
    indyProofFormatService: IndyProofFormatService,
    presentationExchangeFormatService: PresentationExchangeFormatService,
    @inject(InjectionSymbols.Wallet) wallet: Wallet
  ) {
    super(agentConfig, proofRepository, connectionService, didCommMessageRepository, wallet, eventEmitter)
    this.protocolVersion = ProofProtocolVersion.V2
    this.wallet = wallet
    this.formatServiceMap = {
      [PresentationRecordType.Indy]: indyProofFormatService,
      [PresentationRecordType.PresentationExchange]: presentationExchangeFormatService,
    }
  }

  public getVersion(): ProofProtocolVersion {
    return this.protocolVersion
  }

  public async createProposal(
    options: CreateProposalOptions
  ): Promise<{ proofRecord: ProofRecord; message: AgentMessage }> {
    const formats = []
    for (const key of Object.keys(options.proofFormats)) {
      const service = this.formatServiceMap[key]
      formats.push(
<<<<<<< HEAD
        key === PresentationRecordType.Indy
          ? await service.createRequest({
              formats: await ProofsUtils.createRequestFromPreview(options),
            })
          : await service.createProposal({ formats: options.proofFormats })
=======
        await service.createProposal({
          formats:
            key === PresentationRecordType.Indy
              ? await IndyProofUtils.createRequestFromPreview(options)
              : options.proofFormats,
        })
>>>>>>> 6de439a2
      )
    }

    const proposalMessage = new V2ProposalPresentationMessage({
      attachmentInfo: formats,
      comment: options.comment,
      willConfirm: options.willConfirm,
      goalCode: options.goalCode,
    })

    const proofRecord = new ProofRecord({
      connectionId: options.connectionRecord.id,
      threadId: proposalMessage.threadId,
      state: ProofState.ProposalSent,
      protocolVersion: ProofProtocolVersion.V2,
    })

    await this.proofRepository.save(proofRecord)

    await this.didCommMessageRepository.saveOrUpdateAgentMessage({
      agentMessage: proposalMessage,
      role: DidCommMessageRole.Sender,
      associatedRecordId: proofRecord.id,
    })

    this.eventEmitter.emit<ProofStateChangedEvent>({
      type: ProofEventTypes.ProofStateChanged,
      payload: { proofRecord, previousState: null },
    })

    return {
      proofRecord: proofRecord,
      message: proposalMessage,
    }
  }

  public async createProposalAsResponse(
    options: CreateProposalAsResponseOptions
  ): Promise<{ proofRecord: ProofRecord; message: AgentMessage }> {
    options.proofRecord.assertState(ProofState.RequestReceived)

    const formats = []
    for (const key of Object.keys(options.proofFormats)) {
      const service = this.formatServiceMap[key]
      formats.push(
        await service.createProposal({
          formats: options.proofFormats,
        })
      )
    }

    const proposalMessage = new V2ProposalPresentationMessage({
      attachmentInfo: formats,
      comment: options.comment,
      goalCode: options.goalCode,
      willConfirm: options.willConfirm,
    })

    await this.didCommMessageRepository.saveOrUpdateAgentMessage({
      agentMessage: proposalMessage,
      role: DidCommMessageRole.Sender,
      associatedRecordId: options.proofRecord.id,
    })

    await this.updateState(options.proofRecord, ProofState.ProposalSent)

    return { message: proposalMessage, proofRecord: options.proofRecord }
  }

<<<<<<< HEAD
  public async processProposal(messageContext: InboundMessageContext<AgentMessage>): Promise<ProofRecord> {
    const { message: _proposalMessage, connection: connectionRecord } = messageContext
    let proofRecord: ProofRecord

    const proposalMessage = _proposalMessage as V2ProposalPresentationMessage

=======
  public async processProposal(
    messageContext: InboundMessageContext<V2ProposalPresentationMessage>
  ): Promise<ProofRecord> {
    const { message: proposalMessage, connection: connectionRecord } = messageContext
    let proofRecord: ProofRecord

>>>>>>> 6de439a2
    const proposalAttachments = proposalMessage.getAttachmentFormats()

    for (const attachmentFormat of proposalAttachments) {
      const service = this.getFormatServiceForFormat(attachmentFormat.format)
<<<<<<< HEAD
      service?.processProposal({
=======
      await service?.processProposal({
>>>>>>> 6de439a2
        proposal: attachmentFormat,
      })
    }

    try {
      proofRecord = await this.proofRepository.getSingleByQuery({
        threadId: proposalMessage.threadId,
        connectionId: connectionRecord?.id,
      })

      const requestMessage = await this.didCommMessageRepository.findAgentMessage({
        associatedRecordId: proofRecord.id,
        messageClass: V2RequestPresentationMessage,
      })

      // Assert
      proofRecord.assertState(ProofState.RequestSent)
      this.connectionService.assertConnectionOrServiceDecorator(messageContext, {
        previousReceivedMessage: proposalMessage,
        previousSentMessage: requestMessage ?? undefined,
      })

      await this.didCommMessageRepository.saveOrUpdateAgentMessage({
        agentMessage: proposalMessage,
        associatedRecordId: proofRecord.id,
        role: DidCommMessageRole.Receiver,
      })

      await this.updateState(proofRecord, ProofState.ProposalReceived)
    } catch {
      // No proof record exists with thread id
      proofRecord = new ProofRecord({
        connectionId: connectionRecord?.id,
        threadId: _proposalMessage.threadId,
        state: ProofState.ProposalReceived,
        protocolVersion: ProofProtocolVersion.V2,
      })

      // Assert
      this.connectionService.assertConnectionOrServiceDecorator(messageContext)

      // Save record
      await this.didCommMessageRepository.saveOrUpdateAgentMessage({
        agentMessage: _proposalMessage,
        associatedRecordId: proofRecord.id,
        role: DidCommMessageRole.Receiver,
      })

      await this.proofRepository.save(proofRecord)
      this.eventEmitter.emit<ProofStateChangedEvent>({
        type: ProofEventTypes.ProofStateChanged,
        payload: {
          proofRecord,
          previousState: null,
        },
      })
    }

    return proofRecord
  }

  public async createRequest(
    options: CreateRequestOptions
  ): Promise<{ proofRecord: ProofRecord; message: AgentMessage }> {
    // create attachment formats
    const formats = []
    for (const key of Object.keys(options.proofFormats)) {
      const service = this.formatServiceMap[key]
      formats.push(
        await service.createRequest({
          formats: options.proofFormats,
        })
      )
    }

    // create request message
    const requestMessage = new V2RequestPresentationMessage({
      attachmentInfo: formats,
      comment: options.comment,
      willConfirm: options.willConfirm,
      goalCode: options.goalCode,
    })

    // create & store proof record
    const proofRecord = new ProofRecord({
      connectionId: options.connectionRecord?.id,
      threadId: requestMessage.threadId,
      state: ProofState.RequestSent,
      protocolVersion: ProofProtocolVersion.V2,
    })

    await this.proofRepository.save(proofRecord)

    // create DIDComm message
    await this.didCommMessageRepository.saveOrUpdateAgentMessage({
      agentMessage: requestMessage,
      role: DidCommMessageRole.Sender,
      associatedRecordId: proofRecord.id,
    })

    this.eventEmitter.emit<ProofStateChangedEvent>({
      type: ProofEventTypes.ProofStateChanged,
      payload: { proofRecord, previousState: null },
    })

    return {
      proofRecord: proofRecord,
      message: requestMessage,
    }
  }

  public async createRequestAsResponse(
    options: CreateRequestAsResponseOptions
  ): Promise<{ proofRecord: ProofRecord; message: AgentMessage }> {
    options.proofRecord.assertState(ProofState.ProposalReceived)

    const proposal = await this.didCommMessageRepository.getAgentMessage({
      associatedRecordId: options.proofRecord.id,
      messageClass: V2ProposalPresentationMessage,
    })

    if (!proposal) {
      throw new AriesFrameworkError(
        `Proof record with id ${options.proofRecord.id} is missing required presentation proposal`
      )
    }

    // create attachment formats
    const formats = []

    for (const key of Object.keys(options.proofFormats)) {
      const service = this.formatServiceMap[key]
      formats.push(
        await service.createRequestAsResponse({
          formats: options.proofFormats,
        })
      )
    }

    // create request message
    const requestMessage = new V2RequestPresentationMessage({
      attachmentInfo: formats,
      comment: options.comment,
      willConfirm: options.willConfirm,
      goalCode: options.goalCode,
    })
    requestMessage.setThread({ threadId: options.proofRecord.threadId })

    await this.didCommMessageRepository.saveOrUpdateAgentMessage({
      agentMessage: requestMessage,
      role: DidCommMessageRole.Sender,
      associatedRecordId: options.proofRecord.id,
    })

    await this.updateState(options.proofRecord, ProofState.RequestSent)

    return { message: requestMessage, proofRecord: options.proofRecord }
  }

  public async processRequest(
    messageContext: InboundMessageContext<V2RequestPresentationMessage>
  ): Promise<ProofRecord> {
    const { message: proofRequestMessage, connection: connectionRecord } = messageContext

    const requestAttachments = proofRequestMessage.getAttachmentFormats()

    for (const attachmentFormat of requestAttachments) {
      const service = this.getFormatServiceForFormat(attachmentFormat.format)
      service?.processRequest({
        formatAttachments: attachmentFormat,
      })
    }

    // assert
    if (proofRequestMessage.requestPresentationsAttach.length === 0) {
      throw new V2PresentationProblemReportError(
        `Missing required base64 or json encoded attachment data for presentation request with thread id ${proofRequestMessage.threadId}`,
        { problemCode: PresentationProblemReportReason.Abandoned }
      )
    }

    this.logger.debug(`Received proof request`, proofRequestMessage)

    let proofRecord: ProofRecord

    try {
      proofRecord = await this.proofRepository.getSingleByQuery({
        threadId: proofRequestMessage.threadId,
        connectionId: connectionRecord?.id,
      })

      const requestMessage = await this.didCommMessageRepository.findAgentMessage({
        associatedRecordId: proofRecord.id,
        messageClass: V2RequestPresentationMessage,
      })

      const proposalMessage = await this.didCommMessageRepository.findAgentMessage({
        associatedRecordId: proofRecord.id,
        messageClass: V2ProposalPresentationMessage,
      })

      // Assert
      proofRecord.assertState(ProofState.ProposalSent)
      this.connectionService.assertConnectionOrServiceDecorator(messageContext, {
        previousReceivedMessage: requestMessage ?? undefined,
        previousSentMessage: proposalMessage ?? undefined,
      })

      await this.didCommMessageRepository.saveOrUpdateAgentMessage({
        agentMessage: proofRequestMessage,
        associatedRecordId: proofRecord.id,
        role: DidCommMessageRole.Receiver,
      })

      // Update record
      await this.updateState(proofRecord, ProofState.RequestReceived)
    } catch {
      // No proof record exists with thread id
      proofRecord = new ProofRecord({
        connectionId: connectionRecord?.id,
        threadId: proofRequestMessage.threadId,
        state: ProofState.RequestReceived,
        protocolVersion: ProofProtocolVersion.V2,
      })

      await this.didCommMessageRepository.saveOrUpdateAgentMessage({
        agentMessage: proofRequestMessage,
        associatedRecordId: proofRecord.id,
        role: DidCommMessageRole.Receiver,
      })

      // Assert
      this.connectionService.assertConnectionOrServiceDecorator(messageContext)

      // Save in repository
      await this.proofRepository.save(proofRecord)
      this.eventEmitter.emit<ProofStateChangedEvent>({
        type: ProofEventTypes.ProofStateChanged,
        payload: { proofRecord, previousState: null },
      })
    }

    return proofRecord
  }

  public async createPresentation(
    options: CreatePresentationOptions
  ): Promise<{ proofRecord: ProofRecord; message: AgentMessage }> {
    // assert state
    options.proofRecord.assertState(ProofState.RequestReceived)

    const proofRequest = await this.didCommMessageRepository.getAgentMessage({
      associatedRecordId: options.proofRecord.id,
      messageClass: V2RequestPresentationMessage,
    })

    const formats = []
    for (const attachmentFormat of proofRequest.getAttachmentFormats()) {
      const service = this.getFormatServiceForFormat(attachmentFormat.format)
      if (service) {
        try {
          formats.push(
            await service.createPresentation({
              attachment: proofRequest.getAttachmentByFormatIdentifier(attachmentFormat.format.format),
              formats: options.proofFormats,
            })
          )
        } catch (e) {
          if (e instanceof AriesFrameworkError) {
            throw new V2PresentationProblemReportError(e.message, {
              problemCode: PresentationProblemReportReason.Abandoned,
            })
          }
          throw e
        }
      }
    }

    const presentationMessage = new V2PresentationMessage({
      comment: options.comment,
      attachmentInfo: formats,
      goalCode: options.goalCode,
      lastPresentation: options.lastPresentation,
    })
    presentationMessage.setThread({ threadId: options.proofRecord.threadId })

    await this.didCommMessageRepository.saveOrUpdateAgentMessage({
      agentMessage: presentationMessage,
      associatedRecordId: options.proofRecord.id,
      role: DidCommMessageRole.Sender,
    })

    await this.updateState(options.proofRecord, ProofState.PresentationSent)

    return { message: presentationMessage, proofRecord: options.proofRecord }
  }

  public async processPresentation(messageContext: InboundMessageContext<V2PresentationMessage>): Promise<ProofRecord> {
    const { message: presentationMessage, connection: connectionRecord } = messageContext

    this.logger.debug(`Processing presentation with id ${presentationMessage.id}`)

    const proofRecord = await this.proofRepository.getSingleByQuery({
      threadId: presentationMessage.threadId,
      connectionId: connectionRecord?.id,
    })

    const proposalMessage = await this.didCommMessageRepository.findAgentMessage({
      associatedRecordId: proofRecord.id,
      messageClass: V2ProposalPresentationMessage,
    })

    const requestMessage = await this.didCommMessageRepository.getAgentMessage({
      associatedRecordId: proofRecord.id,
      messageClass: V2RequestPresentationMessage,
    })

    // Assert
    proofRecord.assertState(ProofState.RequestSent)
    this.connectionService.assertConnectionOrServiceDecorator(messageContext, {
      previousReceivedMessage: proposalMessage ?? undefined,
      previousSentMessage: requestMessage ?? undefined,
    })

    const formatVerificationResults = []
    for (const attachmentFormat of presentationMessage.getAttachmentFormats()) {
      const service = this.getFormatServiceForFormat(attachmentFormat.format)
      if (service) {
        try {
          formatVerificationResults.push(
            await service.processPresentation({
              record: proofRecord,
              formatAttachments: {
                request: requestMessage?.getAttachmentFormats(),
                presentation: presentationMessage.getAttachmentFormats(),
              },
            })
          )
        } catch (e) {
          if (e instanceof AriesFrameworkError) {
            throw new V2PresentationProblemReportError(e.message, {
              problemCode: PresentationProblemReportReason.Abandoned,
            })
          }
          throw e
        }
      }
    }
    if (formatVerificationResults.length === 0) {
      throw new V2PresentationProblemReportError('None of the received formats are supported.', {
        problemCode: PresentationProblemReportReason.Abandoned,
      })
    }

    const isValid = formatVerificationResults.every((x) => x === true)

    await this.didCommMessageRepository.saveOrUpdateAgentMessage({
      agentMessage: presentationMessage,
      associatedRecordId: proofRecord.id,
      role: DidCommMessageRole.Receiver,
    })

    // Update record
    proofRecord.isVerified = isValid
    await this.updateState(proofRecord, ProofState.PresentationReceived)

    return proofRecord
  }

  public async createAck(options: CreateAckOptions): Promise<{ proofRecord: ProofRecord; message: AgentMessage }> {
    // assert we've received the final presentation
    const presentation = await this.didCommMessageRepository.getAgentMessage({
      associatedRecordId: options.proofRecord.id,
      messageClass: V2PresentationMessage,
    })

    if (!presentation.lastPresentation) {
      throw new AriesFrameworkError(
        `Trying to send an ack message while presentation with id ${presentation.id} indicates this is not the last presentation (presentation.lastPresentation is set to false)`
      )
    }

    const msg = new V2PresentationAckMessage({
      threadId: options.proofRecord.threadId,
      status: AckStatus.OK,
    })

    await this.updateState(options.proofRecord, ProofState.Done)

    return {
      message: msg,
      proofRecord: options.proofRecord,
    }
  }

  public async processAck(messageContext: InboundMessageContext<V2PresentationAckMessage>): Promise<ProofRecord> {
    const { message: ackMessage, connection: connectionRecord } = messageContext

    const proofRecord = await this.proofRepository.getSingleByQuery({
      threadId: ackMessage.threadId,
      connectionId: connectionRecord?.id,
    })

    const requestMessage = await this.didCommMessageRepository.findAgentMessage({
      associatedRecordId: proofRecord.id,
      messageClass: V2RequestPresentationMessage,
    })

    const presentationMessage = await this.didCommMessageRepository.findAgentMessage({
      associatedRecordId: proofRecord.id,
      messageClass: V2PresentationMessage,
    })

    // Assert
    proofRecord.assertState(ProofState.PresentationSent)
    this.connectionService.assertConnectionOrServiceDecorator(messageContext, {
      previousReceivedMessage: requestMessage ?? undefined,
      previousSentMessage: presentationMessage ?? undefined,
    })

    // Update record
    await this.updateState(proofRecord, ProofState.Done)

    return proofRecord
  }

  public async createProblemReport(
    options: CreateProblemReportOptions
  ): Promise<{ proofRecord: ProofRecord; message: AgentMessage }> {
    const msg = new V2PresentationProblemReportMessage({
      description: {
        code: PresentationProblemReportReason.Abandoned,
        en: options.description,
      },
    })

    msg.setThread({
      threadId: options.proofRecord.threadId,
    })

    return {
      proofRecord: options.proofRecord,
      message: msg,
    }
  }

  public async processProblemReport(
    messageContext: InboundMessageContext<V2PresentationProblemReportMessage>
  ): Promise<ProofRecord> {
    const { message: presentationProblemReportMessage } = messageContext

    const connectionRecord = messageContext.assertReadyConnection()

    this.logger.debug(`Processing problem report with id ${presentationProblemReportMessage.id}`)

    const proofRecord = await this.proofRepository.getSingleByQuery({
      threadId: presentationProblemReportMessage.threadId,
      connectionId: connectionRecord?.id,
    })

    proofRecord.errorMessage = `${presentationProblemReportMessage.description.code}: ${presentationProblemReportMessage.description.en}`
    await this.updateState(proofRecord, ProofState.Abandoned)
    return proofRecord
  }

  public async createProofRequestFromProposal(options: ProofRequestFromProposalOptions): Promise<ProofRequestFormats> {
    const proofRecordId = options.proofRecord.id
    const proposalMessage = await this.didCommMessageRepository.findAgentMessage({
      associatedRecordId: proofRecordId,
      messageClass: V2ProposalPresentationMessage,
    })

    if (!proposalMessage) {
      throw new AriesFrameworkError(`Proof record with id ${proofRecordId} is missing required presentation proposal`)
    }

    let result = {}
    for (const key of proposalMessage.formats) {
      if (key.format === V2_INDY_PRESENTATION_PROPOSAL) {
        for (const attachment of proposalMessage.proposalsAttach) {
          const proofRequestJson = attachment.getDataAsJson<ProofRequest>() ?? null
          result = {
            indy: proofRequestJson,
          }
        }
      } else {
        // PK-TODO create Presentation Exchange request format
      }
    }

    return result
  }

  public async shouldAutoRespondToProposal(proofRecord: ProofRecord): Promise<boolean> {
    const proposal = await this.didCommMessageRepository.findAgentMessage({
      associatedRecordId: proofRecord.id,
      messageClass: V2ProposalPresentationMessage,
    })

    if (!proposal) {
      return false
    }

    await MessageValidator.validate(proposal)
    return true
  }

  public async shouldAutoRespondToRequest(proofRecord: ProofRecord): Promise<boolean> {
    const proposal = await this.didCommMessageRepository.findAgentMessage({
      associatedRecordId: proofRecord.id,
      messageClass: V2ProposalPresentationMessage,
    })

    if (!proposal) {
      return false
    }

    const request = await this.didCommMessageRepository.findAgentMessage({
      associatedRecordId: proofRecord.id,
      messageClass: V2RequestPresentationMessage,
    })

    if (!request) {
      throw new AriesFrameworkError(`Expected to find a request message for ProofRecord with id ${proofRecord.id}`)
    }

    const proposalAttachments = proposal.getAttachmentFormats()
    const requestAttachments = request.getAttachmentFormats()

    const equalityResults = []
    for (const attachmentFormat of proposalAttachments) {
      const service = this.getFormatServiceForFormat(attachmentFormat.format)
      equalityResults.push(service?.proposalAndRequestAreEqual(proposalAttachments, requestAttachments))
    }

    return equalityResults.every((x) => x === true)
  }

  public async shouldAutoRespondToPresentation(proofRecord: ProofRecord): Promise<boolean> {
    const request = await this.didCommMessageRepository.getAgentMessage({
      associatedRecordId: proofRecord.id,
      messageClass: V2RequestPresentationMessage,
    })

    return request.willConfirm
  }

  public async findRequestMessage(proofRecordId: string): Promise<V2RequestPresentationMessage | null> {
    return await this.didCommMessageRepository.findAgentMessage({
      associatedRecordId: proofRecordId,
      messageClass: V2RequestPresentationMessage,
    })
  }

  public async findPresentationMessage(proofRecordId: string): Promise<V2PresentationMessage | null> {
    return await this.didCommMessageRepository.findAgentMessage({
      associatedRecordId: proofRecordId,
      messageClass: V2PresentationMessage,
    })
  }

  public async findProposalMessage(proofRecordId: string): Promise<V2ProposalPresentationMessage | null> {
    return await this.didCommMessageRepository.findAgentMessage({
      associatedRecordId: proofRecordId,
      messageClass: V2ProposalPresentationMessage,
    })
  }

  public async getRequestedCredentialsForProofRequest(
    options: GetRequestedCredentialsForProofRequestOptions
  ): Promise<RetrievedCredentialOptions> {
    const requestMessage = await this.didCommMessageRepository.findAgentMessage({
      associatedRecordId: options.proofRecord.id,
      messageClass: V2RequestPresentationMessage,
    })

    if (!requestMessage) {
      throw new AriesFrameworkError('No proof request found.')
    }

    const requestAttachments = requestMessage.getAttachmentFormats()

    let result = {}
    for (const attachmentFormat of requestAttachments) {
      const service = this.getFormatServiceForFormat(attachmentFormat.format)

      if (!service) {
        throw new AriesFrameworkError('No format service found for getting requested.')
      }

      result = {
        ...result,
        ...(await service.getRequestedCredentialsForProofRequest({
          attachment: attachmentFormat.attachment,
          presentationProposal: undefined,
          config: options.config,
        })),
      }
    }

    return result
  }

  public async autoSelectCredentialsForProofRequest(
    options: RetrievedCredentialOptions
  ): Promise<RequestedCredentialsFormats> {
    let returnValue = {}

    for (const [id] of Object.entries(options)) {
      const service = this.formatServiceMap[id]
      const credentials = await service.autoSelectCredentialsForProofRequest(options)
      returnValue = { ...returnValue, ...credentials }
    }

    return returnValue
  }

  public registerHandlers(
    dispatcher: Dispatcher,
    agentConfig: AgentConfig,
    proofResponseCoordinator: ProofResponseCoordinator,
    mediationRecipientService: MediationRecipientService
  ): void {
    dispatcher.registerHandler(
      new V2ProposePresentationHandler(this, agentConfig, this.didCommMessageRepository, proofResponseCoordinator)
    )

    dispatcher.registerHandler(
      new V2RequestPresentationHandler(
        this,
        agentConfig,
        proofResponseCoordinator,
        mediationRecipientService,
        this.didCommMessageRepository
      )
    )

    dispatcher.registerHandler(
      new V2PresentationHandler(this, agentConfig, proofResponseCoordinator, this.didCommMessageRepository)
    )
    dispatcher.registerHandler(new V2PresentationAckHandler(this))
    dispatcher.registerHandler(new V2PresentationProblemReportHandler(this))
  }

  private getFormatServiceForFormat(format: ProofFormatSpec) {
    for (const service of Object.values(this.formatServiceMap)) {
      if (service.supportsFormat(format.format)) {
        return service
      }
    }
    return null
  }
}<|MERGE_RESOLUTION|>--- conflicted
+++ resolved
@@ -43,11 +43,8 @@
 import { PresentationProblemReportReason } from '../../errors/PresentationProblemReportReason'
 import { V2_INDY_PRESENTATION_PROPOSAL } from '../../formats/ProofFormats'
 import { IndyProofFormatService } from '../../formats/indy/IndyProofFormatService'
-<<<<<<< HEAD
+import { IndyProofUtils } from '../../formats/indy/IndyProofUtils'
 import { PresentationExchangeFormatService } from '../../formats/presentation-exchange/PresentationExchangeFormatService'
-=======
-import { IndyProofUtils } from '../../formats/indy/IndyProofUtils'
->>>>>>> 6de439a2
 import { ProofProtocolVersion } from '../../models/ProofProtocolVersion'
 import { ProofState } from '../../models/ProofState'
 import { PresentationRecordType, ProofRecord, ProofRepository } from '../../repository'
@@ -66,49 +63,6 @@
 
 @scoped(Lifecycle.ContainerScoped)
 export class V2ProofService extends ProofService {
-<<<<<<< HEAD
-  public async createProofRequestFromProposal(options: ProofRequestFromProposalOptions): Promise<ProofRequestFormats> {
-    const proofRecordId = options.proofRecord.id
-    const proposalMessage = await this.didCommMessageRepository.findAgentMessage({
-      associatedRecordId: proofRecordId,
-      messageClass: V2ProposalPresentationMessage,
-    })
-
-    if (!proposalMessage) {
-      throw new AriesFrameworkError(`Proof record with id ${proofRecordId} is missing required presentation proposal`)
-    }
-
-    let result = {}
-    for (const key of proposalMessage.formats) {
-      if (key.format === V2_INDY_PRESENTATION_PROPOSAL) {
-        for (const attachment of proposalMessage.proposalsAttach) {
-          const proofRequestJson = attachment.getDataAsJson<ProofRequest>() ?? null
-          result = {
-            indy: proofRequestJson,
-          }
-        }
-      } else {
-        // create Presentation Exchange request format
-        const service = await this.getFormatServiceForFormat(key)
-
-        const createPresentationFormatsOptions: CreatePresentationFormatsOptions = {
-          presentationAttachment: proposalMessage.proposalsAttach[0],
-        }
-
-        if (service) {
-          result = {
-            ...result,
-            ...(await service.createProofRequestFromProposal(createPresentationFormatsOptions)),
-          }
-        }
-      }
-    }
-
-    return result
-  }
-
-=======
->>>>>>> 6de439a2
   private protocolVersion: ProofProtocolVersion
   private formatServiceMap: { [key: string]: ProofFormatService }
 
@@ -142,20 +96,12 @@
     for (const key of Object.keys(options.proofFormats)) {
       const service = this.formatServiceMap[key]
       formats.push(
-<<<<<<< HEAD
-        key === PresentationRecordType.Indy
-          ? await service.createRequest({
-              formats: await ProofsUtils.createRequestFromPreview(options),
-            })
-          : await service.createProposal({ formats: options.proofFormats })
-=======
         await service.createProposal({
           formats:
             key === PresentationRecordType.Indy
               ? await IndyProofUtils.createRequestFromPreview(options)
               : options.proofFormats,
         })
->>>>>>> 6de439a2
       )
     }
 
@@ -225,30 +171,17 @@
     return { message: proposalMessage, proofRecord: options.proofRecord }
   }
 
-<<<<<<< HEAD
-  public async processProposal(messageContext: InboundMessageContext<AgentMessage>): Promise<ProofRecord> {
-    const { message: _proposalMessage, connection: connectionRecord } = messageContext
-    let proofRecord: ProofRecord
-
-    const proposalMessage = _proposalMessage as V2ProposalPresentationMessage
-
-=======
   public async processProposal(
     messageContext: InboundMessageContext<V2ProposalPresentationMessage>
   ): Promise<ProofRecord> {
     const { message: proposalMessage, connection: connectionRecord } = messageContext
     let proofRecord: ProofRecord
 
->>>>>>> 6de439a2
     const proposalAttachments = proposalMessage.getAttachmentFormats()
 
     for (const attachmentFormat of proposalAttachments) {
       const service = this.getFormatServiceForFormat(attachmentFormat.format)
-<<<<<<< HEAD
-      service?.processProposal({
-=======
       await service?.processProposal({
->>>>>>> 6de439a2
         proposal: attachmentFormat,
       })
     }
@@ -282,7 +215,7 @@
       // No proof record exists with thread id
       proofRecord = new ProofRecord({
         connectionId: connectionRecord?.id,
-        threadId: _proposalMessage.threadId,
+        threadId: proposalMessage.threadId,
         state: ProofState.ProposalReceived,
         protocolVersion: ProofProtocolVersion.V2,
       })
@@ -292,7 +225,7 @@
 
       // Save record
       await this.didCommMessageRepository.saveOrUpdateAgentMessage({
-        agentMessage: _proposalMessage,
+        agentMessage: proposalMessage,
         associatedRecordId: proofRecord.id,
         role: DidCommMessageRole.Receiver,
       })
