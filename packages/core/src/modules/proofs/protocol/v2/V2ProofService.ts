import type { AgentContext } from '../../../../agent'
import type { AgentMessage } from '../../../../agent/AgentMessage'
import type { Dispatcher } from '../../../../agent/Dispatcher'
import type { InboundMessageContext } from '../../../../agent/models/InboundMessageContext'
import type { Attachment } from '../../../../decorators/attachment/Attachment'
import type { MediationRecipientService } from '../../../routing/services/MediationRecipientService'
import type { RoutingService } from '../../../routing/services/RoutingService'
import type { ProofResponseCoordinator } from '../../ProofResponseCoordinator'
import type { ProofFormatServiceMap } from '../../formats'
import type { ProofFormat } from '../../formats/ProofFormat'
import type { ProofFormatService } from '../../formats/ProofFormatService'
import type { CreateProblemReportOptions } from '../../formats/models/ProofFormatServiceOptions'
import type { ProofFormatSpec } from '../../models/ProofFormatSpec'
import type {
  CreateAckOptions,
  CreatePresentationOptions,
  CreateProofRequestFromProposalOptions,
  CreateProposalAsResponseOptions,
  CreateProposalOptions,
  CreateRequestAsResponseOptions,
  CreateRequestOptions,
  FormatDataMessagePayload,
  FormatRequestedCredentialReturn,
  FormatRetrievedCredentialOptions,
  GetFormatDataReturn,
  GetRequestedCredentialsForProofRequestOptions,
  ProofRequestFromProposalOptions,
} from '../../models/ProofServiceOptions'

import { inject, Lifecycle, scoped } from 'tsyringe'

import { AgentConfig } from '../../../../agent/AgentConfig'
import { EventEmitter } from '../../../../agent/EventEmitter'
import { InjectionSymbols } from '../../../../constants'
import { AriesFrameworkError } from '../../../../error'
import { DidCommMessageRepository, DidCommMessageRole } from '../../../../storage'
import { MessageValidator } from '../../../../utils/MessageValidator'
import { Wallet } from '../../../../wallet/Wallet'
import { AckStatus } from '../../../common'
import { ConnectionService } from '../../../connections'
import { ProofService } from '../../ProofService'
import { PresentationProblemReportReason } from '../../errors/PresentationProblemReportReason'
import { IndyProofFormatService } from '../../formats/indy/IndyProofFormatService'
import { PresentationExchangeFormatService } from '../../formats/presentation-exchange/PresentationExchangeFormatService'
import { ProofState } from '../../models/ProofState'
import { ProofExchangeRecord, ProofRepository } from '../../repository'

import { V2PresentationProblemReportError } from './errors'
import { V2PresentationAckHandler } from './handlers/V2PresentationAckHandler'
import { V2PresentationHandler } from './handlers/V2PresentationHandler'
import { V2PresentationProblemReportHandler } from './handlers/V2PresentationProblemReportHandler'
import { V2ProposePresentationHandler } from './handlers/V2ProposePresentationHandler'
import { V2RequestPresentationHandler } from './handlers/V2RequestPresentationHandler'
import { V2PresentationAckMessage } from './messages'
import { V2PresentationMessage } from './messages/V2PresentationMessage'
import { V2PresentationProblemReportMessage } from './messages/V2PresentationProblemReportMessage'
import { V2ProposalPresentationMessage } from './messages/V2ProposalPresentationMessage'
import { V2RequestPresentationMessage } from './messages/V2RequestPresentationMessage'

@scoped(Lifecycle.ContainerScoped)
export class V2ProofService<PFs extends ProofFormat[] = ProofFormat[]> extends ProofService<PFs> {
  private formatServiceMap: { [key: string]: ProofFormatService }

  public constructor(
    agentConfig: AgentConfig,
    connectionService: ConnectionService,
    proofRepository: ProofRepository,
    didCommMessageRepository: DidCommMessageRepository,
    eventEmitter: EventEmitter,
    indyProofFormatService: IndyProofFormatService,
    presentationExchangeFormatService: PresentationExchangeFormatService,

    @inject(InjectionSymbols.Wallet) wallet: Wallet
  ) {
    super(agentConfig, proofRepository, connectionService, didCommMessageRepository, wallet, eventEmitter)
    this.wallet = wallet
<<<<<<< HEAD
    this.formatServiceMap = {
      [PresentationRecordType.Indy]: indyProofFormatService,
      [PresentationRecordType.PresentationExchange]: presentationExchangeFormatService,

      // other format services to be added to the map
    }
=======
    // Dynamically build format service map. This will be extracted once services are registered dynamically
    this.formatServiceMap = [indyProofFormatService].reduce(
      (formatServiceMap, formatService) => ({
        ...formatServiceMap,
        [formatService.formatKey]: formatService,
      }),
      {}
    ) as ProofFormatServiceMap<PFs>
>>>>>>> d82ad01f
  }

  /**
   * The version of the present proof protocol this service supports
   */
  public readonly version = 'v2' as const

  public async createProposal(
    agentContext: AgentContext,
    options: CreateProposalOptions<PFs>
  ): Promise<{ proofRecord: ProofExchangeRecord; message: AgentMessage }> {
    const formats = []
    for (const key of Object.keys(options.proofFormats)) {
      const service = this.formatServiceMap[key]
      formats.push(await service.createProposal({ formats: options.proofFormats }))
    }

    const proposalMessage = new V2ProposalPresentationMessage({
      attachmentInfo: formats,
      comment: options.comment,
      willConfirm: options.willConfirm,
      goalCode: options.goalCode,
      parentThreadId: options.parentThreadId,
    })

    const proofRecord = new ProofExchangeRecord({
      connectionId: options.connectionRecord.id,
      threadId: proposalMessage.threadId,
      parentThreadId: proposalMessage.thread?.parentThreadId,
      state: ProofState.ProposalSent,
      protocolVersion: 'v2',
    })

    await this.proofRepository.save(agentContext, proofRecord)

    await this.didCommMessageRepository.saveOrUpdateAgentMessage(agentContext, {
      agentMessage: proposalMessage,
      role: DidCommMessageRole.Sender,
      associatedRecordId: proofRecord.id,
    })

    this.emitStateChangedEvent(agentContext, proofRecord, null)

    return {
      proofRecord: proofRecord,
      message: proposalMessage,
    }
  }

  public async createProposalAsResponse(
    agentContext: AgentContext,
    options: CreateProposalAsResponseOptions<PFs>
  ): Promise<{ proofRecord: ProofExchangeRecord; message: AgentMessage }> {
    options.proofRecord.assertState(ProofState.RequestReceived)

    const formats = []
    for (const key of Object.keys(options.proofFormats)) {
      const service = this.formatServiceMap[key]
      formats.push(
        await service.createProposal({
          formats: options.proofFormats,
        })
      )
    }

    const proposalMessage = new V2ProposalPresentationMessage({
      attachmentInfo: formats,
      comment: options.comment,
      goalCode: options.goalCode,
      willConfirm: options.willConfirm,
    })

    await this.didCommMessageRepository.saveOrUpdateAgentMessage(agentContext, {
      agentMessage: proposalMessage,
      role: DidCommMessageRole.Sender,
      associatedRecordId: options.proofRecord.id,
    })

    await this.updateState(agentContext, options.proofRecord, ProofState.ProposalSent)

    return { message: proposalMessage, proofRecord: options.proofRecord }
  }

  public async processProposal(
    messageContext: InboundMessageContext<V2ProposalPresentationMessage>
  ): Promise<ProofExchangeRecord> {
    const { message: proposalMessage, connection: connectionRecord } = messageContext
    let proofRecord: ProofExchangeRecord

    const proposalAttachments = proposalMessage.getAttachmentFormats()

    for (const attachmentFormat of proposalAttachments) {
      const service = this.getFormatServiceForFormat(attachmentFormat.format)
      await service?.processProposal({
        proposal: attachmentFormat,
      })
    }

    try {
      proofRecord = await this.proofRepository.getSingleByQuery(messageContext.agentContext, {
        threadId: proposalMessage.threadId,
        connectionId: connectionRecord?.id,
      })

      const requestMessage = await this.didCommMessageRepository.findAgentMessage(messageContext.agentContext, {
        associatedRecordId: proofRecord.id,
        messageClass: V2RequestPresentationMessage,
      })

      // Assert
      proofRecord.assertState(ProofState.RequestSent)
      this.connectionService.assertConnectionOrServiceDecorator(messageContext, {
        previousReceivedMessage: proposalMessage,
        previousSentMessage: requestMessage ?? undefined,
      })

      await this.didCommMessageRepository.saveOrUpdateAgentMessage(messageContext.agentContext, {
        agentMessage: proposalMessage,
        associatedRecordId: proofRecord.id,
        role: DidCommMessageRole.Receiver,
      })

      await this.updateState(messageContext.agentContext, proofRecord, ProofState.ProposalReceived)
    } catch {
      // No proof record exists with thread id
      proofRecord = new ProofExchangeRecord({
        connectionId: connectionRecord?.id,
        threadId: proposalMessage.threadId,
        parentThreadId: proposalMessage.thread?.parentThreadId,
        state: ProofState.ProposalReceived,
        protocolVersion: 'v2',
      })

      // Assert
      this.connectionService.assertConnectionOrServiceDecorator(messageContext)

      // Save record
      await this.didCommMessageRepository.saveOrUpdateAgentMessage(messageContext.agentContext, {
        agentMessage: proposalMessage,
        associatedRecordId: proofRecord.id,
        role: DidCommMessageRole.Receiver,
      })

      await this.proofRepository.save(messageContext.agentContext, proofRecord)
      this.emitStateChangedEvent(messageContext.agentContext, proofRecord, null)
    }

    return proofRecord
  }

  public async createRequest(
    agentContext: AgentContext,
    options: CreateRequestOptions<PFs>
  ): Promise<{ proofRecord: ProofExchangeRecord; message: AgentMessage }> {
    // create attachment formats
    const formats = []
    for (const key of Object.keys(options.proofFormats)) {
      const service = this.formatServiceMap[key]
      formats.push(
        await service.createRequest({
          formats: options.proofFormats,
        })
      )
    }

    // create request message
    const requestMessage = new V2RequestPresentationMessage({
      attachmentInfo: formats,
      comment: options.comment,
      willConfirm: options.willConfirm,
      goalCode: options.goalCode,
      parentThreadId: options.parentThreadId,
    })

    // create & store proof record
    const proofRecord = new ProofExchangeRecord({
      connectionId: options.connectionRecord?.id,
      threadId: requestMessage.threadId,
      parentThreadId: requestMessage.thread?.parentThreadId,
      state: ProofState.RequestSent,
      protocolVersion: 'v2',
    })

    await this.proofRepository.save(agentContext, proofRecord)

    // create DIDComm message
    await this.didCommMessageRepository.saveOrUpdateAgentMessage(agentContext, {
      agentMessage: requestMessage,
      role: DidCommMessageRole.Sender,
      associatedRecordId: proofRecord.id,
    })

    this.emitStateChangedEvent(agentContext, proofRecord, null)

    return {
      proofRecord: proofRecord,
      message: requestMessage,
    }
  }

  public async createRequestAsResponse(
    agentContext: AgentContext,
    options: CreateRequestAsResponseOptions<PFs>
  ): Promise<{ proofRecord: ProofExchangeRecord; message: AgentMessage }> {
    options.proofRecord.assertState(ProofState.ProposalReceived)

    const proposal = await this.didCommMessageRepository.getAgentMessage(agentContext, {
      associatedRecordId: options.proofRecord.id,
      messageClass: V2ProposalPresentationMessage,
    })

    if (!proposal) {
      throw new AriesFrameworkError(
        `Proof record with id ${options.proofRecord.id} is missing required presentation proposal`
      )
    }

    // create attachment formats
    const formats = []

    for (const key of Object.keys(options.proofFormats)) {
      const service = this.formatServiceMap[key]
      const requestOptions: CreateRequestAsResponseOptions<PFs> = {
        proofFormats: options.proofFormats,
        proofRecord: options.proofRecord,
      }
      formats.push(await service.createRequestAsResponse(requestOptions))
    }

    // create request message
    const requestMessage = new V2RequestPresentationMessage({
      attachmentInfo: formats,
      comment: options.comment,
      willConfirm: options.willConfirm,
      goalCode: options.goalCode,
    })
    requestMessage.setThread({ threadId: options.proofRecord.threadId })

    await this.didCommMessageRepository.saveOrUpdateAgentMessage(agentContext, {
      agentMessage: requestMessage,
      role: DidCommMessageRole.Sender,
      associatedRecordId: options.proofRecord.id,
    })

    await this.updateState(agentContext, options.proofRecord, ProofState.RequestSent)

    return { message: requestMessage, proofRecord: options.proofRecord }
  }

  public async processRequest(
    messageContext: InboundMessageContext<V2RequestPresentationMessage>
  ): Promise<ProofExchangeRecord> {
    const { message: proofRequestMessage, connection: connectionRecord } = messageContext

    const requestAttachments = proofRequestMessage.getAttachmentFormats()

    for (const attachmentFormat of requestAttachments) {
      const service = this.getFormatServiceForFormat(attachmentFormat.format)
      service?.processRequest({
        requestAttachment: attachmentFormat,
      })
    }

    // assert
    if (proofRequestMessage.requestPresentationsAttach.length === 0) {
      throw new V2PresentationProblemReportError(
        `Missing required base64 or json encoded attachment data for presentation request with thread id ${proofRequestMessage.threadId}`,
        { problemCode: PresentationProblemReportReason.Abandoned }
      )
    }

    this.logger.debug(`Received proof request`, proofRequestMessage)

    let proofRecord: ProofExchangeRecord

    try {
      proofRecord = await this.proofRepository.getSingleByQuery(messageContext.agentContext, {
        threadId: proofRequestMessage.threadId,
        connectionId: connectionRecord?.id,
      })

      const requestMessage = await this.didCommMessageRepository.findAgentMessage(messageContext.agentContext, {
        associatedRecordId: proofRecord.id,
        messageClass: V2RequestPresentationMessage,
      })

      const proposalMessage = await this.didCommMessageRepository.findAgentMessage(messageContext.agentContext, {
        associatedRecordId: proofRecord.id,
        messageClass: V2ProposalPresentationMessage,
      })

      // Assert
      proofRecord.assertState(ProofState.ProposalSent)
      this.connectionService.assertConnectionOrServiceDecorator(messageContext, {
        previousReceivedMessage: requestMessage ?? undefined,
        previousSentMessage: proposalMessage ?? undefined,
      })

      await this.didCommMessageRepository.saveOrUpdateAgentMessage(messageContext.agentContext, {
        agentMessage: proofRequestMessage,
        associatedRecordId: proofRecord.id,
        role: DidCommMessageRole.Receiver,
      })

      // Update record
      await this.updateState(messageContext.agentContext, proofRecord, ProofState.RequestReceived)
    } catch {
      // No proof record exists with thread id
      proofRecord = new ProofExchangeRecord({
        connectionId: connectionRecord?.id,
        threadId: proofRequestMessage.threadId,
        parentThreadId: proofRequestMessage.thread?.parentThreadId,
        state: ProofState.RequestReceived,
        protocolVersion: 'v2',
      })

      await this.didCommMessageRepository.saveOrUpdateAgentMessage(messageContext.agentContext, {
        agentMessage: proofRequestMessage,
        associatedRecordId: proofRecord.id,
        role: DidCommMessageRole.Receiver,
      })

      // Assert
      this.connectionService.assertConnectionOrServiceDecorator(messageContext)

      // Save in repository
      await this.proofRepository.save(messageContext.agentContext, proofRecord)
      this.emitStateChangedEvent(messageContext.agentContext, proofRecord, null)
    }

    return proofRecord
  }

  public async createPresentation(
    agentContext: AgentContext,
    options: CreatePresentationOptions<PFs>
  ): Promise<{ proofRecord: ProofExchangeRecord; message: AgentMessage }> {
    // assert state
    options.proofRecord.assertState(ProofState.RequestReceived)

    const proofRequest = await this.didCommMessageRepository.getAgentMessage(agentContext, {
      associatedRecordId: options.proofRecord.id,
      messageClass: V2RequestPresentationMessage,
    })

    const formats = []
    for (const attachmentFormat of proofRequest.getAttachmentFormats()) {
      const service = this.getFormatServiceForFormat(attachmentFormat.format)
      if (service) {
        try {
          formats.push(
            await service.createPresentation(agentContext, {
              attachment: proofRequest.getAttachmentByFormatIdentifier(attachmentFormat.format.format),
              proofFormats: options.proofFormats,
            })
          )
        } catch (e) {
          if (e instanceof AriesFrameworkError) {
            throw new V2PresentationProblemReportError(e.message, {
              problemCode: PresentationProblemReportReason.Abandoned,
            })
          }
          throw e
        }
      }
    }

    const presentationMessage = new V2PresentationMessage({
      comment: options.comment,
      attachmentInfo: formats,
      goalCode: options.goalCode,
      lastPresentation: options.lastPresentation,
    })
    presentationMessage.setThread({ threadId: options.proofRecord.threadId })

    await this.didCommMessageRepository.saveOrUpdateAgentMessage(agentContext, {
      agentMessage: presentationMessage,
      associatedRecordId: options.proofRecord.id,
      role: DidCommMessageRole.Sender,
    })

    await this.updateState(agentContext, options.proofRecord, ProofState.PresentationSent)

    return { message: presentationMessage, proofRecord: options.proofRecord }
  }

  public async processPresentation(
    messageContext: InboundMessageContext<V2PresentationMessage>
  ): Promise<ProofExchangeRecord> {
    const { message: presentationMessage, connection: connectionRecord } = messageContext

    this.logger.debug(`Processing presentation with id ${presentationMessage.id}`)

    const proofRecord = await this.proofRepository.getSingleByQuery(messageContext.agentContext, {
      threadId: presentationMessage.threadId,
      connectionId: connectionRecord?.id,
    })

    const proposalMessage = await this.didCommMessageRepository.findAgentMessage(messageContext.agentContext, {
      associatedRecordId: proofRecord.id,
      messageClass: V2ProposalPresentationMessage,
    })

    const requestMessage = await this.didCommMessageRepository.getAgentMessage(messageContext.agentContext, {
      associatedRecordId: proofRecord.id,
      messageClass: V2RequestPresentationMessage,
    })

    // Assert
    proofRecord.assertState(ProofState.RequestSent)
    this.connectionService.assertConnectionOrServiceDecorator(messageContext, {
      previousReceivedMessage: proposalMessage ?? undefined,
      previousSentMessage: requestMessage ?? undefined,
    })

    const formatVerificationResults = []
    for (const attachmentFormat of presentationMessage.getAttachmentFormats()) {
      const service = this.getFormatServiceForFormat(attachmentFormat.format)
      if (service) {
        try {
          formatVerificationResults.push(
            await service.processPresentation(messageContext.agentContext, {
              record: proofRecord,
              formatAttachments: {
                request: requestMessage?.getAttachmentFormats(),
                presentation: presentationMessage.getAttachmentFormats(),
              },
            })
          )
        } catch (e) {
          if (e instanceof AriesFrameworkError) {
            throw new V2PresentationProblemReportError(e.message, {
              problemCode: PresentationProblemReportReason.Abandoned,
            })
          }
          throw e
        }
      }
    }
    if (formatVerificationResults.length === 0) {
      throw new V2PresentationProblemReportError('None of the received formats are supported.', {
        problemCode: PresentationProblemReportReason.Abandoned,
      })
    }

    const isValid = formatVerificationResults.every((x) => x === true)

    await this.didCommMessageRepository.saveOrUpdateAgentMessage(messageContext.agentContext, {
      agentMessage: presentationMessage,
      associatedRecordId: proofRecord.id,
      role: DidCommMessageRole.Receiver,
    })

    // Update record
    proofRecord.isVerified = isValid
    await this.updateState(messageContext.agentContext, proofRecord, ProofState.PresentationReceived)

    return proofRecord
  }

  public async createAck(
    agentContext: AgentContext,
    options: CreateAckOptions
  ): Promise<{ proofRecord: ProofExchangeRecord; message: AgentMessage }> {
    // assert we've received the final presentation
    const presentation = await this.didCommMessageRepository.getAgentMessage(agentContext, {
      associatedRecordId: options.proofRecord.id,
      messageClass: V2PresentationMessage,
    })

    if (!presentation.lastPresentation) {
      throw new AriesFrameworkError(
        `Trying to send an ack message while presentation with id ${presentation.id} indicates this is not the last presentation (presentation.lastPresentation is set to false)`
      )
    }

    const msg = new V2PresentationAckMessage({
      threadId: options.proofRecord.threadId,
      status: AckStatus.OK,
    })

    await this.updateState(agentContext, options.proofRecord, ProofState.Done)

    return {
      message: msg,
      proofRecord: options.proofRecord,
    }
  }

  public async processAck(
    messageContext: InboundMessageContext<V2PresentationAckMessage>
  ): Promise<ProofExchangeRecord> {
    const { message: ackMessage, connection: connectionRecord } = messageContext

    const proofRecord = await this.proofRepository.getSingleByQuery(messageContext.agentContext, {
      threadId: ackMessage.threadId,
      connectionId: connectionRecord?.id,
    })

    const requestMessage = await this.didCommMessageRepository.findAgentMessage(messageContext.agentContext, {
      associatedRecordId: proofRecord.id,
      messageClass: V2RequestPresentationMessage,
    })

    const presentationMessage = await this.didCommMessageRepository.findAgentMessage(messageContext.agentContext, {
      associatedRecordId: proofRecord.id,
      messageClass: V2PresentationMessage,
    })

    // Assert
    proofRecord.assertState(ProofState.PresentationSent)
    this.connectionService.assertConnectionOrServiceDecorator(messageContext, {
      previousReceivedMessage: requestMessage ?? undefined,
      previousSentMessage: presentationMessage ?? undefined,
    })

    // Update record
    await this.updateState(messageContext.agentContext, proofRecord, ProofState.Done)

    return proofRecord
  }

  public async createProblemReport(
    agentContext: AgentContext,
    options: CreateProblemReportOptions
  ): Promise<{ proofRecord: ProofExchangeRecord; message: AgentMessage }> {
    const msg = new V2PresentationProblemReportMessage({
      description: {
        code: PresentationProblemReportReason.Abandoned,
        en: options.description,
      },
    })

    msg.setThread({
      threadId: options.proofRecord.threadId,
      parentThreadId: options.proofRecord.threadId,
    })

    return {
      proofRecord: options.proofRecord,
      message: msg,
    }
  }

  public async processProblemReport(
    messageContext: InboundMessageContext<V2PresentationProblemReportMessage>
  ): Promise<ProofExchangeRecord> {
    const { message: presentationProblemReportMessage } = messageContext

    const connectionRecord = messageContext.assertReadyConnection()

    this.logger.debug(`Processing problem report with id ${presentationProblemReportMessage.id}`)

    const proofRecord = await this.proofRepository.getSingleByQuery(messageContext.agentContext, {
      threadId: presentationProblemReportMessage.threadId,
      connectionId: connectionRecord?.id,
    })

    proofRecord.errorMessage = `${presentationProblemReportMessage.description.code}: ${presentationProblemReportMessage.description.en}`
    await this.updateState(messageContext.agentContext, proofRecord, ProofState.Abandoned)
    return proofRecord
  }

  public async createProofRequestFromProposal(
    agentContext: AgentContext,
    options: CreateProofRequestFromProposalOptions
  ): Promise<ProofRequestFromProposalOptions<PFs>> {
    const proofRecordId = options.proofRecord.id
    const proposalMessage = await this.didCommMessageRepository.findAgentMessage(agentContext, {
      associatedRecordId: proofRecordId,
      messageClass: V2ProposalPresentationMessage,
    })

    if (!proposalMessage) {
      throw new AriesFrameworkError(`Proof record with id ${proofRecordId} is missing required presentation proposal`)
    }

    const proposalAttachments = proposalMessage.getAttachmentFormats()

    let result = {}

    for (const attachmentFormat of proposalAttachments) {
      const service = this.getFormatServiceForFormat(attachmentFormat.format)

      if (!service) {
        throw new AriesFrameworkError('No format service found for getting requested.')
      }

      result = {
        ...result,
        ...(await service.createProofRequestFromProposal({
          presentationAttachment: attachmentFormat.attachment,
        })),
      }
    }

    const retVal: ProofRequestFromProposalOptions<PFs> = {
      proofRecord: options.proofRecord,
      proofFormats: result,
    }
    return retVal
  }

  public async shouldAutoRespondToProposal(
    agentContext: AgentContext,
    proofRecord: ProofExchangeRecord
  ): Promise<boolean> {
    const proposal = await this.didCommMessageRepository.findAgentMessage(agentContext, {
      associatedRecordId: proofRecord.id,
      messageClass: V2ProposalPresentationMessage,
    })

    if (!proposal) {
      return false
    }
    const request = await this.didCommMessageRepository.findAgentMessage(agentContext, {
      associatedRecordId: proofRecord.id,
      messageClass: V2RequestPresentationMessage,
    })
    if (!request) {
      return true
    }
    await MessageValidator.validateSync(proposal)

    const proposalAttachments = proposal.getAttachmentFormats()
    const requestAttachments = request.getAttachmentFormats()

    const equalityResults = []
    for (const attachmentFormat of proposalAttachments) {
      const service = this.getFormatServiceForFormat(attachmentFormat.format)
      equalityResults.push(service?.proposalAndRequestAreEqual(proposalAttachments, requestAttachments))
    }
    return true
  }

  public async shouldAutoRespondToRequest(
    agentContext: AgentContext,
    proofRecord: ProofExchangeRecord
  ): Promise<boolean> {
    const proposal = await this.didCommMessageRepository.findAgentMessage(agentContext, {
      associatedRecordId: proofRecord.id,
      messageClass: V2ProposalPresentationMessage,
    })

    if (!proposal) {
      return false
    }

    const request = await this.didCommMessageRepository.findAgentMessage(agentContext, {
      associatedRecordId: proofRecord.id,
      messageClass: V2RequestPresentationMessage,
    })

    if (!request) {
      throw new AriesFrameworkError(
        `Expected to find a request message for ProofExchangeRecord with id ${proofRecord.id}`
      )
    }

    const proposalAttachments = proposal.getAttachmentFormats()
    const requestAttachments = request.getAttachmentFormats()

    const equalityResults = []
    for (const attachmentFormat of proposalAttachments) {
      const service = this.getFormatServiceForFormat(attachmentFormat.format)
      equalityResults.push(service?.proposalAndRequestAreEqual(proposalAttachments, requestAttachments))
    }

    return equalityResults.every((x) => x === true)
  }

  public async shouldAutoRespondToPresentation(
    agentContext: AgentContext,
    proofRecord: ProofExchangeRecord
  ): Promise<boolean> {
    const request = await this.didCommMessageRepository.getAgentMessage(agentContext, {
      associatedRecordId: proofRecord.id,
      messageClass: V2RequestPresentationMessage,
    })

    return request.willConfirm
  }

  public async findRequestMessage(
    agentContext: AgentContext,
    proofRecordId: string
  ): Promise<V2RequestPresentationMessage | null> {
    return await this.didCommMessageRepository.findAgentMessage(agentContext, {
      associatedRecordId: proofRecordId,
      messageClass: V2RequestPresentationMessage,
    })
  }

  public async findPresentationMessage(
    agentContext: AgentContext,
    proofRecordId: string
  ): Promise<V2PresentationMessage | null> {
    return await this.didCommMessageRepository.findAgentMessage(agentContext, {
      associatedRecordId: proofRecordId,
      messageClass: V2PresentationMessage,
    })
  }

  public async findProposalMessage(
    agentContext: AgentContext,
    proofRecordId: string
  ): Promise<V2ProposalPresentationMessage | null> {
    return await this.didCommMessageRepository.findAgentMessage(agentContext, {
      associatedRecordId: proofRecordId,
      messageClass: V2ProposalPresentationMessage,
    })
  }

  public async getFormatData(agentContext: AgentContext, proofRecordId: string): Promise<GetFormatDataReturn> {
    // TODO: we could looking at fetching all record using a single query and then filtering based on the type of the message.
    const [proposalMessage, requestMessage, presentationMessage] = await Promise.all([
      this.findProposalMessage(agentContext, proofRecordId),
      this.findRequestMessage(agentContext, proofRecordId),
      this.findPresentationMessage(agentContext, proofRecordId),
    ])

    // Create object with the keys and the message formats/attachments. We can then loop over this in a generic
    // way so we don't have to add the same operation code four times
    const messages = {
      proposal: [proposalMessage?.formats, proposalMessage?.proposalsAttach],
      request: [requestMessage?.formats, requestMessage?.requestPresentationsAttach],
      presentation: [presentationMessage?.formats, presentationMessage?.presentationsAttach],
    } as const

    const formatData: GetFormatDataReturn = {}

    // We loop through all of the message keys as defined above
    for (const [messageKey, [formats, attachments]] of Object.entries(messages)) {
      // Message can be undefined, so we continue if it is not defined
      if (!formats || !attachments) continue

      // Find all format services associated with the message
      const formatServices = this.getFormatServicesFromMessage(formats)

      const messageFormatData: FormatDataMessagePayload = {}

      // Loop through all of the format services, for each we will extract the attachment data and assign this to the object
      // using the unique format key (e.g. indy)
      for (const formatService of formatServices) {
        const attachment = this.getAttachmentForService(formatService, formats, attachments)
        messageFormatData[formatService.formatKey] = attachment.getDataAsJson()
      }

      formatData[messageKey as Exclude<keyof GetFormatDataReturn, 'proposalAttributes' | 'proposalPredicates'>] =
        messageFormatData
    }

    return formatData
  }

  private getFormatServicesFromMessage(messageFormats: ProofFormatSpec[]): ProofFormatService[] {
    const formatServices = new Set<ProofFormatService>()

    for (const msg of messageFormats) {
      const service = this.getFormatServiceForFormat(msg)
      if (service) formatServices.add(service)
    }

    return Array.from(formatServices)
  }

  private getAttachmentForService(
    proofFormatService: ProofFormatService,
    formats: ProofFormatSpec[],
    attachments: Attachment[]
  ) {
    const attachmentId = this.getAttachmentIdForService(proofFormatService, formats)
    const attachment = attachments.find((attachment) => attachment.id === attachmentId)

    if (!attachment) {
      throw new AriesFrameworkError(`Attachment with id ${attachmentId} not found in attachments.`)
    }

    return attachment
  }

  private getAttachmentIdForService(proofFormatService: ProofFormatService, formats: ProofFormatSpec[]) {
    const format = formats.find((format) => proofFormatService.supportsFormat(format.format))

    if (!format) throw new AriesFrameworkError(`No attachment found for service ${proofFormatService.formatKey}`)

    return format.attachmentId
  }

  public async getRequestedCredentialsForProofRequest(
    agentContext: AgentContext,
    options: GetRequestedCredentialsForProofRequestOptions
  ): Promise<FormatRetrievedCredentialOptions<PFs>> {
    const requestMessage = await this.didCommMessageRepository.findAgentMessage(agentContext, {
      associatedRecordId: options.proofRecord.id,
      messageClass: V2RequestPresentationMessage,
    })

    if (!requestMessage) {
      throw new AriesFrameworkError('No proof request found.')
    }

    const requestAttachments = requestMessage.getAttachmentFormats()

    let result = {
      proofFormats: {},
    }
    for (const attachmentFormat of requestAttachments) {
      const service = this.getFormatServiceForFormat(attachmentFormat.format)

      if (!service) {
        throw new AriesFrameworkError('No format service found for getting requested.')
      }

      result = {
        ...result,
        ...(await service.getRequestedCredentialsForProofRequest(agentContext, {
          attachment: attachmentFormat.attachment,
          presentationProposal: undefined,
          config: options.config,
        })),
      }
    }

    return result
  }

  public async autoSelectCredentialsForProofRequest(
    options: FormatRetrievedCredentialOptions<PFs>
  ): Promise<FormatRequestedCredentialReturn<PFs>> {
    let returnValue = {
      proofFormats: {},
    }
    for (const [id] of Object.entries(options.proofFormats)) {
      const formatService = this.formatServiceMap[id]
      const credentials = await formatService.autoSelectCredentialsForProofRequest(options)
      returnValue = { ...returnValue, ...credentials }
    }

    return returnValue
  }

  public registerHandlers(
    dispatcher: Dispatcher,
    agentConfig: AgentConfig,
    proofResponseCoordinator: ProofResponseCoordinator,
    mediationRecipientService: MediationRecipientService,
    routingService: RoutingService
  ): void {
    dispatcher.registerHandler(
      new V2ProposePresentationHandler<PFs>(this, agentConfig, this.didCommMessageRepository, proofResponseCoordinator)
    )

    dispatcher.registerHandler(
      new V2RequestPresentationHandler(
        this,
        agentConfig,
        proofResponseCoordinator,
        mediationRecipientService,
        this.didCommMessageRepository,
        routingService
      )
    )

    dispatcher.registerHandler(
      new V2PresentationHandler(this, agentConfig, proofResponseCoordinator, this.didCommMessageRepository)
    )
    dispatcher.registerHandler(new V2PresentationAckHandler(this))
    dispatcher.registerHandler(new V2PresentationProblemReportHandler(this))
  }

  private getFormatServiceForFormat(format: ProofFormatSpec) {
    for (const service of Object.values(this.formatServiceMap)) {
      if (service.supportsFormat(format.format)) {
        return service
      }
    }
    return null
  }
}<|MERGE_RESOLUTION|>--- conflicted
+++ resolved
@@ -74,23 +74,15 @@
   ) {
     super(agentConfig, proofRepository, connectionService, didCommMessageRepository, wallet, eventEmitter)
     this.wallet = wallet
-<<<<<<< HEAD
-    this.formatServiceMap = {
-      [PresentationRecordType.Indy]: indyProofFormatService,
-      [PresentationRecordType.PresentationExchange]: presentationExchangeFormatService,
-
-      // other format services to be added to the map
-    }
-=======
+
     // Dynamically build format service map. This will be extracted once services are registered dynamically
-    this.formatServiceMap = [indyProofFormatService].reduce(
+    this.formatServiceMap = [indyProofFormatService, presentationExchangeFormatService].reduce(
       (formatServiceMap, formatService) => ({
         ...formatServiceMap,
         [formatService.formatKey]: formatService,
       }),
       {}
     ) as ProofFormatServiceMap<PFs>
->>>>>>> d82ad01f
   }
 
   /**
