import type { AgentContext } from '../../../../agent'
import type { AgentMessage } from '../../../../agent/AgentMessage'
import type { Dispatcher } from '../../../../agent/Dispatcher'
import type { InboundMessageContext } from '../../../../agent/models/InboundMessageContext'
import type { Attachment } from '../../../../decorators/attachment/Attachment'
import type { MediationRecipientService } from '../../../routing/services/MediationRecipientService'
import type { RoutingService } from '../../../routing/services/RoutingService'
import type { ProofResponseCoordinator } from '../../ProofResponseCoordinator'
import type { ProofFormat } from '../../formats/ProofFormat'
import type { IndyProofFormat, IndyProposeProofFormat } from '../../formats/indy/IndyProofFormat'
import type { ProofAttributeInfo } from '../../formats/indy/models'
import type {
  FormatCreateProblemReportOptions,
  FormatCreatePresentationOptions,
  FormatProcessRequestOptions,
} from '../../formats/models/ProofFormatServiceOptions'
import type {
  CreateAckOptions,
  CreatePresentationOptions,
  CreateProofRequestFromProposalOptions,
  CreateProposalAsResponseOptions,
  CreateProposalOptions,
  CreateRequestAsResponseOptions,
  CreateRequestOptions,
  FormatRequestedCredentialReturn,
  FormatRetrievedCredentialOptions,
  GetFormatDataReturn,
  GetRequestedCredentialsForProofRequestOptions,
  ProofRequestFromProposalOptions,
} from '../../models/ProofServiceOptions'

import { validateOrReject } from 'class-validator'
import { inject, Lifecycle, scoped } from 'tsyringe'

import { AgentConfig } from '../../../../agent/AgentConfig'
import { EventEmitter } from '../../../../agent/EventEmitter'
import { InjectionSymbols } from '../../../../constants'
import { AriesFrameworkError } from '../../../../error/AriesFrameworkError'
import { DidCommMessageRole } from '../../../../storage'
import { DidCommMessageRepository } from '../../../../storage/didcomm/DidCommMessageRepository'
import { checkProofRequestForDuplicates } from '../../../../utils'
import { JsonTransformer } from '../../../../utils/JsonTransformer'
import { MessageValidator } from '../../../../utils/MessageValidator'
import { Wallet } from '../../../../wallet'
import { AckStatus } from '../../../common/messages/AckMessage'
import { ConnectionService } from '../../../connections'
import { CredentialRepository } from '../../../credentials'
import { IndyCredentialInfo } from '../../../credentials/formats/indy/models/IndyCredentialInfo'
import { IndyHolderService, IndyRevocationService } from '../../../indy'
import { IndyLedgerService } from '../../../ledger/services/IndyLedgerService'
import { ProofService } from '../../ProofService'
import { PresentationProblemReportReason } from '../../errors/PresentationProblemReportReason'
import { IndyProofFormatService } from '../../formats/indy/IndyProofFormatService'
import { ProofRequest } from '../../formats/indy/models/ProofRequest'
import { RequestedCredentials } from '../../formats/indy/models/RequestedCredentials'
import { ProofState } from '../../models/ProofState'
import { ProofExchangeRecord } from '../../repository/ProofExchangeRecord'
import { ProofRepository } from '../../repository/ProofRepository'

import { V1PresentationProblemReportError } from './errors'
import {
  V1PresentationAckHandler,
  V1PresentationHandler,
  V1PresentationProblemReportHandler,
  V1ProposePresentationHandler,
  V1RequestPresentationHandler,
} from './handlers'
import {
  INDY_PROOF_ATTACHMENT_ID,
  INDY_PROOF_REQUEST_ATTACHMENT_ID,
  V1PresentationAckMessage,
  V1PresentationMessage,
  V1ProposePresentationMessage,
  V1RequestPresentationMessage,
} from './messages'
import { V1PresentationProblemReportMessage } from './messages/V1PresentationProblemReportMessage'
import { PresentationPreview } from './models/V1PresentationPreview'

/**
 * @todo add method to check if request matches proposal. Useful to see if a request I received is the same as the proposal I sent.
 * @todo add method to reject / revoke messages
 * @todo validate attachments / messages
 */
@scoped(Lifecycle.ContainerScoped)
export class V1ProofService extends ProofService<[IndyProofFormat]> {
  private credentialRepository: CredentialRepository
  private ledgerService: IndyLedgerService
  private indyHolderService: IndyHolderService
  private indyRevocationService: IndyRevocationService
  private indyProofFormatService: IndyProofFormatService

  public constructor(
    proofRepository: ProofRepository,
    didCommMessageRepository: DidCommMessageRepository,
    ledgerService: IndyLedgerService,
    @inject(InjectionSymbols.Wallet) wallet: Wallet,
    agentConfig: AgentConfig,
    connectionService: ConnectionService,
    eventEmitter: EventEmitter,
    credentialRepository: CredentialRepository,
    formatService: IndyProofFormatService,
    indyHolderService: IndyHolderService,
    indyRevocationService: IndyRevocationService
  ) {
    super(agentConfig, proofRepository, connectionService, didCommMessageRepository, wallet, eventEmitter)
    this.credentialRepository = credentialRepository
    this.ledgerService = ledgerService
    this.wallet = wallet
    this.indyProofFormatService = formatService
    this.indyHolderService = indyHolderService
    this.indyRevocationService = indyRevocationService
  }

  /**
   * The version of the present proof protocol this service supports
   */
  public readonly version = 'v1' as const

  public async createProposal(
    agentContext: AgentContext,
    options: CreateProposalOptions<[IndyProofFormat]>
  ): Promise<{ proofRecord: ProofExchangeRecord; message: AgentMessage }> {
    const { connectionRecord, proofFormats } = options

    // Assert
    connectionRecord.assertReady()

    if (!proofFormats.indy || Object.keys(proofFormats).length !== 1) {
      throw new AriesFrameworkError('Only indy proof format is supported for present proof protocol v1')
    }

    const presentationProposal = new PresentationPreview({
      attributes: proofFormats.indy?.attributes,
      predicates: proofFormats.indy?.predicates,
    })

    // Create message
    const proposalMessage = new V1ProposePresentationMessage({
      comment: options?.comment,
      presentationProposal,
      parentThreadId: options.parentThreadId,
    })

    // Create record
    const proofRecord = new ProofExchangeRecord({
      connectionId: connectionRecord.id,
      threadId: proposalMessage.threadId,
      parentThreadId: proposalMessage.thread?.parentThreadId,
      state: ProofState.ProposalSent,
      autoAcceptProof: options?.autoAcceptProof,
      protocolVersion: 'v1',
    })

    await this.didCommMessageRepository.saveOrUpdateAgentMessage(agentContext, {
      agentMessage: proposalMessage,
      associatedRecordId: proofRecord.id,
      role: DidCommMessageRole.Sender,
    })

    await this.proofRepository.save(agentContext, proofRecord)
    this.emitStateChangedEvent(agentContext, proofRecord, null)

    return { proofRecord, message: proposalMessage }
  }

  public async createProposalAsResponse(
    agentContext: AgentContext,
    options: CreateProposalAsResponseOptions<[IndyProofFormat]>
  ): Promise<{ proofRecord: ProofExchangeRecord; message: AgentMessage }> {
    const { proofRecord, proofFormats, comment } = options

    // Assert
    proofRecord.assertState(ProofState.RequestReceived)

    if (!proofFormats.indy || Object.keys(proofFormats).length !== 1) {
      throw new AriesFrameworkError('Only indy proof format is supported for present proof protocol v1')
    }

    // Create message
    const presentationPreview = new PresentationPreview({
      attributes: proofFormats.indy?.attributes,
      predicates: proofFormats.indy?.predicates,
    })

    const proposalMessage: V1ProposePresentationMessage = new V1ProposePresentationMessage({
      comment,
      presentationProposal: presentationPreview,
    })

    proposalMessage.setThread({ threadId: proofRecord.threadId })

    await this.didCommMessageRepository.saveOrUpdateAgentMessage(agentContext, {
      agentMessage: proposalMessage,
      associatedRecordId: proofRecord.id,
      role: DidCommMessageRole.Sender,
    })

    // Update record
    await this.updateState(agentContext, proofRecord, ProofState.ProposalSent)

    return { proofRecord, message: proposalMessage }
  }

  public async processProposal(
    messageContext: InboundMessageContext<V1ProposePresentationMessage>
  ): Promise<ProofExchangeRecord> {
    let proofRecord: ProofExchangeRecord
    const { message: proposalMessage, connection } = messageContext

    this.logger.debug(`Processing presentation proposal with id ${proposalMessage.id}`)

    try {
      // Proof record already exists
      proofRecord = await this.getByThreadAndConnectionId(
        messageContext.agentContext,
        proposalMessage.threadId,
        connection?.id
      )

      const requestMessage = await this.didCommMessageRepository.findAgentMessage(messageContext.agentContext, {
        associatedRecordId: proofRecord.id,
        messageClass: V1RequestPresentationMessage,
      })

      // Assert
      proofRecord.assertState(ProofState.RequestSent)
      this.connectionService.assertConnectionOrServiceDecorator(messageContext, {
        previousReceivedMessage: proposalMessage,
        previousSentMessage: requestMessage ?? undefined,
      })

      await this.didCommMessageRepository.saveOrUpdateAgentMessage(messageContext.agentContext, {
        agentMessage: proposalMessage,
        associatedRecordId: proofRecord.id,
        role: DidCommMessageRole.Receiver,
      })

      // Update record
      await this.updateState(messageContext.agentContext, proofRecord, ProofState.ProposalReceived)
    } catch {
      // No proof record exists with thread id
      proofRecord = new ProofExchangeRecord({
        connectionId: connection?.id,
        threadId: proposalMessage.threadId,
        parentThreadId: proposalMessage.thread?.parentThreadId,
        state: ProofState.ProposalReceived,
        protocolVersion: 'v1',
      })

      // Assert
      this.connectionService.assertConnectionOrServiceDecorator(messageContext)

      // Save record
      await this.didCommMessageRepository.saveOrUpdateAgentMessage(messageContext.agentContext, {
        agentMessage: proposalMessage,
        associatedRecordId: proofRecord.id,
        role: DidCommMessageRole.Sender,
      })

      await this.proofRepository.save(messageContext.agentContext, proofRecord)

      this.emitStateChangedEvent(messageContext.agentContext, proofRecord, null)
    }

    return proofRecord
  }

  public async createRequestAsResponse(
    agentContext: AgentContext,
    options: CreateRequestAsResponseOptions<[IndyProofFormat]>
  ): Promise<{ proofRecord: ProofExchangeRecord; message: AgentMessage }> {
    const { proofRecord, comment, proofFormats } = options
    if (!proofFormats.indy) {
      throw new AriesFrameworkError('Only indy proof format is supported for present proof protocol v1')
    }

    // Assert
    proofRecord.assertState(ProofState.ProposalReceived)

    // Create message
    const { attachment } = await this.indyProofFormatService.createRequest({
      id: INDY_PROOF_REQUEST_ATTACHMENT_ID,
      formats: proofFormats,
    })

    const requestPresentationMessage = new V1RequestPresentationMessage({
      comment,
      requestPresentationAttachments: [attachment],
    })
    requestPresentationMessage.setThread({
      threadId: proofRecord.threadId,
    })

    await this.didCommMessageRepository.saveOrUpdateAgentMessage(agentContext, {
      agentMessage: requestPresentationMessage,
      associatedRecordId: proofRecord.id,
      role: DidCommMessageRole.Sender,
    })

    // Update record
    await this.updateState(agentContext, proofRecord, ProofState.RequestSent)

    return { message: requestPresentationMessage, proofRecord }
  }

  public async createRequest(
    agentContext: AgentContext,
    options: CreateRequestOptions<[IndyProofFormat]>
  ): Promise<{ proofRecord: ProofExchangeRecord; message: AgentMessage }> {
    this.logger.debug(`Creating proof request`)

    // Assert
    if (options.connectionRecord) {
      options.connectionRecord.assertReady()
    }

    if (!options.proofFormats.indy || Object.keys(options.proofFormats).length !== 1) {
      throw new AriesFrameworkError('Only indy proof format is supported for present proof protocol v1')
    }

    // Create message
    const { attachment } = await this.indyProofFormatService.createRequest({
      id: INDY_PROOF_REQUEST_ATTACHMENT_ID,
      formats: options.proofFormats,
    })

    const requestPresentationMessage = new V1RequestPresentationMessage({
      comment: options?.comment,
      requestPresentationAttachments: [attachment],
      parentThreadId: options.parentThreadId,
    })

    // Create record
    const proofRecord = new ProofExchangeRecord({
      connectionId: options.connectionRecord?.id,
      threadId: requestPresentationMessage.threadId,
      parentThreadId: requestPresentationMessage.thread?.parentThreadId,
      state: ProofState.RequestSent,
      autoAcceptProof: options?.autoAcceptProof,
      protocolVersion: 'v1',
    })

    await this.didCommMessageRepository.saveOrUpdateAgentMessage(agentContext, {
      agentMessage: requestPresentationMessage,
      associatedRecordId: proofRecord.id,
      role: DidCommMessageRole.Sender,
    })

    await this.proofRepository.save(agentContext, proofRecord)
    this.emitStateChangedEvent(agentContext, proofRecord, null)

    return { message: requestPresentationMessage, proofRecord }
  }

  public async processRequest(
    messageContext: InboundMessageContext<V1RequestPresentationMessage>
  ): Promise<ProofExchangeRecord> {
    let proofRecord: ProofExchangeRecord
    const { message: proofRequestMessage, connection } = messageContext

    this.logger.debug(`Processing presentation request with id ${proofRequestMessage.id}`)

    const requestAttachments = proofRequestMessage.getAttachmentFormats()
    for (const attachmentFormat of requestAttachments) {
      const options: FormatProcessRequestOptions<IndyProofFormat> = {
        proofFormats: {
          indy: {
            formatAttachments: attachmentFormat,
          },
        },
      }
      await this.indyProofFormatService.processRequest(options)
    }

    const proofRequest = proofRequestMessage.indyProofRequest

    // Assert attachment
    if (!proofRequest) {
      throw new V1PresentationProblemReportError(
        `Missing required base64 or json encoded attachment data for presentation request with thread id ${proofRequestMessage.threadId}`,
        { problemCode: PresentationProblemReportReason.Abandoned }
      )
    }
    await validateOrReject(proofRequest)

    // Assert attribute and predicate (group) names do not match
    checkProofRequestForDuplicates(proofRequest)

    this.logger.debug('received proof request', proofRequest)

    try {
      // Proof record already exists
      proofRecord = await this.getByThreadAndConnectionId(
        messageContext.agentContext,
        proofRequestMessage.threadId,
        connection?.id
      )

      const requestMessage = await this.didCommMessageRepository.findAgentMessage(messageContext.agentContext, {
        associatedRecordId: proofRecord.id,
        messageClass: V1RequestPresentationMessage,
      })

      const proposalMessage = await this.didCommMessageRepository.findAgentMessage(messageContext.agentContext, {
        associatedRecordId: proofRecord.id,
        messageClass: V1ProposePresentationMessage,
      })

      // Assert
      proofRecord.assertState(ProofState.ProposalSent)
      this.connectionService.assertConnectionOrServiceDecorator(messageContext, {
        previousReceivedMessage: requestMessage ?? undefined,
        previousSentMessage: proposalMessage ?? undefined,
      })

      await this.didCommMessageRepository.saveOrUpdateAgentMessage(messageContext.agentContext, {
        agentMessage: proofRequestMessage,
        associatedRecordId: proofRecord.id,
        role: DidCommMessageRole.Receiver,
      })

      // Update record
      await this.updateState(messageContext.agentContext, proofRecord, ProofState.RequestReceived)
    } catch {
      // No proof record exists with thread id
      proofRecord = new ProofExchangeRecord({
        connectionId: connection?.id,
        threadId: proofRequestMessage.threadId,
        parentThreadId: proofRequestMessage.thread?.parentThreadId,
        state: ProofState.RequestReceived,
        protocolVersion: 'v1',
      })

      await this.didCommMessageRepository.saveOrUpdateAgentMessage(messageContext.agentContext, {
        agentMessage: proofRequestMessage,
        associatedRecordId: proofRecord.id,
        role: DidCommMessageRole.Receiver,
      })

      // Assert
      this.connectionService.assertConnectionOrServiceDecorator(messageContext)

      // Save in repository
      await this.proofRepository.save(messageContext.agentContext, proofRecord)
      this.emitStateChangedEvent(messageContext.agentContext, proofRecord, null)
    }

    return proofRecord
  }

  public async createPresentation(
    agentContext: AgentContext,
    options: CreatePresentationOptions<[IndyProofFormat]>
  ): Promise<{ proofRecord: ProofExchangeRecord; message: AgentMessage }> {
    const { proofRecord, proofFormats } = options

    this.logger.debug(`Creating presentation for proof record with id ${proofRecord.id}`)

    if (!proofFormats.indy || Object.keys(proofFormats).length !== 1) {
      throw new AriesFrameworkError('Only indy proof format is supported for present proof protocol v1')
    }

    // Assert
    proofRecord.assertState(ProofState.RequestReceived)

    const requestMessage = await this.didCommMessageRepository.findAgentMessage(agentContext, {
      associatedRecordId: proofRecord.id,
      messageClass: V1RequestPresentationMessage,
    })

    const requestAttachment = requestMessage?.indyAttachment

    if (!requestAttachment) {
      throw new V1PresentationProblemReportError(
        `Missing required base64 or json encoded attachment data for presentation with thread id ${proofRecord.threadId}`,
        { problemCode: PresentationProblemReportReason.Abandoned }
      )
    }

    const presentationOptions: FormatCreatePresentationOptions<IndyProofFormat> = {
      id: INDY_PROOF_ATTACHMENT_ID,
      attachment: requestAttachment,
      proofFormats: proofFormats,
    }

    const proof = await this.indyProofFormatService.createPresentation(agentContext, presentationOptions)

    // Extract proof request from attachment
    const proofRequestJson = requestAttachment.getDataAsJson<ProofRequest>() ?? null
    const proofRequest = JsonTransformer.fromJSON(proofRequestJson, ProofRequest)

    const requestedCredentials = new RequestedCredentials({
      requestedAttributes: proofFormats.indy?.requestedAttributes,
      requestedPredicates: proofFormats.indy?.requestedPredicates,
      selfAttestedAttributes: proofFormats.indy?.selfAttestedAttributes,
    })

    // Get the matching attachments to the requested credentials
    const linkedAttachments = await this.getRequestedAttachmentsForRequestedCredentials(
      agentContext,
      proofRequest,
      requestedCredentials
    )

    const presentationMessage = new V1PresentationMessage({
      comment: options?.comment,
      presentationAttachments: [proof.attachment],
      attachments: linkedAttachments,
    })
    presentationMessage.setThread({ threadId: proofRecord.threadId })

    await this.didCommMessageRepository.saveOrUpdateAgentMessage(agentContext, {
      agentMessage: presentationMessage,
      associatedRecordId: proofRecord.id,
      role: DidCommMessageRole.Sender,
    })

    // Update record
    await this.updateState(agentContext, proofRecord, ProofState.PresentationSent)

    return { message: presentationMessage, proofRecord }
  }

  public async processPresentation(
    messageContext: InboundMessageContext<V1PresentationMessage>
  ): Promise<ProofExchangeRecord> {
    const { message: presentationMessage, connection } = messageContext

    this.logger.debug(`Processing presentation with id ${presentationMessage.id}`)

    const proofRecord = await this.getByThreadAndConnectionId(
      messageContext.agentContext,
      presentationMessage.threadId,
      connection?.id
    )

    const proposalMessage = await this.didCommMessageRepository.findAgentMessage(messageContext.agentContext, {
      associatedRecordId: proofRecord.id,
      messageClass: V1ProposePresentationMessage,
    })

    const requestMessage = await this.didCommMessageRepository.getAgentMessage(messageContext.agentContext, {
      associatedRecordId: proofRecord.id,
      messageClass: V1RequestPresentationMessage,
    })

    // Assert
    proofRecord.assertState(ProofState.RequestSent)
    this.connectionService.assertConnectionOrServiceDecorator(messageContext, {
      previousReceivedMessage: proposalMessage ?? undefined,
      previousSentMessage: requestMessage ?? undefined,
    })

    try {
      const isValid = await this.indyProofFormatService.processPresentation(messageContext.agentContext, {
        record: proofRecord,
        formatAttachments: {
          presentation: presentationMessage.getAttachmentFormats(),
          request: requestMessage.getAttachmentFormats(),
        },
      })
      await this.didCommMessageRepository.saveOrUpdateAgentMessage(messageContext.agentContext, {
        agentMessage: presentationMessage,
        associatedRecordId: proofRecord.id,
        role: DidCommMessageRole.Receiver,
      })

      // Update record
      proofRecord.isVerified = isValid
      await this.updateState(messageContext.agentContext, proofRecord, ProofState.PresentationReceived)
    } catch (e) {
      if (e instanceof AriesFrameworkError) {
        throw new V1PresentationProblemReportError(e.message, {
          problemCode: PresentationProblemReportReason.Abandoned,
        })
      }
      throw e
    }

    return proofRecord
  }

  public async processAck(
    messageContext: InboundMessageContext<V1PresentationAckMessage>
  ): Promise<ProofExchangeRecord> {
    const { message: presentationAckMessage, connection } = messageContext

    this.logger.debug(`Processing presentation ack with id ${presentationAckMessage.id}`)

    const proofRecord = await this.getByThreadAndConnectionId(
      messageContext.agentContext,
      presentationAckMessage.threadId,
      connection?.id
    )

    const requestMessage = await this.didCommMessageRepository.findAgentMessage(messageContext.agentContext, {
      associatedRecordId: proofRecord.id,
      messageClass: V1RequestPresentationMessage,
    })

    const presentationMessage = await this.didCommMessageRepository.findAgentMessage(messageContext.agentContext, {
      associatedRecordId: proofRecord.id,
      messageClass: V1PresentationMessage,
    })

    // Assert
    proofRecord.assertState(ProofState.PresentationSent)
    this.connectionService.assertConnectionOrServiceDecorator(messageContext, {
      previousReceivedMessage: requestMessage ?? undefined,
      previousSentMessage: presentationMessage ?? undefined,
    })

    // Update record
    await this.updateState(messageContext.agentContext, proofRecord, ProofState.Done)

    return proofRecord
  }

  public async createProblemReport(
    agentContext: AgentContext,
<<<<<<< HEAD
    options: FormatCreateProblemReportOptions
  ): Promise<{ proofRecord: ProofRecord; message: AgentMessage }> {
=======
    options: CreateProblemReportOptions
  ): Promise<{ proofRecord: ProofExchangeRecord; message: AgentMessage }> {
>>>>>>> e37575f5
    const msg = new V1PresentationProblemReportMessage({
      description: {
        code: PresentationProblemReportReason.Abandoned,
        en: options.description,
      },
    })

    msg.setThread({
      threadId: options.proofRecord.threadId,
      parentThreadId: options.proofRecord.parentThreadId,
    })

    return {
      proofRecord: options.proofRecord,
      message: msg,
    }
  }

  public async processProblemReport(
    messageContext: InboundMessageContext<V1PresentationProblemReportMessage>
  ): Promise<ProofExchangeRecord> {
    const { message: presentationProblemReportMessage } = messageContext

    const connection = messageContext.assertReadyConnection()

    this.logger.debug(`Processing problem report with id ${presentationProblemReportMessage.id}`)

    const proofRecord = await this.getByThreadAndConnectionId(
      messageContext.agentContext,
      presentationProblemReportMessage.threadId,
      connection?.id
    )

    proofRecord.errorMessage = `${presentationProblemReportMessage.description.code}: ${presentationProblemReportMessage.description.en}`
    await this.updateState(messageContext.agentContext, proofRecord, ProofState.Abandoned)
    return proofRecord
  }

  public async createProofRequestFromProposal(
    agentContext: AgentContext,
    options: CreateProofRequestFromProposalOptions
  ): Promise<ProofRequestFromProposalOptions<ProofFormat[]>> {
    const proofRecordId = options.proofRecord.id
    const proposalMessage = await this.didCommMessageRepository.findAgentMessage(agentContext, {
      associatedRecordId: proofRecordId,
      messageClass: V1ProposePresentationMessage,
    })

    if (!proposalMessage) {
      throw new AriesFrameworkError(`Proof record with id ${proofRecordId} is missing required presentation proposal`)
    }

    const indyProposeProofFormat: IndyProposeProofFormat = {
      name: 'Proof Request',
      version: '1.0',
      nonce: await this.wallet.generateNonce(),
    }

    const proofRequest: ProofRequest = await this.indyProofFormatService.createReferentForProofRequest(
      indyProposeProofFormat,
      proposalMessage.presentationProposal
    )

    return {
      proofRecord: options.proofRecord,
      proofFormats: {
        indy: proofRequest,
      },
    }
  }

  /**
   * Retrieves the linked attachments for an {@link indyProofRequest}
   * @param indyProofRequest The proof request for which the linked attachments have to be found
   * @param requestedCredentials The requested credentials
   * @returns a list of attachments that are linked to the requested credentials
   */
  public async getRequestedAttachmentsForRequestedCredentials(
    agentContext: AgentContext,
    indyProofRequest: ProofRequest,
    requestedCredentials: RequestedCredentials
  ): Promise<Attachment[] | undefined> {
    const attachments: Attachment[] = []
    const credentialIds = new Set<string>()
    const requestedAttributesNames: (string | undefined)[] = []

    // Get the credentialIds if it contains a hashlink
    for (const [referent, requestedAttribute] of Object.entries(requestedCredentials.requestedAttributes)) {
      // Find the requested Attributes
      const requestedAttributes = indyProofRequest.requestedAttributes.get(referent) as ProofAttributeInfo

      // List the requested attributes
      requestedAttributesNames.push(...(requestedAttributes.names ?? [requestedAttributes.name]))

      //Get credentialInfo
      if (!requestedAttribute.credentialInfo) {
        const indyCredentialInfo = await this.indyHolderService.getCredential(
          agentContext,
          requestedAttribute.credentialId
        )
        requestedAttribute.credentialInfo = JsonTransformer.fromJSON(indyCredentialInfo, IndyCredentialInfo)
      }

      // Find the attributes that have a hashlink as a value
      for (const attribute of Object.values(requestedAttribute.credentialInfo.attributes)) {
        if (attribute.toLowerCase().startsWith('hl:')) {
          credentialIds.add(requestedAttribute.credentialId)
        }
      }
    }

    // Only continues if there is an attribute value that contains a hashlink
    for (const credentialId of credentialIds) {
      // Get the credentialRecord that matches the ID

      const credentialRecord = await this.credentialRepository.getSingleByQuery(agentContext, {
        credentialIds: [credentialId],
      })

      if (credentialRecord.linkedAttachments) {
        // Get the credentials that have a hashlink as value and are requested
        const requestedCredentials = credentialRecord.credentialAttributes?.filter(
          (credential) =>
            credential.value.toLowerCase().startsWith('hl:') && requestedAttributesNames.includes(credential.name)
        )

        // Get the linked attachments that match the requestedCredentials
        const linkedAttachments = credentialRecord.linkedAttachments.filter((attachment) =>
          requestedCredentials?.map((credential) => credential.value.split(':')[1]).includes(attachment.id)
        )

        if (linkedAttachments) {
          attachments.push(...linkedAttachments)
        }
      }
    }

    return attachments.length ? attachments : undefined
  }

  public async shouldAutoRespondToProposal(
    agentContext: AgentContext,
    proofRecord: ProofExchangeRecord
  ): Promise<boolean> {
    const proposal = await this.didCommMessageRepository.findAgentMessage(agentContext, {
      associatedRecordId: proofRecord.id,
      messageClass: V1ProposePresentationMessage,
    })

    if (!proposal) {
      return false
    }
    await MessageValidator.validateSync(proposal)

    // check the proposal against a possible previous request
    const request = await this.didCommMessageRepository.findAgentMessage(agentContext, {
      associatedRecordId: proofRecord.id,
      messageClass: V1RequestPresentationMessage,
    })

    if (!request) {
      return false
    }

    const proofRequest = request.indyProofRequest

    if (!proofRequest) {
      throw new V1PresentationProblemReportError(
        `Missing required base64 or json encoded attachment data for presentation request with thread id ${request.threadId}`,
        { problemCode: PresentationProblemReportReason.Abandoned }
      )
    }
    await validateOrReject(proofRequest)

    // Assert attribute and predicate (group) names do not match
    checkProofRequestForDuplicates(proofRequest)

    const proposalAttributes = proposal.presentationProposal.attributes
    const requestedAttributes = proofRequest.requestedAttributes

    const proposedAttributeNames = proposalAttributes.map((x) => x.name)
    let requestedAttributeNames: string[] = []

    const requestedAttributeList = Array.from(requestedAttributes.values())

    requestedAttributeList.forEach((x) => {
      if (x.name) {
        requestedAttributeNames.push(x.name)
      } else if (x.names) {
        requestedAttributeNames = requestedAttributeNames.concat(x.names)
      }
    })

    if (requestedAttributeNames.length > proposedAttributeNames.length) {
      // more attributes are requested than have been proposed
      return false
    }

    requestedAttributeNames.forEach((x) => {
      if (!proposedAttributeNames.includes(x)) {
        this.logger.debug(`Attribute ${x} was requested but wasn't proposed.`)
        return false
      }
    })

    // assert that all requested attributes are provided
    const providedPredicateNames = proposal.presentationProposal.predicates.map((x) => x.name)
    proofRequest.requestedPredicates.forEach((x) => {
      if (!providedPredicateNames.includes(x.name)) {
        return false
      }
    })
    return true
  }

  public async shouldAutoRespondToRequest(
    agentContext: AgentContext,
    proofRecord: ProofExchangeRecord
  ): Promise<boolean> {
    const proposal = await this.didCommMessageRepository.findAgentMessage(agentContext, {
      associatedRecordId: proofRecord.id,
      messageClass: V1ProposePresentationMessage,
    })

    if (!proposal) {
      return false
    }

    const request = await this.didCommMessageRepository.findAgentMessage(agentContext, {
      associatedRecordId: proofRecord.id,
      messageClass: V1RequestPresentationMessage,
    })

    if (!request) {
      throw new AriesFrameworkError(
        `Expected to find a request message for ProofExchangeRecord with id ${proofRecord.id}`
      )
    }

    const proofRequest = request.indyProofRequest

    // Assert attachment
    if (!proofRequest) {
      throw new V1PresentationProblemReportError(
        `Missing required base64 or json encoded attachment data for presentation request with thread id ${request.threadId}`,
        { problemCode: PresentationProblemReportReason.Abandoned }
      )
    }
    await validateOrReject(proofRequest)

    // Assert attribute and predicate (group) names do not match
    checkProofRequestForDuplicates(proofRequest)

    const proposalAttributes = proposal.presentationProposal.attributes
    const requestedAttributes = proofRequest.requestedAttributes

    const proposedAttributeNames = proposalAttributes.map((x) => x.name)
    let requestedAttributeNames: string[] = []

    const requestedAttributeList = Array.from(requestedAttributes.values())

    requestedAttributeList.forEach((x) => {
      if (x.name) {
        requestedAttributeNames.push(x.name)
      } else if (x.names) {
        requestedAttributeNames = requestedAttributeNames.concat(x.names)
      }
    })

    if (requestedAttributeNames.length > proposedAttributeNames.length) {
      // more attributes are requested than have been proposed
      return false
    }

    requestedAttributeNames.forEach((x) => {
      if (!proposedAttributeNames.includes(x)) {
        this.logger.debug(`Attribute ${x} was requested but wasn't proposed.`)
        return false
      }
    })

    // assert that all requested attributes are provided
    const providedPredicateNames = proposal.presentationProposal.predicates.map((x) => x.name)
    proofRequest.requestedPredicates.forEach((x) => {
      if (!providedPredicateNames.includes(x.name)) {
        return false
      }
    })

    return true
  }

  public async shouldAutoRespondToPresentation(
    agentContext: AgentContext,
    proofRecord: ProofExchangeRecord
  ): Promise<boolean> {
    this.logger.debug(`Should auto respond to presentation for proof record id: ${proofRecord.id}`)
    return true
  }

  public async getRequestedCredentialsForProofRequest(
    agentContext: AgentContext,
    options: GetRequestedCredentialsForProofRequestOptions
  ): Promise<FormatRetrievedCredentialOptions<ProofFormat[]>> {
    const requestMessage = await this.didCommMessageRepository.findAgentMessage(agentContext, {
      associatedRecordId: options.proofRecord.id,
      messageClass: V1RequestPresentationMessage,
    })

    const proposalMessage = await this.didCommMessageRepository.findAgentMessage(agentContext, {
      associatedRecordId: options.proofRecord.id,
      messageClass: V1ProposePresentationMessage,
    })

    const indyProofRequest = requestMessage?.requestPresentationAttachments

    if (!indyProofRequest) {
      throw new AriesFrameworkError('Could not find proof request')
    }

    const requestedCredentials: FormatRetrievedCredentialOptions<[IndyProofFormat]> =
      await this.indyProofFormatService.getRequestedCredentialsForProofRequest(agentContext, {
        attachment: indyProofRequest[0],
        presentationProposal: proposalMessage?.presentationProposal,
        config: options.config ?? undefined,
      })
    return requestedCredentials
  }

  public async autoSelectCredentialsForProofRequest(
    options: FormatRetrievedCredentialOptions<ProofFormat[]>
  ): Promise<FormatRequestedCredentialReturn<ProofFormat[]>> {
    return await this.indyProofFormatService.autoSelectCredentialsForProofRequest(options)
  }

  public registerHandlers(
    dispatcher: Dispatcher,
    agentConfig: AgentConfig,
    proofResponseCoordinator: ProofResponseCoordinator,
    mediationRecipientService: MediationRecipientService,
    routingService: RoutingService
  ): void {
    dispatcher.registerHandler(
      new V1ProposePresentationHandler(this, agentConfig, proofResponseCoordinator, this.didCommMessageRepository)
    )

    dispatcher.registerHandler(
      new V1RequestPresentationHandler(
        this,
        agentConfig,
        proofResponseCoordinator,
        mediationRecipientService,
        this.didCommMessageRepository,
        routingService
      )
    )

    dispatcher.registerHandler(
      new V1PresentationHandler(this, agentConfig, proofResponseCoordinator, this.didCommMessageRepository)
    )
    dispatcher.registerHandler(new V1PresentationAckHandler(this))
    dispatcher.registerHandler(new V1PresentationProblemReportHandler(this))
  }

  public async findRequestMessage(
    agentContext: AgentContext,
    proofRecordId: string
  ): Promise<V1RequestPresentationMessage | null> {
    return await this.didCommMessageRepository.findAgentMessage(agentContext, {
      associatedRecordId: proofRecordId,
      messageClass: V1RequestPresentationMessage,
    })
  }
  public async findPresentationMessage(
    agentContext: AgentContext,
    proofRecordId: string
  ): Promise<V1PresentationMessage | null> {
    return await this.didCommMessageRepository.findAgentMessage(agentContext, {
      associatedRecordId: proofRecordId,
      messageClass: V1PresentationMessage,
    })
  }

  public async findProposalMessage(
    agentContext: AgentContext,
    proofRecordId: string
  ): Promise<V1ProposePresentationMessage | null> {
    return await this.didCommMessageRepository.findAgentMessage(agentContext, {
      associatedRecordId: proofRecordId,
      messageClass: V1ProposePresentationMessage,
    })
  }

  public async getFormatData(
    agentContext: AgentContext,
    proofRecordId: string
  ): Promise<GetFormatDataReturn<ProofFormat[]>> {
    const [proposalMessage, requestMessage, presentationMessage] = await Promise.all([
      this.findProposalMessage(agentContext, proofRecordId),
      this.findRequestMessage(agentContext, proofRecordId),
      this.findPresentationMessage(agentContext, proofRecordId),
    ])

    const indyProposeProof = proposalMessage
      ? JsonTransformer.toJSON(await this.rfc0592ProposalFromV1ProposeMessage(proposalMessage))
      : undefined
    const indyRequestProof = requestMessage?.indyProofRequestJson ?? undefined
    const indyPresentProof = presentationMessage?.indyProof ?? undefined

    return {
      proposal: proposalMessage
        ? {
            indy: indyProposeProof,
          }
        : undefined,
      request: requestMessage
        ? {
            indy: indyRequestProof,
          }
        : undefined,
      presentation: presentationMessage
        ? {
            indy: indyPresentProof,
          }
        : undefined,
    }
  }

  private async rfc0592ProposalFromV1ProposeMessage(
    proposalMessage: V1ProposePresentationMessage
  ): Promise<ProofRequest> {
    const indyFormat: IndyProposeProofFormat = {
      name: 'Proof Request',
      version: '1.0',
      nonce: await this.wallet.generateNonce(),
      attributes: proposalMessage.presentationProposal.attributes,
      predicates: proposalMessage.presentationProposal.predicates,
    }

    if (!indyFormat) {
      throw new AriesFrameworkError('No Indy format found.')
    }

    const preview = new PresentationPreview({
      attributes: indyFormat.attributes,
      predicates: indyFormat.predicates,
    })

    return this.indyProofFormatService.createReferentForProofRequest(indyFormat, preview)
  }
  /**
   * Retrieve all proof records
   *
   * @returns List containing all proof records
   */
  public async getAll(agentContext: AgentContext): Promise<ProofExchangeRecord[]> {
    return this.proofRepository.getAll(agentContext)
  }

  /**
   * Retrieve a proof record by connection id and thread id
   *
   * @param connectionId The connection id
   * @param threadId The thread id
   * @throws {RecordNotFoundError} If no record is found
   * @throws {RecordDuplicateError} If multiple records are found
   * @returns The proof record
   */
  public async getByThreadAndConnectionId(
    agentContext: AgentContext,
    threadId: string,
    connectionId?: string
  ): Promise<ProofExchangeRecord> {
    return this.proofRepository.getSingleByQuery(agentContext, { threadId, connectionId })
  }

  public async createAck(
    gentContext: AgentContext,
    options: CreateAckOptions
  ): Promise<{ proofRecord: ProofExchangeRecord; message: AgentMessage }> {
    const { proofRecord } = options
    this.logger.debug(`Creating presentation ack for proof record with id ${proofRecord.id}`)

    // Assert
    proofRecord.assertState(ProofState.PresentationReceived)

    // Create message
    const ackMessage = new V1PresentationAckMessage({
      status: AckStatus.OK,
      threadId: proofRecord.threadId,
    })

    // Update record
    await this.updateState(gentContext, proofRecord, ProofState.Done)

    return { message: ackMessage, proofRecord }
  }
}<|MERGE_RESOLUTION|>--- conflicted
+++ resolved
@@ -10,9 +10,8 @@
 import type { IndyProofFormat, IndyProposeProofFormat } from '../../formats/indy/IndyProofFormat'
 import type { ProofAttributeInfo } from '../../formats/indy/models'
 import type {
-  FormatCreateProblemReportOptions,
+  CreateProblemReportOptions,
   FormatCreatePresentationOptions,
-  FormatProcessRequestOptions,
 } from '../../formats/models/ProofFormatServiceOptions'
 import type {
   CreateAckOptions,
@@ -361,15 +360,11 @@
     this.logger.debug(`Processing presentation request with id ${proofRequestMessage.id}`)
 
     const requestAttachments = proofRequestMessage.getAttachmentFormats()
+
     for (const attachmentFormat of requestAttachments) {
-      const options: FormatProcessRequestOptions<IndyProofFormat> = {
-        proofFormats: {
-          indy: {
-            formatAttachments: attachmentFormat,
-          },
-        },
-      }
-      await this.indyProofFormatService.processRequest(options)
+      await this.indyProofFormatService.processRequest({
+        requestAttachment: attachmentFormat,
+      })
     }
 
     const proofRequest = proofRequestMessage.indyProofRequest
@@ -618,13 +613,8 @@
 
   public async createProblemReport(
     agentContext: AgentContext,
-<<<<<<< HEAD
-    options: FormatCreateProblemReportOptions
-  ): Promise<{ proofRecord: ProofRecord; message: AgentMessage }> {
-=======
     options: CreateProblemReportOptions
   ): Promise<{ proofRecord: ProofExchangeRecord; message: AgentMessage }> {
->>>>>>> e37575f5
     const msg = new V1PresentationProblemReportMessage({
       description: {
         code: PresentationProblemReportReason.Abandoned,
