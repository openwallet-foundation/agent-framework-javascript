import type { AgentContext } from '../../agent/context'
import type { ProofRecord } from './repository'

import { AgentConfig } from '../../agent/AgentConfig'
import { injectable } from '../../plugins'

import { ProofService } from './ProofService'
<<<<<<< HEAD
import { ProofsModuleConfig } from './ProofsModuleConfig'
=======
>>>>>>> 81d6bb81
import { AutoAcceptProof } from './models/ProofAutoAcceptType'

/**
 * This class handles all the automation with all the messages in the present proof protocol
 * Every function returns `true` if it should automate the flow and `false` if not
 */
@injectable()
export class ProofResponseCoordinator {
<<<<<<< HEAD
  private agentConfig: AgentConfig
  private proofService: ProofService
  private proofsModuleConfig: ProofsModuleConfig

  public constructor(agentConfig: AgentConfig, proofService: ProofService, proofsModuleConfig: ProofsModuleConfig) {
    this.agentConfig = agentConfig
    this.proofService = proofService
    this.proofsModuleConfig = proofsModuleConfig
  }
=======
  private proofService: ProofService

  public constructor(proofService: ProofService) {
    this.proofService = proofService
  }

>>>>>>> 81d6bb81
  /**
   * Returns the proof auto accept config based on priority:
   *	- The record config takes first priority
   *	- Otherwise the agent config
   *	- Otherwise {@link AutoAcceptProof.Never} is returned
   */
  private static composeAutoAccept(
    recordConfig: AutoAcceptProof | undefined,
    agentConfig: AutoAcceptProof | undefined
  ) {
    return recordConfig ?? agentConfig ?? AutoAcceptProof.Never
  }

  /**
   * Checks whether it should automatically respond to a proposal
   */
  public shouldAutoRespondToProposal(agentContext: AgentContext, proofRecord: ProofRecord) {
    const autoAccept = ProofResponseCoordinator.composeAutoAccept(
      proofRecord.autoAcceptProof,
      this.proofsModuleConfig.autoAcceptProofs
    )

    if (autoAccept === AutoAcceptProof.Always) {
      return true
    }

    if (autoAccept === AutoAcceptProof.ContentApproved) {
<<<<<<< HEAD
      return this.proofService.shouldAutoRespondToProposal(agentContext, proofRecord)
=======
      return this.proofService.shouldAutoRespondToProposal(proofRecord)
>>>>>>> 81d6bb81
    }

    return false
  }

  /**
   * Checks whether it should automatically respond to a request
   */
  public shouldAutoRespondToRequest(agentContext: AgentContext, proofRecord: ProofRecord) {
    const autoAccept = ProofResponseCoordinator.composeAutoAccept(
      proofRecord.autoAcceptProof,
      this.proofsModuleConfig.autoAcceptProofs
    )

    if (autoAccept === AutoAcceptProof.Always) {
      return true
    }

    if (autoAccept === AutoAcceptProof.ContentApproved) {
<<<<<<< HEAD
      return this.proofService.shouldAutoRespondToRequest(agentContext, proofRecord)
=======
      return this.proofService.shouldAutoRespondToRequest(proofRecord)
>>>>>>> 81d6bb81
    }

    return false
  }

  /**
   * Checks whether it should automatically respond to a presentation of proof
   */
  public shouldAutoRespondToPresentation(agentContext: AgentContext, proofRecord: ProofRecord) {
    const autoAccept = ProofResponseCoordinator.composeAutoAccept(
      proofRecord.autoAcceptProof,
      this.proofsModuleConfig.autoAcceptProofs
    )

    if (autoAccept === AutoAcceptProof.Always) {
      return true
    }

    if (autoAccept === AutoAcceptProof.ContentApproved) {
<<<<<<< HEAD
      return this.proofService.shouldAutoRespondToPresentation(agentContext, proofRecord)
=======
      return this.proofService.shouldAutoRespondToPresentation(proofRecord)
>>>>>>> 81d6bb81
    }

    return false
  }
}<|MERGE_RESOLUTION|>--- conflicted
+++ resolved
@@ -1,14 +1,9 @@
-import type { AgentContext } from '../../agent/context'
+import type { AgentContext } from '../../agent/context/AgentContext'
 import type { ProofRecord } from './repository'
 
-import { AgentConfig } from '../../agent/AgentConfig'
 import { injectable } from '../../plugins'
 
 import { ProofService } from './ProofService'
-<<<<<<< HEAD
-import { ProofsModuleConfig } from './ProofsModuleConfig'
-=======
->>>>>>> 81d6bb81
 import { AutoAcceptProof } from './models/ProofAutoAcceptType'
 
 /**
@@ -17,24 +12,12 @@
  */
 @injectable()
 export class ProofResponseCoordinator {
-<<<<<<< HEAD
-  private agentConfig: AgentConfig
-  private proofService: ProofService
-  private proofsModuleConfig: ProofsModuleConfig
-
-  public constructor(agentConfig: AgentConfig, proofService: ProofService, proofsModuleConfig: ProofsModuleConfig) {
-    this.agentConfig = agentConfig
-    this.proofService = proofService
-    this.proofsModuleConfig = proofsModuleConfig
-  }
-=======
   private proofService: ProofService
 
   public constructor(proofService: ProofService) {
     this.proofService = proofService
   }
 
->>>>>>> 81d6bb81
   /**
    * Returns the proof auto accept config based on priority:
    *	- The record config takes first priority
@@ -54,7 +37,7 @@
   public shouldAutoRespondToProposal(agentContext: AgentContext, proofRecord: ProofRecord) {
     const autoAccept = ProofResponseCoordinator.composeAutoAccept(
       proofRecord.autoAcceptProof,
-      this.proofsModuleConfig.autoAcceptProofs
+      agentContext.config.autoAcceptProofs
     )
 
     if (autoAccept === AutoAcceptProof.Always) {
@@ -62,11 +45,7 @@
     }
 
     if (autoAccept === AutoAcceptProof.ContentApproved) {
-<<<<<<< HEAD
       return this.proofService.shouldAutoRespondToProposal(agentContext, proofRecord)
-=======
-      return this.proofService.shouldAutoRespondToProposal(proofRecord)
->>>>>>> 81d6bb81
     }
 
     return false
@@ -78,7 +57,7 @@
   public shouldAutoRespondToRequest(agentContext: AgentContext, proofRecord: ProofRecord) {
     const autoAccept = ProofResponseCoordinator.composeAutoAccept(
       proofRecord.autoAcceptProof,
-      this.proofsModuleConfig.autoAcceptProofs
+      agentContext.config.autoAcceptProofs
     )
 
     if (autoAccept === AutoAcceptProof.Always) {
@@ -86,11 +65,7 @@
     }
 
     if (autoAccept === AutoAcceptProof.ContentApproved) {
-<<<<<<< HEAD
       return this.proofService.shouldAutoRespondToRequest(agentContext, proofRecord)
-=======
-      return this.proofService.shouldAutoRespondToRequest(proofRecord)
->>>>>>> 81d6bb81
     }
 
     return false
@@ -102,7 +77,7 @@
   public shouldAutoRespondToPresentation(agentContext: AgentContext, proofRecord: ProofRecord) {
     const autoAccept = ProofResponseCoordinator.composeAutoAccept(
       proofRecord.autoAcceptProof,
-      this.proofsModuleConfig.autoAcceptProofs
+      agentContext.config.autoAcceptProofs
     )
 
     if (autoAccept === AutoAcceptProof.Always) {
@@ -110,11 +85,7 @@
     }
 
     if (autoAccept === AutoAcceptProof.ContentApproved) {
-<<<<<<< HEAD
       return this.proofService.shouldAutoRespondToPresentation(agentContext, proofRecord)
-=======
-      return this.proofService.shouldAutoRespondToPresentation(proofRecord)
->>>>>>> 81d6bb81
     }
 
     return false
