import { Expose, Type } from 'class-transformer'
import { IsInstance, IsOptional, IsString, ValidateNested } from 'class-validator'

<<<<<<< HEAD
import { DIDCommV1Message } from '../../../agent/didcomm/v1/DIDCommV1Message'
=======
import { AgentMessage } from '../../../agent/AgentMessage'
import { IsValidMessageType, parseMessageType } from '../../../utils/messageType'
>>>>>>> 0d14a715

import { PresentationPreview } from './PresentationPreview'

export interface ProposePresentationMessageOptions {
  id?: string
  comment?: string
  parentThreadId?: string
  presentationProposal: PresentationPreview
}

/**
 * Propose Presentation Message part of Present Proof Protocol used to initiate presentation exchange by holder.
 *
 * @see https://github.com/hyperledger/aries-rfcs/blob/master/features/0037-present-proof/README.md#propose-presentation
 */
export class ProposePresentationMessage extends DIDCommV1Message {
  public constructor(options: ProposePresentationMessageOptions) {
    super()

    if (options) {
      this.id = options.id ?? this.generateId()
      this.comment = options.comment
      if (options.parentThreadId) {
        this.setThread({
          parentThreadId: options.parentThreadId,
        })
      }
      this.presentationProposal = options.presentationProposal
    }
  }

  @IsValidMessageType(ProposePresentationMessage.type)
  public readonly type = ProposePresentationMessage.type.messageTypeUri
  public static readonly type = parseMessageType('https://didcomm.org/present-proof/1.0/propose-presentation')

  /**
   * Provides some human readable information about the proposed presentation.
   */
  @IsString()
  @IsOptional()
  public comment?: string

  /**
   * Represents the presentation example that prover wants to provide.
   */
  @Expose({ name: 'presentation_proposal' })
  @Type(() => PresentationPreview)
  @ValidateNested()
  @IsInstance(PresentationPreview)
  public presentationProposal!: PresentationPreview
}<|MERGE_RESOLUTION|>--- conflicted
+++ resolved
@@ -1,12 +1,8 @@
 import { Expose, Type } from 'class-transformer'
 import { IsInstance, IsOptional, IsString, ValidateNested } from 'class-validator'
 
-<<<<<<< HEAD
 import { DIDCommV1Message } from '../../../agent/didcomm/v1/DIDCommV1Message'
-=======
-import { AgentMessage } from '../../../agent/AgentMessage'
 import { IsValidMessageType, parseMessageType } from '../../../utils/messageType'
->>>>>>> 0d14a715
 
 import { PresentationPreview } from './PresentationPreview'
 
