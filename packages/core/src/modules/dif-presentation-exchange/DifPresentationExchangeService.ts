import type {
  DifPexCredentialsForRequest,
  DifPexInputDescriptorToCredentials,
  DifPresentationExchangeDefinition,
  DifPresentationExchangeDefinitionV1,
  DifPresentationExchangeDefinitionV2,
  DifPresentationExchangeSubmission,
  VerifiablePresentation,
} from './models'
import type { PresentationToCreate } from './utils'
import type { AgentContext } from '../../agent'
import type { Query } from '../../storage/StorageService'
import type { VerificationMethod } from '../dids'
import type { SdJwtVcRecord } from '../sd-jwt-vc'
import type { W3cCredentialRecord } from '../vc'
import type { IAnonCredsDataIntegrityService } from '../vc/data-integrity/models/IAnonCredsDataIntegrityService'
import type { PresentationSignCallBackParams, Validated, VerifiablePresentationResult } from '@sphereon/pex'
import type { InputDescriptorV2 } from '@sphereon/pex-models'
import type {
  SdJwtDecodedVerifiableCredential,
  W3CVerifiablePresentation as SphereonW3cVerifiablePresentation,
  W3CVerifiablePresentation,
} from '@sphereon/ssi-types'

import { PEVersion, PEX, Status } from '@sphereon/pex'
import { injectable } from 'tsyringe'

import { Hasher, getJwkFromKey } from '../../crypto'
import { CredoError } from '../../error'
import { JsonTransformer } from '../../utils'
import { DidsApi, getKeyFromVerificationMethod } from '../dids'
import { SdJwtVcApi } from '../sd-jwt-vc'
import {
  ClaimFormat,
  SignatureSuiteRegistry,
  W3cCredentialRepository,
  W3cCredentialService,
  W3cPresentation,
} from '../vc'
import {
  AnonCredsDataIntegrityServiceSymbol,
  ANONCREDS_DATA_INTEGRITY_CRYPTOSUITE,
} from '../vc/data-integrity/models/IAnonCredsDataIntegrityService'

import { DifPresentationExchangeError } from './DifPresentationExchangeError'
import { DifPresentationExchangeSubmissionLocation } from './models'
import {
  getVerifiablePresentationFromEncoded,
  getSphereonOriginalVerifiablePresentation,
  getCredentialsForRequest,
  getPresentationsToCreate,
  getSphereonOriginalVerifiableCredential,
} from './utils'
import { PartialSdJwtDecodedVerifiableCredential } from '@sphereon/pex/dist/main/lib'

/**
 * @todo create a public api for using dif presentation exchange
 */
@injectable()
export class DifPresentationExchangeService {
  private pex = new PEX({ hasher: Hasher.hash })

  public constructor(private w3cCredentialService: W3cCredentialService) {}

  public async getCredentialsForRequest(
    agentContext: AgentContext,
    presentationDefinition: DifPresentationExchangeDefinition
  ): Promise<DifPexCredentialsForRequest> {
    const credentialRecords = await this.queryCredentialForPresentationDefinition(agentContext, presentationDefinition)
    return getCredentialsForRequest(this.pex, presentationDefinition, credentialRecords)
  }

  /**
   * Selects the credentials to use based on the output from `getCredentialsForRequest`
   * Use this method if you don't want to manually select the credentials yourself.
   */
  public selectCredentialsForRequest(
    credentialsForRequest: DifPexCredentialsForRequest
  ): DifPexInputDescriptorToCredentials {
    if (!credentialsForRequest.areRequirementsSatisfied) {
      throw new CredoError('Could not find the required credentials for the presentation submission')
    }

    const credentials: DifPexInputDescriptorToCredentials = {}

    for (const requirement of credentialsForRequest.requirements) {
      for (const submission of requirement.submissionEntry) {
        if (!credentials[submission.inputDescriptorId]) {
          credentials[submission.inputDescriptorId] = []
        }

        // We pick the first matching VC if we are auto-selecting
        credentials[submission.inputDescriptorId].push(submission.verifiableCredentials[0].credentialRecord)
      }
    }

    return credentials
  }

  public validatePresentationDefinition(presentationDefinition: DifPresentationExchangeDefinition) {
    const validation = PEX.validateDefinition(presentationDefinition)
    const errorMessages = this.formatValidated(validation)
    if (errorMessages.length > 0) {
      throw new DifPresentationExchangeError(`Invalid presentation definition`, { additionalMessages: errorMessages })
    }
  }

  public validatePresentationSubmission(presentationSubmission: DifPresentationExchangeSubmission) {
    const validation = PEX.validateSubmission(presentationSubmission)
    const errorMessages = this.formatValidated(validation)
    if (errorMessages.length > 0) {
      throw new DifPresentationExchangeError(`Invalid presentation submission`, { additionalMessages: errorMessages })
    }
  }

  public validatePresentation(
    presentationDefinition: DifPresentationExchangeDefinition,
    presentation: VerifiablePresentation
  ) {
    const { errors } = this.pex.evaluatePresentation(
      presentationDefinition,
      getSphereonOriginalVerifiablePresentation(presentation),
      {
        limitDisclosureSignatureSuites: ['BbsBlsSignatureProof2020', 'DataIntegrityProof.anoncreds-2023'],
      }
    )

    if (errors) {
      const errorMessages = this.formatValidated(errors as Validated)
      if (errorMessages.length > 0) {
        throw new DifPresentationExchangeError(`Invalid presentation`, { additionalMessages: errorMessages })
      }
    }
  }

  private formatValidated(v: Validated) {
    const validated = Array.isArray(v) ? v : [v]
    return validated
      .filter((r) => r.tag === Status.ERROR)
      .map((r) => r.message)
      .filter((r): r is string => Boolean(r))
  }

  public async createPresentation(
    agentContext: AgentContext,
    options: {
      credentialsForInputDescriptor: DifPexInputDescriptorToCredentials
      presentationDefinition: DifPresentationExchangeDefinition
      /**
       * Defaults to {@link DifPresentationExchangeSubmissionLocation.PRESENTATION}
       */
      presentationSubmissionLocation?: DifPresentationExchangeSubmissionLocation
      challenge: string
      domain?: string
    }
  ) {
    const { presentationDefinition, domain, challenge } = options
    const presentationSubmissionLocation =
      options.presentationSubmissionLocation ?? DifPresentationExchangeSubmissionLocation.PRESENTATION

    const verifiablePresentationResultsWithFormat: Array<{
      verifiablePresentationResult: VerifiablePresentationResult
      claimFormat: PresentationToCreate['claimFormat']
    }> = []

    const presentationsToCreate = getPresentationsToCreate(options.credentialsForInputDescriptor)
    for (const presentationToCreate of presentationsToCreate) {
      // We create a presentation for each subject
      // Thus for each subject we need to filter all the related input descriptors and credentials
      // FIXME: cast to V1, as tsc errors for strange reasons if not
      const inputDescriptorIds = presentationToCreate.verifiableCredentials.map((c) => c.inputDescriptorId)
      const inputDescriptorsForPresentation = (
        presentationDefinition as DifPresentationExchangeDefinitionV1
      ).input_descriptors.filter((inputDescriptor) => inputDescriptorIds.includes(inputDescriptor.id))

      // Get all the credentials for the presentation
      const credentialsForPresentation = presentationToCreate.verifiableCredentials.map((c) =>
        getSphereonOriginalVerifiableCredential(c.credential)
      )

      const presentationDefinitionForSubject: DifPresentationExchangeDefinition = {
        ...presentationDefinition,
        input_descriptors: inputDescriptorsForPresentation,

        // We remove the submission requirements, as it will otherwise fail to create the VP
        submission_requirements: undefined,
      }

      const verifiablePresentationResult = await this.pex.verifiablePresentationFrom(
        presentationDefinitionForSubject,
        credentialsForPresentation,
        this.getPresentationSignCallback(agentContext, presentationToCreate),
        {
          proofOptions: {
            challenge,
            domain,
          },
          signatureOptions: {},
          presentationSubmissionLocation:
            presentationSubmissionLocation ?? DifPresentationExchangeSubmissionLocation.PRESENTATION,
        }
      )

      verifiablePresentationResultsWithFormat.push({
        verifiablePresentationResult,
        claimFormat: presentationToCreate.claimFormat,
      })
    }

    if (verifiablePresentationResultsWithFormat.length === 0) {
      throw new DifPresentationExchangeError('No verifiable presentations created')
    }

    if (presentationsToCreate.length !== verifiablePresentationResultsWithFormat.length) {
      throw new DifPresentationExchangeError('Invalid amount of verifiable presentations created')
    }

    const presentationSubmission: DifPresentationExchangeSubmission = {
      id: verifiablePresentationResultsWithFormat[0].verifiablePresentationResult.presentationSubmission.id,
      definition_id:
        verifiablePresentationResultsWithFormat[0].verifiablePresentationResult.presentationSubmission.definition_id,
      descriptor_map: [],
    }

    verifiablePresentationResultsWithFormat.forEach(({ verifiablePresentationResult }, index) => {
      const descriptorMap = verifiablePresentationResult.presentationSubmission.descriptor_map.map((d) => {
        const descriptor = { ...d }

        // when multiple presentations are submitted, path should be $[0], $[1]
        // FIXME: this should be addressed in the PEX/OID4VP lib.
        // See https://github.com/Sphereon-Opensource/SIOP-OID4VP/issues/62
        if (
          presentationSubmissionLocation === DifPresentationExchangeSubmissionLocation.EXTERNAL &&
          verifiablePresentationResultsWithFormat.length > 1
        ) {
          descriptor.path = `$[${index}]`
        }

        return descriptor
      })

      presentationSubmission.descriptor_map.push(...descriptorMap)
    })

    return {
      verifiablePresentations: verifiablePresentationResultsWithFormat.flatMap((resultWithFormat) =>
        resultWithFormat.verifiablePresentationResult.verifiablePresentations.map((encoded) =>
          getVerifiablePresentationFromEncoded(agentContext, encoded)
        )
      ),
      presentationSubmission,
      presentationSubmissionLocation:
        verifiablePresentationResultsWithFormat[0].verifiablePresentationResult.presentationSubmissionLocation,
    }
  }

  private getSigningAlgorithmFromVerificationMethod(
    verificationMethod: VerificationMethod,
    suitableAlgorithms?: Array<string>
  ) {
    const key = getKeyFromVerificationMethod(verificationMethod)
    const jwk = getJwkFromKey(key)

    if (suitableAlgorithms) {
      const possibleAlgorithms = jwk.supportedSignatureAlgorithms.filter((alg) => suitableAlgorithms?.includes(alg))
      if (!possibleAlgorithms || possibleAlgorithms.length === 0) {
        throw new DifPresentationExchangeError(
          [
            `Found no suitable signing algorithm.`,
            `Algorithms supported by Verification method: ${jwk.supportedSignatureAlgorithms.join(', ')}`,
            `Suitable algorithms: ${suitableAlgorithms.join(', ')}`,
          ].join('\n')
        )
      }
    }

    const alg = jwk.supportedSignatureAlgorithms[0]
    if (!alg) throw new DifPresentationExchangeError(`No supported algs for key type: ${key.keyType}`)
    return alg
  }

  private getSigningAlgorithmsForPresentationDefinitionAndInputDescriptors(
    algorithmsSatisfyingDefinition: Array<string>,
    inputDescriptorAlgorithms: Array<Array<string>>
  ) {
    const allDescriptorAlgorithms = inputDescriptorAlgorithms.flat()
    const algorithmsSatisfyingDescriptors = allDescriptorAlgorithms.filter((alg) =>
      inputDescriptorAlgorithms.every((descriptorAlgorithmSet) => descriptorAlgorithmSet.includes(alg))
    )

    const algorithmsSatisfyingPdAndDescriptorRestrictions = algorithmsSatisfyingDefinition.filter((alg) =>
      algorithmsSatisfyingDescriptors.includes(alg)
    )

    if (
      algorithmsSatisfyingDefinition.length > 0 &&
      algorithmsSatisfyingDescriptors.length > 0 &&
      algorithmsSatisfyingPdAndDescriptorRestrictions.length === 0
    ) {
      throw new DifPresentationExchangeError(
        `No signature algorithm found for satisfying restrictions of the presentation definition and input descriptors`
      )
    }

    if (allDescriptorAlgorithms.length > 0 && algorithmsSatisfyingDescriptors.length === 0) {
      throw new DifPresentationExchangeError(
        `No signature algorithm found for satisfying restrictions of the input descriptors`
      )
    }

    let suitableAlgorithms: Array<string> | undefined
    if (algorithmsSatisfyingPdAndDescriptorRestrictions.length > 0) {
      suitableAlgorithms = algorithmsSatisfyingPdAndDescriptorRestrictions
    } else if (algorithmsSatisfyingDescriptors.length > 0) {
      suitableAlgorithms = algorithmsSatisfyingDescriptors
    } else if (algorithmsSatisfyingDefinition.length > 0) {
      suitableAlgorithms = algorithmsSatisfyingDefinition
    }

    return suitableAlgorithms
  }

  private getSigningAlgorithmForJwtVc(
    presentationDefinition: DifPresentationExchangeDefinitionV1 | DifPresentationExchangeDefinitionV2,
    verificationMethod: VerificationMethod
  ) {
    const algorithmsSatisfyingDefinition = presentationDefinition.format?.jwt_vc?.alg ?? []

    const inputDescriptorAlgorithms: Array<Array<string>> = presentationDefinition.input_descriptors
      .map((descriptor) => (descriptor as InputDescriptorV2).format?.jwt_vc?.alg ?? [])
      .filter((alg) => alg.length > 0)

    const suitableAlgorithms = this.getSigningAlgorithmsForPresentationDefinitionAndInputDescriptors(
      algorithmsSatisfyingDefinition,
      inputDescriptorAlgorithms
    )

    return this.getSigningAlgorithmFromVerificationMethod(verificationMethod, suitableAlgorithms)
  }

  private getProofTypeForLdpVc(
    agentContext: AgentContext,
    presentationDefinition: DifPresentationExchangeDefinitionV1 | DifPresentationExchangeDefinitionV2,
    verificationMethod: VerificationMethod
  ) {
    const algorithmsSatisfyingDefinition = presentationDefinition.format?.ldp_vc?.proof_type ?? []

    const inputDescriptorAlgorithms: Array<Array<string>> = presentationDefinition.input_descriptors
      .map((descriptor) => (descriptor as InputDescriptorV2).format?.ldp_vc?.proof_type ?? [])
      .filter((alg) => alg.length > 0)

    const suitableSignatureSuites = this.getSigningAlgorithmsForPresentationDefinitionAndInputDescriptors(
      algorithmsSatisfyingDefinition,
      inputDescriptorAlgorithms
    )

    // For each of the supported algs, find the key types, then find the proof types
    const signatureSuiteRegistry = agentContext.dependencyManager.resolve(SignatureSuiteRegistry)

    const key = getKeyFromVerificationMethod(verificationMethod)
    const supportedSignatureSuites = signatureSuiteRegistry.getAllByKeyType(key.keyType)
    if (supportedSignatureSuites.length === 0) {
      throw new DifPresentationExchangeError(
        `Couldn't find a supported signature suite for the given key type '${key.keyType}'`
      )
    }

    if (suitableSignatureSuites) {
      const foundSignatureSuite = supportedSignatureSuites.find((suite) =>
        suitableSignatureSuites.includes(suite.proofType)
      )

      if (!foundSignatureSuite) {
        throw new DifPresentationExchangeError(
          [
            'No possible signature suite found for the given verification method.',
            `Verification method type: ${verificationMethod.type}`,
            `Key type: ${key.keyType}`,
            `SupportedSignatureSuites: '${supportedSignatureSuites.map((s) => s.proofType).join(', ')}'`,
            `SuitableSignatureSuites: ${suitableSignatureSuites.join(', ')}`,
          ].join('\n')
        )
      }

      return supportedSignatureSuites[0].proofType
    }

    return supportedSignatureSuites[0].proofType
  }

  /**
   * if all submission descriptors have a format of di | ldp,
   * and all credentials have an ANONCREDS_DATA_INTEGRITY proof we default to
   * signing the presentation using the ANONCREDS_DATA_INTEGRITY_CRYPTOSUITE
   */
  private shouldSignUsingAnonCredsDataIntegrity(
    presentationToCreate: PresentationToCreate,
    presentationSubmission: DifPresentationExchangeSubmission
  ) {
    if (presentationToCreate.claimFormat !== ClaimFormat.LdpVp) return undefined

    const validDescriptorFormat = presentationSubmission.descriptor_map.every((descriptor) =>
      [ClaimFormat.DiVc, ClaimFormat.DiVp, ClaimFormat.LdpVc, ClaimFormat.LdpVp].includes(
        descriptor.format as ClaimFormat
      )
    )

    const credentialAreSignedUsingAnonCredsDataIntegrity = presentationToCreate.verifiableCredentials.every(
      ({ credential }) => {
        if (credential.credential.claimFormat !== ClaimFormat.LdpVc) return false
        return credential.credential.dataIntegrityCryptosuites.includes(ANONCREDS_DATA_INTEGRITY_CRYPTOSUITE)
      }
    )

    return validDescriptorFormat && credentialAreSignedUsingAnonCredsDataIntegrity
  }

  private getPresentationSignCallback(agentContext: AgentContext, presentationToCreate: PresentationToCreate) {
    return async (callBackParams: PresentationSignCallBackParams) => {
      // The created partial proof and presentation, as well as original supplied options
      const {
        presentation: presentationInput,
        options,
        presentationDefinition,
        presentationSubmission,
      } = callBackParams
      const { challenge, domain } = options.proofOptions ?? {}

      if (!challenge) {
        throw new CredoError('challenge MUST be provided when signing a Verifiable Presentation')
      }

      if (presentationToCreate.claimFormat === ClaimFormat.JwtVp) {
        if (!presentationToCreate.subjectIds) {
          throw new DifPresentationExchangeError(`Cannot create presentation for credentials without subject id`)
        }

        // Determine a suitable verification method for the presentation
        const verificationMethod = await this.getVerificationMethodForSubjectId(
          agentContext,
          presentationToCreate.subjectIds[0]
        )

        const w3cPresentation = JsonTransformer.fromJSON(presentationInput, W3cPresentation)
        w3cPresentation.holder = verificationMethod.controller

        const signedPresentation = await this.w3cCredentialService.signPresentation<ClaimFormat.JwtVp>(agentContext, {
          format: ClaimFormat.JwtVp,
          alg: this.getSigningAlgorithmForJwtVc(presentationDefinition, verificationMethod),
          verificationMethod: verificationMethod.id,
          presentation: w3cPresentation,
          challenge,
          domain,
        })

        return signedPresentation.encoded as W3CVerifiablePresentation
      } else if (presentationToCreate.claimFormat === ClaimFormat.LdpVp) {
        if (this.shouldSignUsingAnonCredsDataIntegrity(presentationToCreate, presentationSubmission)) {
          // make sure the descriptors format properties are set correctly
          presentationSubmission.descriptor_map = presentationSubmission.descriptor_map.map((descriptor) => ({
            ...descriptor,
            format: 'di_vp',
          }))
          const anoncredsDataIntegrityService = agentContext.dependencyManager.resolve<IAnonCredsDataIntegrityService>(
            AnonCredsDataIntegrityServiceSymbol
          )
          const presentation = await anoncredsDataIntegrityService.createPresentation(agentContext, {
            presentationDefinition,
            presentationSubmission,
            selectedCredentialRecords: presentationToCreate.verifiableCredentials.map((vc) => vc.credential),
            challenge,
          })
          return {
            ...presentation.toJSON(),
            presentation_submission: presentationSubmission,
          } as unknown as SphereonW3cVerifiablePresentation
        }

        if (!presentationToCreate.subjectIds) {
          throw new DifPresentationExchangeError(`Cannot create presentation for credentials without subject id`)
        }
        // Determine a suitable verification method for the presentation
        const verificationMethod = await this.getVerificationMethodForSubjectId(
          agentContext,
          presentationToCreate.subjectIds[0]
        )

        const w3cPresentation = JsonTransformer.fromJSON(presentationInput, W3cPresentation)
        w3cPresentation.holder = verificationMethod.controller

        const signedPresentation = await this.w3cCredentialService.signPresentation(agentContext, {
          format: ClaimFormat.LdpVp,
          // TODO: we should move the check for which proof to use for a presentation to earlier
          // as then we know when determining which VPs to submit already if the proof types are supported
          // by the verifier, and we can then just add this to the vpToCreate interface
          proofType: this.getProofTypeForLdpVc(agentContext, presentationDefinition, verificationMethod),
          proofPurpose: 'authentication',
          verificationMethod: verificationMethod.id,
          presentation: w3cPresentation,
          challenge,
          domain,
        })

        return signedPresentation.encoded as W3CVerifiablePresentation
      } else if (presentationToCreate.claimFormat === ClaimFormat.SdJwtVc) {
<<<<<<< HEAD
        const sdJwtInput = presentationInput as
          | SdJwtDecodedVerifiableCredential
          | PartialSdJwtDecodedVerifiableCredential
=======
        const sdJwtInput = presentationInput as SdJwtDecodedVerifiableCredential
>>>>>>> 1d83159d

        if (!domain) {
          throw new CredoError("Missing 'domain' property, unable to set required 'aud' property in SD-JWT KB-JWT")
        }

        const sdJwtVcApi = this.getSdJwtVcApi(agentContext)
        const sdJwtVc = await sdJwtVcApi.present({
          compactSdJwtVc: sdJwtInput.compactSdJwtVc,
          // SD is already handled by PEX, so we presents all keys
          presentationFrame: undefined,
          verifierMetadata: {
            audience: domain,
            nonce: challenge,
            // TODO: we should make this optional
            issuedAt: Math.floor(Date.now() / 1000),
          },
        })

        return sdJwtVc
      } else {
        throw new DifPresentationExchangeError(
          `Only JWT, SD-JWT-VC, JSONLD credentials are supported for a single presentation`
        )
      }
    }
  }

  private async getVerificationMethodForSubjectId(agentContext: AgentContext, subjectId: string) {
    const didsApi = agentContext.dependencyManager.resolve(DidsApi)

    if (!subjectId.startsWith('did:')) {
      throw new DifPresentationExchangeError(
        `Only dids are supported as credentialSubject id. ${subjectId} is not a valid did`
      )
    }

    const didDocument = await didsApi.resolveDidDocument(subjectId)

    if (!didDocument.authentication || didDocument.authentication.length === 0) {
      throw new DifPresentationExchangeError(
        `No authentication verificationMethods found for did ${subjectId} in did document`
      )
    }

    // the signature suite to use for the presentation is dependant on the credentials we share.
    // 1. Get the verification method for this given proof purpose in this DID document
    let [verificationMethod] = didDocument.authentication
    if (typeof verificationMethod === 'string') {
      verificationMethod = didDocument.dereferenceKey(verificationMethod, ['authentication'])
    }

    return verificationMethod
  }

  /**
   * Queries the wallet for credentials that match the given presentation definition. This only does an initial query based on the
   * schema of the input descriptors. It does not do any further filtering based on the constraints in the input descriptors.
   */
  private async queryCredentialForPresentationDefinition(
    agentContext: AgentContext,
    presentationDefinition: DifPresentationExchangeDefinition
  ): Promise<Array<SdJwtVcRecord | W3cCredentialRecord>> {
    const w3cCredentialRepository = agentContext.dependencyManager.resolve(W3cCredentialRepository)
    const w3cQuery: Array<Query<W3cCredentialRecord>> = []
    const sdJwtVcQuery: Array<Query<SdJwtVcRecord>> = []
    const presentationDefinitionVersion = PEX.definitionVersionDiscovery(presentationDefinition)

    if (!presentationDefinitionVersion.version) {
      throw new DifPresentationExchangeError(
        `Unable to determine the Presentation Exchange version from the presentation definition`,
        presentationDefinitionVersion.error ? { additionalMessages: [presentationDefinitionVersion.error] } : {}
      )
    }

    // FIXME: in the query we should take into account the supported proof types of the verifier
    // this could help enormously in the amount of credentials we have to retrieve from storage.
    if (presentationDefinitionVersion.version === PEVersion.v1) {
      const pd = presentationDefinition as DifPresentationExchangeDefinitionV1

      // The schema.uri can contain either an expanded type, or a context uri
      for (const inputDescriptor of pd.input_descriptors) {
        for (const schema of inputDescriptor.schema) {
          sdJwtVcQuery.push({
            vct: schema.uri,
          })
          w3cQuery.push({
            $or: [{ expandedTypes: [schema.uri] }, { contexts: [schema.uri] }, { types: [schema.uri] }],
          })
        }
      }
    } else if (presentationDefinitionVersion.version === PEVersion.v2) {
      // FIXME: As PE version 2 does not have the `schema` anymore, we can't query by schema anymore.
      // We probably need
      // to find some way to do initial filtering, hopefully if there's a filter on the `type` field or something.
    } else {
      throw new DifPresentationExchangeError(
        `Unsupported presentation definition version ${presentationDefinitionVersion.version as unknown as string}`
      )
    }

    const allRecords: Array<SdJwtVcRecord | W3cCredentialRecord> = []

    // query the wallet ourselves first to avoid the need to query the pex library for all
    // credentials for every proof request
    const w3cCredentialRecords =
      w3cQuery.length > 0
        ? await w3cCredentialRepository.findByQuery(agentContext, {
            $or: w3cQuery,
          })
        : await w3cCredentialRepository.getAll(agentContext)

    allRecords.push(...w3cCredentialRecords)

    const sdJwtVcApi = this.getSdJwtVcApi(agentContext)
    const sdJwtVcRecords =
      sdJwtVcQuery.length > 0
        ? await sdJwtVcApi.findAllByQuery({
            $or: sdJwtVcQuery,
          })
        : await sdJwtVcApi.getAll()

    allRecords.push(...sdJwtVcRecords)

    return allRecords
  }

  private getSdJwtVcApi(agentContext: AgentContext) {
    return agentContext.dependencyManager.resolve(SdJwtVcApi)
  }
}<|MERGE_RESOLUTION|>--- conflicted
+++ resolved
@@ -60,7 +60,7 @@
 export class DifPresentationExchangeService {
   private pex = new PEX({ hasher: Hasher.hash })
 
-  public constructor(private w3cCredentialService: W3cCredentialService) {}
+  public constructor(private w3cCredentialService: W3cCredentialService) { }
 
   public async getCredentialsForRequest(
     agentContext: AgentContext,
@@ -243,10 +243,8 @@
     })
 
     return {
-      verifiablePresentations: verifiablePresentationResultsWithFormat.flatMap((resultWithFormat) =>
-        resultWithFormat.verifiablePresentationResult.verifiablePresentations.map((encoded) =>
-          getVerifiablePresentationFromEncoded(agentContext, encoded)
-        )
+      verifiablePresentations: verifiablePresentationResultsWithFormat.map((resultWithFormat) =>
+        getVerifiablePresentationFromEncoded(agentContext, resultWithFormat.verifiablePresentationResult.verifiablePresentation)
       ),
       presentationSubmission,
       presentationSubmissionLocation:
@@ -503,13 +501,9 @@
 
         return signedPresentation.encoded as W3CVerifiablePresentation
       } else if (presentationToCreate.claimFormat === ClaimFormat.SdJwtVc) {
-<<<<<<< HEAD
         const sdJwtInput = presentationInput as
           | SdJwtDecodedVerifiableCredential
           | PartialSdJwtDecodedVerifiableCredential
-=======
-        const sdJwtInput = presentationInput as SdJwtDecodedVerifiableCredential
->>>>>>> 1d83159d
 
         if (!domain) {
           throw new CredoError("Missing 'domain' property, unable to set required 'aud' property in SD-JWT KB-JWT")
@@ -617,8 +611,8 @@
     const w3cCredentialRecords =
       w3cQuery.length > 0
         ? await w3cCredentialRepository.findByQuery(agentContext, {
-            $or: w3cQuery,
-          })
+          $or: w3cQuery,
+        })
         : await w3cCredentialRepository.getAll(agentContext)
 
     allRecords.push(...w3cCredentialRecords)
@@ -627,8 +621,8 @@
     const sdJwtVcRecords =
       sdJwtVcQuery.length > 0
         ? await sdJwtVcApi.findAllByQuery({
-            $or: sdJwtVcQuery,
-          })
+          $or: sdJwtVcQuery,
+        })
         : await sdJwtVcApi.getAll()
 
     allRecords.push(...sdJwtVcRecords)
