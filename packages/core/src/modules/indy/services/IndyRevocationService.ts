--- conflicted
+++ resolved
@@ -1,12 +1,7 @@
 import type { Logger } from '../../../logger'
 import type { FileSystem } from '../../../storage/FileSystem'
-<<<<<<< HEAD
-import type { RevocationInterval } from '../../credentials/models/RevocationInterval'
+import type { RevocationInterval } from '../../credentials/protocol/v1/models/RevocationInterval'
 import type { RequestedCredentials } from '../../proofs/formats/indy/models/RequestedCredentials'
-=======
-import type { RevocationInterval } from '../../credentials'
-import type { RequestedCredentials } from '../../proofs'
->>>>>>> 1dfa32ed
 import type { default as Indy } from 'indy-sdk'
 
 import { scoped, Lifecycle } from 'tsyringe'
