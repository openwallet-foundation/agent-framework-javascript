import type { FileSystem } from '../../../storage/FileSystem'
import type {
  default as Indy,
  CredDef,
  Schema,
  Cred,
  CredDefId,
  CredOffer,
  CredReq,
  CredRevocId,
  CredValues,
} from 'indy-sdk'

import { Lifecycle, scoped } from 'tsyringe'

import { AgentConfig } from '../../../agent/AgentConfig'
<<<<<<< HEAD
=======
import { AriesFrameworkError } from '../../../error/AriesFrameworkError'
import { IndySdkError } from '../../../error/IndySdkError'
import { isIndyError } from '../../../utils/indyError'
import { getDirFromFilePath } from '../../../utils/path'
>>>>>>> 895f7d08
import { IndyWallet } from '../../../wallet/IndyWallet'

import { IndyUtilitesService } from './indyUtilitiesService'

@scoped(Lifecycle.ContainerScoped)
export class IndyIssuerService {
  private indy: typeof Indy
<<<<<<< HEAD
  private indyWallet: IndyWallet
  private indyUtilitiesService: IndyUtilitesService
  private fileSystem: FileSystem

  public constructor(agentConfig: AgentConfig, indyWallet: IndyWallet, indyUtilitiesService: IndyUtilitesService) {
    this.indy = agentConfig.agentDependencies.indy
    this.indyWallet = indyWallet
    this.indyUtilitiesService = indyUtilitiesService
=======
  private wallet: IndyWallet
  private fileSystem: FileSystem

  public constructor(agentConfig: AgentConfig, wallet: IndyWallet) {
    this.indy = agentConfig.agentDependencies.indy
    this.wallet = wallet
>>>>>>> 895f7d08
    this.fileSystem = agentConfig.fileSystem
  }

  /**
   * Create a new credential schema.
   *
   * @returns the schema.
   */
  public async createSchema({ originDid, name, version, attributes }: CreateSchemaOptions): Promise<Schema> {
    try {
      const [, schema] = await this.indy.issuerCreateSchema(originDid, name, version, attributes)

      return schema
    } catch (error) {
      throw new IndySdkError(error)
    }
  }

  /**
   * Create a new credential definition and store it in the wallet.
   *
   * @returns the credential definition.
   */
  public async createCredentialDefinition({
    issuerDid,
    schema,
    tag = 'default',
    signatureType = 'CL',
    supportRevocation = false,
  }: CreateCredentialDefinitionOptions): Promise<CredDef> {
    try {
      const [, credentialDefinition] = await this.indy.issuerCreateAndStoreCredentialDef(
        this.wallet.handle,
        issuerDid,
        schema,
        tag,
        signatureType,
        {
          support_revocation: supportRevocation,
        }
      )

      return credentialDefinition
    } catch (error) {
      throw new IndySdkError(error)
    }
  }

  /**
   * Create a credential offer for the given credential definition id.
   *
   * @param credentialDefinitionId The credential definition to create an offer for
   * @returns The created credential offer
   */
  public async createCredentialOffer(credentialDefinitionId: CredDefId) {
    try {
      return await this.indy.issuerCreateCredentialOffer(this.wallet.handle, credentialDefinitionId)
    } catch (error) {
      throw new IndySdkError(error)
    }
  }

  /**
   * Create a credential.
   *
   * @returns Credential and revocation id
   */
  public async createCredential({
    credentialOffer,
    credentialRequest,
    credentialValues,
    revocationRegistryId,
    tailsFilePath,
  }: CreateCredentialOptions): Promise<[Cred, CredRevocId]> {
<<<<<<< HEAD
    // Indy SDK requires tailsReaderHandle. Use null if no tailsFilePath is present
    const tailsReaderHandle = tailsFilePath ? await this.indyUtilitiesService.createTailsReader(tailsFilePath) : 0
=======
    try {
      // Indy SDK requires tailsReaderHandle. Use null if no tailsFilePath is present
      const tailsReaderHandle = tailsFilePath ? await this.createTailsReader(tailsFilePath) : 0
>>>>>>> 895f7d08

      if (revocationRegistryId || tailsFilePath) {
        throw new AriesFrameworkError('Revocation not supported yet')
      }

      const [credential, credentialRevocationId] = await this.indy.issuerCreateCredential(
        this.wallet.handle,
        credentialOffer,
        credentialRequest,
        credentialValues,
        revocationRegistryId ?? null,
        tailsReaderHandle
      )

      return [credential, credentialRevocationId]
    } catch (error) {
      if (isIndyError(error)) {
        throw new IndySdkError(error)
      }

      throw error
    }
  }
<<<<<<< HEAD
=======

  /**
   * Get a handler for the blob storage tails file reader.
   *
   * @param tailsFilePath The path of the tails file
   * @returns The blob storage reader handle
   */
  private async createTailsReader(tailsFilePath: string): Promise<BlobReaderHandle> {
    try {
      const tailsFileExists = await this.fileSystem.exists(tailsFilePath)

      // Extract directory from path (should also work with windows paths)
      const dirname = getDirFromFilePath(tailsFilePath)

      if (!tailsFileExists) {
        throw new AriesFrameworkError(`Tails file does not exist at path ${tailsFilePath}`)
      }

      const tailsReaderConfig = {
        base_dir: dirname,
      }

      return await this.indy.openBlobStorageReader('default', tailsReaderConfig)
    } catch (error) {
      if (isIndyError(error)) {
        throw new IndySdkError(error)
      }

      throw error
    }
  }
>>>>>>> 895f7d08
}

export interface CreateCredentialDefinitionOptions {
  issuerDid: string
  schema: Schema
  tag?: string
  signatureType?: 'CL'
  supportRevocation?: boolean
}

export interface CreateCredentialOptions {
  credentialOffer: CredOffer
  credentialRequest: CredReq
  credentialValues: CredValues
  revocationRegistryId?: string
  tailsFilePath?: string
}

export interface CreateSchemaOptions {
  originDid: string
  name: string
  version: string
  attributes: string[]
}<|MERGE_RESOLUTION|>--- conflicted
+++ resolved
@@ -14,13 +14,9 @@
 import { Lifecycle, scoped } from 'tsyringe'
 
 import { AgentConfig } from '../../../agent/AgentConfig'
-<<<<<<< HEAD
-=======
 import { AriesFrameworkError } from '../../../error/AriesFrameworkError'
 import { IndySdkError } from '../../../error/IndySdkError'
 import { isIndyError } from '../../../utils/indyError'
-import { getDirFromFilePath } from '../../../utils/path'
->>>>>>> 895f7d08
 import { IndyWallet } from '../../../wallet/IndyWallet'
 
 import { IndyUtilitesService } from './indyUtilitiesService'
@@ -28,23 +24,14 @@
 @scoped(Lifecycle.ContainerScoped)
 export class IndyIssuerService {
   private indy: typeof Indy
-<<<<<<< HEAD
-  private indyWallet: IndyWallet
+  private wallet: IndyWallet
   private indyUtilitiesService: IndyUtilitesService
   private fileSystem: FileSystem
 
-  public constructor(agentConfig: AgentConfig, indyWallet: IndyWallet, indyUtilitiesService: IndyUtilitesService) {
-    this.indy = agentConfig.agentDependencies.indy
-    this.indyWallet = indyWallet
-    this.indyUtilitiesService = indyUtilitiesService
-=======
-  private wallet: IndyWallet
-  private fileSystem: FileSystem
-
-  public constructor(agentConfig: AgentConfig, wallet: IndyWallet) {
+  public constructor(agentConfig: AgentConfig, wallet: IndyWallet, indyUtilitiesService: IndyUtilitesService) {
     this.indy = agentConfig.agentDependencies.indy
     this.wallet = wallet
->>>>>>> 895f7d08
+    this.indyUtilitiesService = indyUtilitiesService
     this.fileSystem = agentConfig.fileSystem
   }
 
@@ -119,14 +106,9 @@
     revocationRegistryId,
     tailsFilePath,
   }: CreateCredentialOptions): Promise<[Cred, CredRevocId]> {
-<<<<<<< HEAD
-    // Indy SDK requires tailsReaderHandle. Use null if no tailsFilePath is present
-    const tailsReaderHandle = tailsFilePath ? await this.indyUtilitiesService.createTailsReader(tailsFilePath) : 0
-=======
     try {
       // Indy SDK requires tailsReaderHandle. Use null if no tailsFilePath is present
-      const tailsReaderHandle = tailsFilePath ? await this.createTailsReader(tailsFilePath) : 0
->>>>>>> 895f7d08
+      const tailsReaderHandle = tailsFilePath ? await this.indyUtilitiesService.createTailsReader(tailsFilePath) : 0
 
       if (revocationRegistryId || tailsFilePath) {
         throw new AriesFrameworkError('Revocation not supported yet')
@@ -150,40 +132,6 @@
       throw error
     }
   }
-<<<<<<< HEAD
-=======
-
-  /**
-   * Get a handler for the blob storage tails file reader.
-   *
-   * @param tailsFilePath The path of the tails file
-   * @returns The blob storage reader handle
-   */
-  private async createTailsReader(tailsFilePath: string): Promise<BlobReaderHandle> {
-    try {
-      const tailsFileExists = await this.fileSystem.exists(tailsFilePath)
-
-      // Extract directory from path (should also work with windows paths)
-      const dirname = getDirFromFilePath(tailsFilePath)
-
-      if (!tailsFileExists) {
-        throw new AriesFrameworkError(`Tails file does not exist at path ${tailsFilePath}`)
-      }
-
-      const tailsReaderConfig = {
-        base_dir: dirname,
-      }
-
-      return await this.indy.openBlobStorageReader('default', tailsReaderConfig)
-    } catch (error) {
-      if (isIndyError(error)) {
-        throw new IndySdkError(error)
-      }
-
-      throw error
-    }
-  }
->>>>>>> 895f7d08
 }
 
 export interface CreateCredentialDefinitionOptions {
