--- conflicted
+++ resolved
@@ -5,40 +5,32 @@
 import { Lifecycle, scoped } from 'tsyringe'
 
 import { AgentConfig } from '../../../agent/AgentConfig'
-import { IndySdkError } from '../../../error'
+import { IndySdkError } from '../../../error/IndySdkError'
 import { isIndyError } from '../../../utils/indyError'
 import { IndyWallet } from '../../../wallet/IndyWallet'
-import { LedgerService } from '../../ledger'
+import { IndyLedgerService } from '../../ledger'
 
 import { IndyUtilitesService } from './indyUtilitiesService'
 
 @scoped(Lifecycle.ContainerScoped)
 export class IndyHolderService {
   private indy: typeof Indy
-<<<<<<< HEAD
   private logger: Logger
-  private indyWallet: IndyWallet
-  private ledgerService: LedgerService
+  private wallet: IndyWallet
+  private ledgerService: IndyLedgerService
   private indyUtilitesService: IndyUtilitesService
 
   public constructor(
-    agentConfig: AgentConfig,
-    indyWallet: IndyWallet,
-    ledgerService: LedgerService,
+    agentConfig: AgentConfig, 
+    wallet: IndyWallet,
+    ledgerService: IndyLedgerService,
     indyUtilitesService: IndyUtilitesService
   ) {
     this.indy = agentConfig.agentDependencies.indy
-    this.indyWallet = indyWallet
+    this.wallet = wallet
     this.ledgerService = ledgerService
     this.logger = agentConfig.logger
     this.indyUtilitesService = indyUtilitesService
-=======
-  private wallet: IndyWallet
-
-  public constructor(agentConfig: AgentConfig, wallet: IndyWallet) {
-    this.indy = agentConfig.agentDependencies.indy
-    this.wallet = wallet
->>>>>>> 895f7d08
   }
 
   /**
@@ -58,7 +50,6 @@
     requestedCredentials,
     schemas,
     credentialDefinitions,
-<<<<<<< HEAD
   }: CreateProofOptions): Promise<Indy.IndyProof> {
     try {
       this.logger.debug('Creating Indy Proof')
@@ -114,37 +105,19 @@
         }
       }
       const indyProof: Indy.IndyProof = await this.indy.proverCreateProof(
-        this.indyWallet.walletHandle,
+        this.wallet.handle,
         proofRequest,
         requestedCredentials.toJSON(),
-        this.indyWallet.masterSecretId,
-=======
-    revocationStates = {},
-  }: CreateProofOptions) {
-    try {
-      return await this.indy.proverCreateProof(
-        this.wallet.handle,
-        proofRequest,
-        requestedCredentials,
         this.wallet.masterSecretId,
->>>>>>> 895f7d08
         schemas,
         credentialDefinitions,
         revocationStates
       )
-<<<<<<< HEAD
+      
       this.logger.debug('Created Indy Proof')
       return indyProof
     } catch (error) {
-      this.logger.error(`Error while creating indy proof`, {
-        error,
-        errorMessage: error.message,
-      })
-      throw error
-=======
-    } catch (error) {
-      throw new IndySdkError(error)
->>>>>>> 895f7d08
+      throw new IndySdkError(error)
     }
   }
 
