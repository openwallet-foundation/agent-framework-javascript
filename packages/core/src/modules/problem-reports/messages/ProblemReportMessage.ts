// Create a base ProblemReportMessage message class and add it to the messages directory
import { Expose } from 'class-transformer'
import { IsEnum, IsOptional, IsString } from 'class-validator'

<<<<<<< HEAD
import { DIDCommV1Message } from '../../../agent/didcomm'
=======
import { AgentMessage } from '../../../agent/AgentMessage'
import { IsValidMessageType, parseMessageType } from '../../../utils/messageType'
>>>>>>> 0d14a715

export enum WhoRetriesStatus {
  You = 'YOU',
  Me = 'ME',
  Both = 'BOTH',
  None = 'NONE',
}

export enum ImpactStatus {
  Message = 'MESSAGE',
  Thread = 'THREAD',
  Connection = 'CONNECTION',
}

export enum WhereStatus {
  Cloud = 'CLOUD',
  Edge = 'EDGE',
  Wire = 'WIRE',
  Agency = 'AGENCY',
}

export enum OtherStatus {
  You = 'YOU',
  Me = 'ME',
  Other = 'OTHER',
}

export interface DescriptionOptions {
  en: string
  code: string
}

export interface FixHintOptions {
  en: string
}

export interface ProblemReportMessageOptions {
  id?: string
  description: DescriptionOptions
  problemItems?: string[]
  whoRetries?: WhoRetriesStatus
  fixHint?: FixHintOptions
  impact?: ImpactStatus
  where?: WhereStatus
  noticedTime?: string
  trackingUri?: string
  escalationUri?: string
}

/**
 * @see https://github.com/hyperledger/aries-rfcs/blob/main/features/0035-report-problem/README.md
 */
export class ProblemReportMessage extends DIDCommV1Message {
  /**
   * Create new ReportProblem instance.
   * @param options
   */
  public constructor(options: ProblemReportMessageOptions) {
    super()

    if (options) {
      this.id = options.id || this.generateId()
      this.description = options.description
      this.problemItems = options.problemItems
      this.whoRetries = options.whoRetries
      this.fixHint = options.fixHint
      this.impact = options.impact
      this.where = options.where
      this.noticedTime = options.noticedTime
      this.trackingUri = options.trackingUri
      this.escalationUri = options.escalationUri
    }
  }

  @IsValidMessageType(ProblemReportMessage.type)
  public readonly type: string = ProblemReportMessage.type.messageTypeUri
  public static readonly type = parseMessageType('https://didcomm.org/notification/1.0/problem-report')

  public description!: DescriptionOptions

  @IsOptional()
  @Expose({ name: 'problem_items' })
  public problemItems?: string[]

  @IsOptional()
  @IsEnum(WhoRetriesStatus)
  @Expose({ name: 'who_retries' })
  public whoRetries?: WhoRetriesStatus

  @IsOptional()
  @Expose({ name: 'fix_hint' })
  public fixHint?: FixHintOptions

  @IsOptional()
  @IsEnum(WhereStatus)
  public where?: WhereStatus

  @IsOptional()
  @IsEnum(ImpactStatus)
  public impact?: ImpactStatus

  @IsOptional()
  @IsString()
  @Expose({ name: 'noticed_time' })
  public noticedTime?: string

  @IsOptional()
  @IsString()
  @Expose({ name: 'tracking_uri' })
  public trackingUri?: string

  @IsOptional()
  @IsString()
  @Expose({ name: 'escalation_uri' })
  public escalationUri?: string
}<|MERGE_RESOLUTION|>--- conflicted
+++ resolved
@@ -2,12 +2,8 @@
 import { Expose } from 'class-transformer'
 import { IsEnum, IsOptional, IsString } from 'class-validator'
 
-<<<<<<< HEAD
+import { IsValidMessageType, parseMessageType } from '../../../utils/messageType'
 import { DIDCommV1Message } from '../../../agent/didcomm'
-=======
-import { AgentMessage } from '../../../agent/AgentMessage'
-import { IsValidMessageType, parseMessageType } from '../../../utils/messageType'
->>>>>>> 0d14a715
 
 export enum WhoRetriesStatus {
   You = 'YOU',
