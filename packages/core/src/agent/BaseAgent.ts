--- conflicted
+++ resolved
@@ -48,12 +48,8 @@
   public readonly credentials: CustomOrDefaultApi<AgentModules['credentials'], CredentialsModule>
   public readonly proofs: CustomOrDefaultApi<AgentModules['proofs'], ProofsModule>
   public readonly mediator: MediatorApi
-<<<<<<< HEAD
-  public readonly mediationRecipient: RecipientApi
+  public readonly mediationRecipient: MediationRecipientApi
   public readonly messagePickup: CustomOrDefaultApi<AgentModules['messagePickup'], MessagePickupModule>
-=======
-  public readonly mediationRecipient: MediationRecipientApi
->>>>>>> fa5b1a83
   public readonly basicMessages: BasicMessagesApi
   public readonly genericRecords: GenericRecordsApi
   public readonly discovery: DiscoverFeaturesApi
@@ -96,15 +92,11 @@
     >
     this.proofs = this.dependencyManager.resolve(ProofsApi) as CustomOrDefaultApi<AgentModules['proofs'], ProofsModule>
     this.mediator = this.dependencyManager.resolve(MediatorApi)
-<<<<<<< HEAD
-    this.mediationRecipient = this.dependencyManager.resolve(RecipientApi)
+    this.mediationRecipient = this.dependencyManager.resolve(MediationRecipientApi)
     this.messagePickup = this.dependencyManager.resolve(MessagePickupApi) as CustomOrDefaultApi<
       AgentModules['messagePickup'],
       MessagePickupModule
     >
-=======
-    this.mediationRecipient = this.dependencyManager.resolve(MediationRecipientApi)
->>>>>>> fa5b1a83
     this.basicMessages = this.dependencyManager.resolve(BasicMessagesApi)
     this.genericRecords = this.dependencyManager.resolve(GenericRecordsApi)
     this.discovery = this.dependencyManager.resolve(DiscoverFeaturesApi)
