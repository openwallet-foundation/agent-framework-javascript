import type { AgentDependencies } from './AgentDependencies'
import type { AgentModulesInput } from './AgentModules'
import type { AgentMessageReceivedEvent } from './Events'
import type { Module } from '../plugins'
import type { InboundTransport } from '../transport/InboundTransport'
import type { OutboundTransport } from '../transport/OutboundTransport'
import type { InitConfig } from '../types'
import type { Subscription } from 'rxjs'

import { Subject } from 'rxjs'
import { concatMap, takeUntil } from 'rxjs/operators'

import { InjectionSymbols } from '../constants'
import { SigningProviderToken } from '../crypto'
import { JwsService } from '../crypto/JwsService'
import { CredoError } from '../error'
import { DependencyManager } from '../plugins'
import { DidCommMessageRepository, StorageUpdateService, StorageVersionRepository } from '../storage'

import { AgentConfig } from './AgentConfig'
import { extendModulesWithDefaultModules } from './AgentModules'
import { BaseAgent } from './BaseAgent'
import { Dispatcher } from './Dispatcher'
import { EnvelopeService } from './EnvelopeService'
import { EventEmitter } from './EventEmitter'
import { AgentEventTypes } from './Events'
import { FeatureRegistry } from './FeatureRegistry'
import { MessageHandlerRegistry } from './MessageHandlerRegistry'
import { MessageReceiver } from './MessageReceiver'
import { MessageSender } from './MessageSender'
import { TransportService } from './TransportService'
import { AgentContext, DefaultAgentContextProvider } from './context'

interface AgentOptions<AgentModules extends AgentModulesInput> {
  config: InitConfig
  modules?: AgentModules
  dependencies: AgentDependencies
}

// Any makes sure you can use Agent as a type without always needing to specify the exact generics for the agent
// eslint-disable-next-line @typescript-eslint/no-explicit-any
export class Agent<AgentModules extends AgentModulesInput = any> extends BaseAgent<AgentModules> {
  private messageSubscription?: Subscription

  public constructor(options: AgentOptions<AgentModules>, dependencyManager = new DependencyManager()) {
    const agentConfig = new AgentConfig(options.config, options.dependencies)
    const modulesWithDefaultModules = extendModulesWithDefaultModules(options.modules)

    // Register internal dependencies
    dependencyManager.registerSingleton(MessageHandlerRegistry)
    dependencyManager.registerSingleton(EventEmitter)
    dependencyManager.registerSingleton(MessageSender)
    dependencyManager.registerSingleton(MessageReceiver)
    dependencyManager.registerSingleton(TransportService)
    dependencyManager.registerSingleton(Dispatcher)
    dependencyManager.registerSingleton(EnvelopeService)
    dependencyManager.registerSingleton(FeatureRegistry)
    dependencyManager.registerSingleton(JwsService)
    dependencyManager.registerSingleton(DidCommMessageRepository)
    dependencyManager.registerSingleton(StorageVersionRepository)
    dependencyManager.registerSingleton(StorageUpdateService)

    // This is a really ugly hack to make tsyringe work without any SigningProviders registered
    // It is currently impossible to use @injectAll if there are no instances registered for the
    // token. We register a value of `default` by default and will filter that out in the registry.
    // Once we have a signing provider that should always be registered we can remove this. We can make an ed25519
    // signer using the @stablelib/ed25519 library.
    dependencyManager.registerInstance(SigningProviderToken, 'default')

    dependencyManager.registerInstance(AgentConfig, agentConfig)
    dependencyManager.registerInstance(InjectionSymbols.AgentDependencies, agentConfig.agentDependencies)
    dependencyManager.registerInstance(InjectionSymbols.Stop$, new Subject<boolean>())
    dependencyManager.registerInstance(InjectionSymbols.FileSystem, new agentConfig.agentDependencies.FileSystem())

    // Register all modules. This will also include the default modules
    dependencyManager.registerModules(modulesWithDefaultModules)

    // Register possibly already defined services
    if (!dependencyManager.isRegistered(InjectionSymbols.Wallet)) {
<<<<<<< HEAD
      throw new CredoError(
        "Missing required dependency: 'Wallet'. You can register it using one of the provided modules such as the AskarModule or the IndySdkModule, or implement your own."
=======
      throw new AriesFrameworkError(
        "Missing required dependency: 'Wallet'. You can register it using the AskarModule, or implement your own."
>>>>>>> 9da02d4e
      )
    }
    if (!dependencyManager.isRegistered(InjectionSymbols.Logger)) {
      dependencyManager.registerInstance(InjectionSymbols.Logger, agentConfig.logger)
    }
    if (!dependencyManager.isRegistered(InjectionSymbols.StorageService)) {
<<<<<<< HEAD
      throw new CredoError(
        "Missing required dependency: 'StorageService'. You can register it using one of the provided modules such as the AskarModule or the IndySdkModule, or implement your own."
=======
      throw new AriesFrameworkError(
        "Missing required dependency: 'StorageService'. You can register it using the AskarModule, or implement your own."
>>>>>>> 9da02d4e
      )
    }

    // TODO: contextCorrelationId for base wallet
    // Bind the default agent context to the container for use in modules etc.
    dependencyManager.registerInstance(
      AgentContext,
      new AgentContext({
        dependencyManager,
        contextCorrelationId: 'default',
      })
    )

    // If no agent context provider has been registered we use the default agent context provider.
    if (!dependencyManager.isRegistered(InjectionSymbols.AgentContextProvider)) {
      dependencyManager.registerSingleton(InjectionSymbols.AgentContextProvider, DefaultAgentContextProvider)
    }

    super(agentConfig, dependencyManager)
  }

  public registerInboundTransport(inboundTransport: InboundTransport) {
    this.messageReceiver.registerInboundTransport(inboundTransport)
  }

  public async unregisterInboundTransport(inboundTransport: InboundTransport) {
    await this.messageReceiver.unregisterInboundTransport(inboundTransport)
  }

  public get inboundTransports() {
    return this.messageReceiver.inboundTransports
  }

  public registerOutboundTransport(outboundTransport: OutboundTransport) {
    this.messageSender.registerOutboundTransport(outboundTransport)
  }

  public async unregisterOutboundTransport(outboundTransport: OutboundTransport) {
    await this.messageSender.unregisterOutboundTransport(outboundTransport)
  }

  public get outboundTransports() {
    return this.messageSender.outboundTransports
  }

  public get events() {
    return this.eventEmitter
  }

  /**
   * Agent's feature registry
   */
  public get features() {
    return this.featureRegistry
  }

  public async initialize() {
    const stop$ = this.dependencyManager.resolve<Subject<boolean>>(InjectionSymbols.Stop$)

    // Listen for new messages (either from transports or somewhere else in the framework / extensions)
    // We create this before doing any other initialization, so the initialization could already receive messages
    this.messageSubscription = this.eventEmitter
      .observable<AgentMessageReceivedEvent>(AgentEventTypes.AgentMessageReceived)
      .pipe(
        takeUntil(stop$),
        concatMap((e) =>
          this.messageReceiver
            .receiveMessage(e.payload.message, {
              connection: e.payload.connection,
              contextCorrelationId: e.payload.contextCorrelationId,
            })
            .catch((error) => {
              this.logger.error('Failed to process message', { error })
            })
        )
      )
      .subscribe()

    await super.initialize()

    for (const [, module] of Object.entries(this.dependencyManager.registeredModules) as [string, Module][]) {
      if (module.initialize) {
        await module.initialize(this.agentContext)
      }
    }

    for (const transport of this.inboundTransports) {
      await transport.start(this)
    }

    for (const transport of this.outboundTransports) {
      await transport.start(this)
    }

    // Connect to mediator through provided invitation if provided in config
    // Also requests mediation ans sets as default mediator
    // Because this requires the connections module, we do this in the agent constructor
    if (this.mediationRecipient.config.mediatorInvitationUrl) {
      this.logger.debug('Provision mediation with invitation', {
        mediatorInvitationUrl: this.mediationRecipient.config.mediatorInvitationUrl,
      })
      const mediationConnection = await this.getMediationConnection(
        this.mediationRecipient.config.mediatorInvitationUrl
      )
      await this.mediationRecipient.provision(mediationConnection)
    }

    await this.messagePickup.initialize()
    await this.mediator.initialize()
    await this.mediationRecipient.initialize()

    this._isInitialized = true
  }

  public async shutdown() {
    const stop$ = this.dependencyManager.resolve<Subject<boolean>>(InjectionSymbols.Stop$)
    // All observables use takeUntil with the stop$ observable
    // this means all observables will stop running if a value is emitted on this observable
    stop$.next(true)

    // Stop transports
    const allTransports = [...this.inboundTransports, ...this.outboundTransports]
    const transportPromises = allTransports.map((transport) => transport.stop())
    await Promise.all(transportPromises)

    if (this.wallet.isInitialized) {
      await this.wallet.close()
    }

    this._isInitialized = false
  }

  protected async getMediationConnection(mediatorInvitationUrl: string) {
    const outOfBandInvitation = await this.oob.parseInvitation(mediatorInvitationUrl)
    const outOfBandRecord = await this.oob.findByReceivedInvitationId(outOfBandInvitation.id)
    const [connection] = outOfBandRecord ? await this.connections.findAllByOutOfBandId(outOfBandRecord.id) : []

    if (!connection) {
      this.logger.debug('Mediation connection does not exist, creating connection')
      // We don't want to use the current default mediator when connecting to another mediator
      const routing = await this.mediationRecipient.getRouting({ useDefaultMediator: false })

      this.logger.debug('Routing created', routing)
      const { connectionRecord: newConnection } = await this.oob.receiveInvitation(outOfBandInvitation, {
        routing,
      })
      this.logger.debug(`Mediation invitation processed`, { outOfBandInvitation })

      if (!newConnection) {
        throw new CredoError('No connection record to provision mediation.')
      }

      return this.connections.returnWhenIsConnected(newConnection.id)
    }

    if (!connection.isReady) {
      return this.connections.returnWhenIsConnected(connection.id)
    }
    return connection
  }
}<|MERGE_RESOLUTION|>--- conflicted
+++ resolved
@@ -77,26 +77,16 @@
 
     // Register possibly already defined services
     if (!dependencyManager.isRegistered(InjectionSymbols.Wallet)) {
-<<<<<<< HEAD
       throw new CredoError(
-        "Missing required dependency: 'Wallet'. You can register it using one of the provided modules such as the AskarModule or the IndySdkModule, or implement your own."
-=======
-      throw new AriesFrameworkError(
         "Missing required dependency: 'Wallet'. You can register it using the AskarModule, or implement your own."
->>>>>>> 9da02d4e
       )
     }
     if (!dependencyManager.isRegistered(InjectionSymbols.Logger)) {
       dependencyManager.registerInstance(InjectionSymbols.Logger, agentConfig.logger)
     }
     if (!dependencyManager.isRegistered(InjectionSymbols.StorageService)) {
-<<<<<<< HEAD
       throw new CredoError(
-        "Missing required dependency: 'StorageService'. You can register it using one of the provided modules such as the AskarModule or the IndySdkModule, or implement your own."
-=======
-      throw new AriesFrameworkError(
         "Missing required dependency: 'StorageService'. You can register it using the AskarModule, or implement your own."
->>>>>>> 9da02d4e
       )
     }
 
