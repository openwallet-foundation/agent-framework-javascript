import type { InboundTransport } from '../transport/InboundTransport'
import type { OutboundTransport } from '../transport/OutboundTransport'
import type { InitConfig } from '../types'
import type { AgentDependencies } from './AgentDependencies'
import type { AgentModulesInput, ModulesMap } from './AgentModules'
import type { AgentMessageReceivedEvent } from './Events'
import type { Subscription } from 'rxjs'

import { Subject } from 'rxjs'
import { concatMap, takeUntil } from 'rxjs/operators'

import { CacheRepository } from '../cache'
import { InjectionSymbols } from '../constants'
import { JwsService } from '../crypto/JwsService'
import { AriesFrameworkError } from '../error'
<<<<<<< HEAD
=======
import { ActionMenuModule } from '../modules/action-menu'
import { BasicMessagesModule } from '../modules/basic-messages/BasicMessagesModule'
import { ConnectionsModule } from '../modules/connections/ConnectionsModule'
import { CredentialsModule } from '../modules/credentials/CredentialsModule'
import { DidsModule } from '../modules/dids/DidsModule'
import { DiscoverFeaturesModule } from '../modules/discover-features'
import { GenericRecordsModule } from '../modules/generic-records/GenericRecordsModule'
import { IndyModule } from '../modules/indy/module'
import { LedgerModule } from '../modules/ledger/LedgerModule'
import { OutOfBandModule } from '../modules/oob/OutOfBandModule'
import { ProofsModule } from '../modules/proofs/ProofsModule'
import { QuestionAnswerModule } from '../modules/question-answer/QuestionAnswerModule'
import { MediatorModule } from '../modules/routing/MediatorModule'
import { RecipientModule } from '../modules/routing/RecipientModule'
import { RoutingService } from '../modules/routing/services/RoutingService'
>>>>>>> c789081f
import { DependencyManager } from '../plugins'
import { DidCommMessageRepository, StorageUpdateService, StorageVersionRepository } from '../storage'
import { InMemoryMessageRepository } from '../storage/InMemoryMessageRepository'
import { IndyStorageService } from '../storage/IndyStorageService'
import { IndyWallet } from '../wallet/IndyWallet'

import { AgentConfig } from './AgentConfig'
import { extendModulesWithDefaultModules } from './AgentModules'
import { BaseAgent } from './BaseAgent'
import { Dispatcher } from './Dispatcher'
import { EnvelopeService } from './EnvelopeService'
import { EventEmitter } from './EventEmitter'
import { AgentEventTypes } from './Events'
import { FeatureRegistry } from './FeatureRegistry'
import { MessageReceiver } from './MessageReceiver'
import { MessageSender } from './MessageSender'
import { TransportService } from './TransportService'
import { AgentContext, DefaultAgentContextProvider } from './context'

interface AgentOptions<AgentModules extends AgentModulesInput> {
  config: InitConfig
  modules?: AgentModules
  dependencies: AgentDependencies
}

export class Agent<AgentModules extends AgentModulesInput = ModulesMap> extends BaseAgent<AgentModules> {
  public messageSubscription: Subscription
<<<<<<< HEAD

  public constructor(options: AgentOptions<AgentModules>, dependencyManager = new DependencyManager()) {
    const agentConfig = new AgentConfig(options.config, options.dependencies)
    const modulesWithDefaultModules = extendModulesWithDefaultModules(agentConfig, options.modules)

    // Register internal dependencies
    dependencyManager.registerSingleton(EventEmitter)
    dependencyManager.registerSingleton(MessageSender)
    dependencyManager.registerSingleton(MessageReceiver)
    dependencyManager.registerSingleton(TransportService)
    dependencyManager.registerSingleton(Dispatcher)
    dependencyManager.registerSingleton(EnvelopeService)
    dependencyManager.registerSingleton(FeatureRegistry)
    dependencyManager.registerSingleton(JwsService)
    dependencyManager.registerSingleton(CacheRepository)
    dependencyManager.registerSingleton(DidCommMessageRepository)
    dependencyManager.registerSingleton(StorageVersionRepository)
    dependencyManager.registerSingleton(StorageUpdateService)

    dependencyManager.registerInstance(AgentConfig, agentConfig)
    dependencyManager.registerInstance(InjectionSymbols.AgentDependencies, agentConfig.agentDependencies)
    dependencyManager.registerInstance(InjectionSymbols.Stop$, new Subject<boolean>())
    dependencyManager.registerInstance(InjectionSymbols.FileSystem, new agentConfig.agentDependencies.FileSystem())

    // Register possibly already defined services
    if (!dependencyManager.isRegistered(InjectionSymbols.Wallet)) {
      dependencyManager.registerContextScoped(InjectionSymbols.Wallet, IndyWallet)
    }
    if (!dependencyManager.isRegistered(InjectionSymbols.Logger)) {
      dependencyManager.registerInstance(InjectionSymbols.Logger, agentConfig.logger)
    }
    if (!dependencyManager.isRegistered(InjectionSymbols.StorageService)) {
      dependencyManager.registerSingleton(InjectionSymbols.StorageService, IndyStorageService)
    }
    if (!dependencyManager.isRegistered(InjectionSymbols.MessageRepository)) {
      dependencyManager.registerSingleton(InjectionSymbols.MessageRepository, InMemoryMessageRepository)
    }

    // Register all modules. This will also include the default modules
    dependencyManager.registerModules(modulesWithDefaultModules)

    // TODO: contextCorrelationId for base wallet
    // Bind the default agent context to the container for use in modules etc.
    dependencyManager.registerInstance(
      AgentContext,
      new AgentContext({
        dependencyManager,
        contextCorrelationId: 'default',
      })
    )

    // If no agent context provider has been registered we use the default agent context provider.
    if (!dependencyManager.isRegistered(InjectionSymbols.AgentContextProvider)) {
      dependencyManager.registerSingleton(InjectionSymbols.AgentContextProvider, DefaultAgentContextProvider)
    }

    super(agentConfig, dependencyManager)

    const stop$ = this.dependencyManager.resolve<Subject<boolean>>(InjectionSymbols.Stop$)
=======
  private walletService: Wallet
  private routingService: RoutingService

  public readonly connections: ConnectionsModule
  public readonly proofs: ProofsModule
  public readonly basicMessages: BasicMessagesModule
  public readonly genericRecords: GenericRecordsModule
  public readonly ledger: LedgerModule
  public readonly questionAnswer!: QuestionAnswerModule
  public readonly actionMenu!: ActionMenuModule
  public readonly credentials: CredentialsModule
  public readonly mediationRecipient: RecipientModule
  public readonly mediator: MediatorModule
  public readonly discovery: DiscoverFeaturesModule
  public readonly dids: DidsModule
  public readonly wallet: WalletModule
  public readonly oob!: OutOfBandModule

  public constructor(
    initialConfig: InitConfig,
    dependencies: AgentDependencies,
    injectionContainer?: DependencyContainer
  ) {
    // Take input container or child container so we don't interfere with anything outside of this agent
    const container = injectionContainer ?? baseContainer.createChildContainer()

    this.dependencyManager = new DependencyManager(container)

    this.agentConfig = new AgentConfig(initialConfig, dependencies)
    this.logger = this.agentConfig.logger

    this.logger.info('Creating agent with config', {
      ...initialConfig,
      // Prevent large object being logged.
      // Will display true/false to indicate if value is present in config
      logger: initialConfig.logger != undefined,
    })

    if (!this.agentConfig.walletConfig) {
      this.logger.warn(
        'Wallet config has not been set on the agent config. ' +
          'Make sure to initialize the wallet yourself before initializing the agent, ' +
          'or provide the required wallet configuration in the agent constructor'
      )
    }

    this.registerDependencies(this.dependencyManager)

    // Resolve instances after everything is registered
    this.eventEmitter = this.dependencyManager.resolve(EventEmitter)
    this.messageSender = this.dependencyManager.resolve(MessageSender)
    this.messageReceiver = this.dependencyManager.resolve(MessageReceiver)
    this.transportService = this.dependencyManager.resolve(TransportService)
    this.walletService = this.dependencyManager.resolve(InjectionSymbols.Wallet)
    this.routingService = this.dependencyManager.resolve(RoutingService)

    // We set the modules in the constructor because that allows to set them as read-only
    this.connections = this.dependencyManager.resolve(ConnectionsModule)
    this.credentials = this.dependencyManager.resolve(CredentialsModule) as CredentialsModule
    this.proofs = this.dependencyManager.resolve(ProofsModule)
    this.mediator = this.dependencyManager.resolve(MediatorModule)
    this.mediationRecipient = this.dependencyManager.resolve(RecipientModule)
    this.basicMessages = this.dependencyManager.resolve(BasicMessagesModule)
    this.questionAnswer = this.dependencyManager.resolve(QuestionAnswerModule)
    this.actionMenu = this.dependencyManager.resolve(ActionMenuModule)
    this.genericRecords = this.dependencyManager.resolve(GenericRecordsModule)
    this.ledger = this.dependencyManager.resolve(LedgerModule)
    this.discovery = this.dependencyManager.resolve(DiscoverFeaturesModule)
    this.dids = this.dependencyManager.resolve(DidsModule)
    this.wallet = this.dependencyManager.resolve(WalletModule)
    this.oob = this.dependencyManager.resolve(OutOfBandModule)
>>>>>>> c789081f

    // Listen for new messages (either from transports or somewhere else in the framework / extensions)
    this.messageSubscription = this.eventEmitter
      .observable<AgentMessageReceivedEvent>(AgentEventTypes.AgentMessageReceived)
      .pipe(
<<<<<<< HEAD
        takeUntil(stop$),
        concatMap((e) =>
          this.messageReceiver.receiveMessage(e.payload.message, {
            connection: e.payload.connection,
            contextCorrelationId: e.payload.contextCorrelationId,
          })
=======
        takeUntil(this.agentConfig.stop$),
        concatMap((e) =>
          this.messageReceiver
            .receiveMessage(e.payload.message, { connection: e.payload.connection })
            .catch((error) => {
              this.logger.error('Failed to process message', { error })
            })
>>>>>>> c789081f
        )
      )
      .subscribe()
  }

  public registerInboundTransport(inboundTransport: InboundTransport) {
    this.messageReceiver.registerInboundTransport(inboundTransport)
  }

  public get inboundTransports() {
    return this.messageReceiver.inboundTransports
  }

  public registerOutboundTransport(outboundTransport: OutboundTransport) {
    this.messageSender.registerOutboundTransport(outboundTransport)
  }

  public get outboundTransports() {
    return this.messageSender.outboundTransports
  }

  public get events() {
    return this.eventEmitter
  }

  /**
   * Agent's feature registry
   */
  public get features() {
    return this.featureRegistry
  }

  public async initialize() {
    await super.initialize()

    // set the pools on the ledger.
    this.ledger.setPools(this.ledger.config.indyLedgers)
    // As long as value isn't false we will async connect to all genesis pools on startup
    if (this.ledger.config.connectToIndyLedgersOnStartup) {
      this.ledger.connectToPools().catch((error) => {
        this.logger.warn('Error connecting to ledger, will try to reconnect when needed.', { error })
      })
    }

    for (const transport of this.inboundTransports) {
      await transport.start(this)
    }

    for (const transport of this.outboundTransports) {
      await transport.start(this)
    }

    // Connect to mediator through provided invitation if provided in config
    // Also requests mediation ans sets as default mediator
    // Because this requires the connections module, we do this in the agent constructor
    if (this.mediationRecipient.config.mediatorInvitationUrl) {
      this.logger.debug('Provision mediation with invitation', {
        mediatorInvitationUrl: this.mediationRecipient.config.mediatorInvitationUrl,
      })
      const mediationConnection = await this.getMediationConnection(
        this.mediationRecipient.config.mediatorInvitationUrl
      )
      await this.mediationRecipient.provision(mediationConnection)
    }
    await this.mediator.initialize()
    await this.mediationRecipient.initialize()

    this._isInitialized = true
  }

  public async shutdown() {
    const stop$ = this.dependencyManager.resolve<Subject<boolean>>(InjectionSymbols.Stop$)
    // All observables use takeUntil with the stop$ observable
    // this means all observables will stop running if a value is emitted on this observable
    stop$.next(true)

    // Stop transports
    const allTransports = [...this.inboundTransports, ...this.outboundTransports]
    const transportPromises = allTransports.map((transport) => transport.stop())
    await Promise.all(transportPromises)

    if (this.wallet.isInitialized) {
      await this.wallet.close()
    }

    this._isInitialized = false
  }

  protected async getMediationConnection(mediatorInvitationUrl: string) {
    const outOfBandInvitation = this.oob.parseInvitation(mediatorInvitationUrl)
    const outOfBandRecord = await this.oob.findByInvitationId(outOfBandInvitation.id)
    const [connection] = outOfBandRecord ? await this.connections.findAllByOutOfBandId(outOfBandRecord.id) : []

    if (!connection) {
      this.logger.debug('Mediation connection does not exist, creating connection')
      // We don't want to use the current default mediator when connecting to another mediator
      const routing = await this.mediationRecipient.getRouting({ useDefaultMediator: false })

      this.logger.debug('Routing created', routing)
      const { connectionRecord: newConnection } = await this.oob.receiveInvitation(outOfBandInvitation, {
        routing,
      })
      this.logger.debug(`Mediation invitation processed`, { outOfBandInvitation })

      if (!newConnection) {
        throw new AriesFrameworkError('No connection record to provision mediation.')
      }

      return this.connections.returnWhenIsConnected(newConnection.id)
    }

    if (!connection.isReady) {
      return this.connections.returnWhenIsConnected(connection.id)
    }
    return connection
  }
<<<<<<< HEAD
=======

  private registerDependencies(dependencyManager: DependencyManager) {
    dependencyManager.registerInstance(AgentConfig, this.agentConfig)

    // Register internal dependencies
    dependencyManager.registerSingleton(EventEmitter)
    dependencyManager.registerSingleton(MessageSender)
    dependencyManager.registerSingleton(MessageReceiver)
    dependencyManager.registerSingleton(TransportService)
    dependencyManager.registerSingleton(Dispatcher)
    dependencyManager.registerSingleton(EnvelopeService)
    dependencyManager.registerSingleton(JwsService)
    dependencyManager.registerSingleton(CacheRepository)
    dependencyManager.registerSingleton(DidCommMessageRepository)
    dependencyManager.registerSingleton(StorageVersionRepository)
    dependencyManager.registerSingleton(StorageUpdateService)

    // Register possibly already defined services
    if (!dependencyManager.isRegistered(InjectionSymbols.Wallet)) {
      this.dependencyManager.registerSingleton(IndyWallet)
      const wallet = this.dependencyManager.resolve(IndyWallet)
      dependencyManager.registerInstance(InjectionSymbols.Wallet, wallet)
    }
    if (!dependencyManager.isRegistered(InjectionSymbols.Logger)) {
      dependencyManager.registerInstance(InjectionSymbols.Logger, this.logger)
    }
    if (!dependencyManager.isRegistered(InjectionSymbols.StorageService)) {
      dependencyManager.registerSingleton(InjectionSymbols.StorageService, IndyStorageService)
    }
    if (!dependencyManager.isRegistered(InjectionSymbols.MessageRepository)) {
      dependencyManager.registerSingleton(InjectionSymbols.MessageRepository, InMemoryMessageRepository)
    }

    // Register all modules
    dependencyManager.registerModules(
      ConnectionsModule,
      CredentialsModule,
      ProofsModule,
      MediatorModule,
      RecipientModule,
      BasicMessagesModule,
      QuestionAnswerModule,
      ActionMenuModule,
      GenericRecordsModule,
      LedgerModule,
      DiscoverFeaturesModule,
      DidsModule,
      WalletModule,
      OutOfBandModule,
      IndyModule
    )
  }
>>>>>>> c789081f
}<|MERGE_RESOLUTION|>--- conflicted
+++ resolved
@@ -13,24 +13,6 @@
 import { InjectionSymbols } from '../constants'
 import { JwsService } from '../crypto/JwsService'
 import { AriesFrameworkError } from '../error'
-<<<<<<< HEAD
-=======
-import { ActionMenuModule } from '../modules/action-menu'
-import { BasicMessagesModule } from '../modules/basic-messages/BasicMessagesModule'
-import { ConnectionsModule } from '../modules/connections/ConnectionsModule'
-import { CredentialsModule } from '../modules/credentials/CredentialsModule'
-import { DidsModule } from '../modules/dids/DidsModule'
-import { DiscoverFeaturesModule } from '../modules/discover-features'
-import { GenericRecordsModule } from '../modules/generic-records/GenericRecordsModule'
-import { IndyModule } from '../modules/indy/module'
-import { LedgerModule } from '../modules/ledger/LedgerModule'
-import { OutOfBandModule } from '../modules/oob/OutOfBandModule'
-import { ProofsModule } from '../modules/proofs/ProofsModule'
-import { QuestionAnswerModule } from '../modules/question-answer/QuestionAnswerModule'
-import { MediatorModule } from '../modules/routing/MediatorModule'
-import { RecipientModule } from '../modules/routing/RecipientModule'
-import { RoutingService } from '../modules/routing/services/RoutingService'
->>>>>>> c789081f
 import { DependencyManager } from '../plugins'
 import { DidCommMessageRepository, StorageUpdateService, StorageVersionRepository } from '../storage'
 import { InMemoryMessageRepository } from '../storage/InMemoryMessageRepository'
@@ -58,7 +40,6 @@
 
 export class Agent<AgentModules extends AgentModulesInput = ModulesMap> extends BaseAgent<AgentModules> {
   public messageSubscription: Subscription
-<<<<<<< HEAD
 
   public constructor(options: AgentOptions<AgentModules>, dependencyManager = new DependencyManager()) {
     const agentConfig = new AgentConfig(options.config, options.dependencies)
@@ -118,100 +99,21 @@
     super(agentConfig, dependencyManager)
 
     const stop$ = this.dependencyManager.resolve<Subject<boolean>>(InjectionSymbols.Stop$)
-=======
-  private walletService: Wallet
-  private routingService: RoutingService
-
-  public readonly connections: ConnectionsModule
-  public readonly proofs: ProofsModule
-  public readonly basicMessages: BasicMessagesModule
-  public readonly genericRecords: GenericRecordsModule
-  public readonly ledger: LedgerModule
-  public readonly questionAnswer!: QuestionAnswerModule
-  public readonly actionMenu!: ActionMenuModule
-  public readonly credentials: CredentialsModule
-  public readonly mediationRecipient: RecipientModule
-  public readonly mediator: MediatorModule
-  public readonly discovery: DiscoverFeaturesModule
-  public readonly dids: DidsModule
-  public readonly wallet: WalletModule
-  public readonly oob!: OutOfBandModule
-
-  public constructor(
-    initialConfig: InitConfig,
-    dependencies: AgentDependencies,
-    injectionContainer?: DependencyContainer
-  ) {
-    // Take input container or child container so we don't interfere with anything outside of this agent
-    const container = injectionContainer ?? baseContainer.createChildContainer()
-
-    this.dependencyManager = new DependencyManager(container)
-
-    this.agentConfig = new AgentConfig(initialConfig, dependencies)
-    this.logger = this.agentConfig.logger
-
-    this.logger.info('Creating agent with config', {
-      ...initialConfig,
-      // Prevent large object being logged.
-      // Will display true/false to indicate if value is present in config
-      logger: initialConfig.logger != undefined,
-    })
-
-    if (!this.agentConfig.walletConfig) {
-      this.logger.warn(
-        'Wallet config has not been set on the agent config. ' +
-          'Make sure to initialize the wallet yourself before initializing the agent, ' +
-          'or provide the required wallet configuration in the agent constructor'
-      )
-    }
-
-    this.registerDependencies(this.dependencyManager)
-
-    // Resolve instances after everything is registered
-    this.eventEmitter = this.dependencyManager.resolve(EventEmitter)
-    this.messageSender = this.dependencyManager.resolve(MessageSender)
-    this.messageReceiver = this.dependencyManager.resolve(MessageReceiver)
-    this.transportService = this.dependencyManager.resolve(TransportService)
-    this.walletService = this.dependencyManager.resolve(InjectionSymbols.Wallet)
-    this.routingService = this.dependencyManager.resolve(RoutingService)
-
-    // We set the modules in the constructor because that allows to set them as read-only
-    this.connections = this.dependencyManager.resolve(ConnectionsModule)
-    this.credentials = this.dependencyManager.resolve(CredentialsModule) as CredentialsModule
-    this.proofs = this.dependencyManager.resolve(ProofsModule)
-    this.mediator = this.dependencyManager.resolve(MediatorModule)
-    this.mediationRecipient = this.dependencyManager.resolve(RecipientModule)
-    this.basicMessages = this.dependencyManager.resolve(BasicMessagesModule)
-    this.questionAnswer = this.dependencyManager.resolve(QuestionAnswerModule)
-    this.actionMenu = this.dependencyManager.resolve(ActionMenuModule)
-    this.genericRecords = this.dependencyManager.resolve(GenericRecordsModule)
-    this.ledger = this.dependencyManager.resolve(LedgerModule)
-    this.discovery = this.dependencyManager.resolve(DiscoverFeaturesModule)
-    this.dids = this.dependencyManager.resolve(DidsModule)
-    this.wallet = this.dependencyManager.resolve(WalletModule)
-    this.oob = this.dependencyManager.resolve(OutOfBandModule)
->>>>>>> c789081f
 
     // Listen for new messages (either from transports or somewhere else in the framework / extensions)
     this.messageSubscription = this.eventEmitter
       .observable<AgentMessageReceivedEvent>(AgentEventTypes.AgentMessageReceived)
       .pipe(
-<<<<<<< HEAD
         takeUntil(stop$),
         concatMap((e) =>
-          this.messageReceiver.receiveMessage(e.payload.message, {
-            connection: e.payload.connection,
-            contextCorrelationId: e.payload.contextCorrelationId,
-          })
-=======
-        takeUntil(this.agentConfig.stop$),
-        concatMap((e) =>
           this.messageReceiver
-            .receiveMessage(e.payload.message, { connection: e.payload.connection })
+            .receiveMessage(e.payload.message, {
+              connection: e.payload.connection,
+              contextCorrelationId: e.payload.contextCorrelationId,
+            })
             .catch((error) => {
               this.logger.error('Failed to process message', { error })
             })
->>>>>>> c789081f
         )
       )
       .subscribe()
@@ -328,59 +230,4 @@
     }
     return connection
   }
-<<<<<<< HEAD
-=======
-
-  private registerDependencies(dependencyManager: DependencyManager) {
-    dependencyManager.registerInstance(AgentConfig, this.agentConfig)
-
-    // Register internal dependencies
-    dependencyManager.registerSingleton(EventEmitter)
-    dependencyManager.registerSingleton(MessageSender)
-    dependencyManager.registerSingleton(MessageReceiver)
-    dependencyManager.registerSingleton(TransportService)
-    dependencyManager.registerSingleton(Dispatcher)
-    dependencyManager.registerSingleton(EnvelopeService)
-    dependencyManager.registerSingleton(JwsService)
-    dependencyManager.registerSingleton(CacheRepository)
-    dependencyManager.registerSingleton(DidCommMessageRepository)
-    dependencyManager.registerSingleton(StorageVersionRepository)
-    dependencyManager.registerSingleton(StorageUpdateService)
-
-    // Register possibly already defined services
-    if (!dependencyManager.isRegistered(InjectionSymbols.Wallet)) {
-      this.dependencyManager.registerSingleton(IndyWallet)
-      const wallet = this.dependencyManager.resolve(IndyWallet)
-      dependencyManager.registerInstance(InjectionSymbols.Wallet, wallet)
-    }
-    if (!dependencyManager.isRegistered(InjectionSymbols.Logger)) {
-      dependencyManager.registerInstance(InjectionSymbols.Logger, this.logger)
-    }
-    if (!dependencyManager.isRegistered(InjectionSymbols.StorageService)) {
-      dependencyManager.registerSingleton(InjectionSymbols.StorageService, IndyStorageService)
-    }
-    if (!dependencyManager.isRegistered(InjectionSymbols.MessageRepository)) {
-      dependencyManager.registerSingleton(InjectionSymbols.MessageRepository, InMemoryMessageRepository)
-    }
-
-    // Register all modules
-    dependencyManager.registerModules(
-      ConnectionsModule,
-      CredentialsModule,
-      ProofsModule,
-      MediatorModule,
-      RecipientModule,
-      BasicMessagesModule,
-      QuestionAnswerModule,
-      ActionMenuModule,
-      GenericRecordsModule,
-      LedgerModule,
-      DiscoverFeaturesModule,
-      DidsModule,
-      WalletModule,
-      OutOfBandModule,
-      IndyModule
-    )
-  }
->>>>>>> c789081f
 }