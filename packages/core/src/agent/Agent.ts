--- conflicted
+++ resolved
@@ -118,13 +118,8 @@
     this.inboundTransporter = inboundTransporter
   }
 
-<<<<<<< HEAD
-  public registerOutboundTransporter(outboundTransporter: OutboundTransporter, priority?: number) {
-    this.messageSender.registerOutboundTransporter(outboundTransporter, priority)
-=======
   public registerOutboundTransporter(outboundTransporter: OutboundTransporter) {
     this.messageSender.registerOutboundTransporter(outboundTransporter)
->>>>>>> 895f7d08
   }
 
   public get outboundTransporters() {
@@ -168,58 +163,14 @@
     }
 
     for (const transport of this.messageSender.outboundTransporters) {
-<<<<<<< HEAD
-      transport?.start(this)
-=======
       transport.start(this)
->>>>>>> 895f7d08
     }
 
     // Connect to mediator through provided invitation if provided in config
     // Also requests mediation ans sets as default mediator
     // Because this requires the connections module, we do this in the agent constructor
     if (mediatorConnectionsInvite) {
-<<<<<<< HEAD
-      // Assumption: processInvitation is a URL-encoded invitation
-      const invitation = await ConnectionInvitationMessage.fromUrl(mediatorConnectionsInvite)
-      // Check if invitation has been used already
-      const connections = await this.connections.getAll()
-      let defaultMediatorBootstrapped = false
-      for (const connection of connections) {
-        if (connection.invitation?.id === invitation.id) {
-          this.logger.warn(
-            `Mediator Invitation in configuration has already been used to ${
-              connection.isReady ? 'make' : 'initialize'
-            } a connection`
-          )
-          if (connection.isReady) {
-            const mediator = await this.mediationRecipient.findByConnectionId(connection.id)
-            if (mediator) {
-              this.logger.warn(
-                `Mediator Invitation in configuration has already been ${
-                  mediator.isReady ? 'granted' : 'requested'
-                } mediation`
-              )
-              if (mediator.isReady) {
-                defaultMediatorBootstrapped = true
-              }
-            }
-          }
-          break
-        }
-      }
-      if (!defaultMediatorBootstrapped) {
-        let connectionRecord = await this.connections.receiveInvitation(invitation, {
-          autoAcceptConnection: true,
-        })
-        // TODO: add timeout to returnWhenIsConnected
-        connectionRecord = await this.connections.returnWhenIsConnected(connectionRecord.id)
-        const mediationRecord = await this.mediationRecipient.requestAndAwaitGrant(connectionRecord, 60000) // TODO: put timeout as a config parameter
-        await this.mediationRecipient.setDefaultMediator(mediationRecord)
-      }
-=======
       await this.mediationRecipient.provision(mediatorConnectionsInvite)
->>>>>>> 895f7d08
     }
 
     await this.mediationRecipient.initialize()
@@ -234,11 +185,7 @@
 
     // Stop transports
     for (const transport of this.messageSender.outboundTransporters) {
-<<<<<<< HEAD
-      transport?.stop()
-=======
       transport.stop()
->>>>>>> 895f7d08
     }
     await this.inboundTransporter?.stop()
 
