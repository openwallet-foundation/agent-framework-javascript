<<<<<<< HEAD
import type { EncryptedMessage } from '../didcomm'
import type { ConnectionRecord } from '../modules/connections/repository'
import type { DidDocument } from '../modules/dids'
import type { AgentMessage } from './AgentMessage'
import type { PackMessageParams } from './EnvelopeService'
=======
import type { AgentMessage } from './AgentMessage'
import type { EnvelopeKeys } from './EnvelopeService'
import type { DidDocument } from '../modules/dids'
import type { EncryptedMessage } from '../types'
>>>>>>> 61daf0cb

import { DID_COMM_TRANSPORT_QUEUE } from '../constants'
import { AriesFrameworkError } from '../error'
import { injectable } from '../plugins'

@injectable()
export class TransportService {
  public transportSessionTable: TransportSessionTable = {}

  public saveSession(session: TransportSession) {
    this.transportSessionTable[session.id] = session
  }

  public findSessionByConnectionId(connectionId: string) {
    return Object.values(this.transportSessionTable).find((session) => session?.connectionId === connectionId)
  }

  public setConnectionIdForSession(sessionId: string, connectionId: string) {
    const session = this.findSessionById(sessionId)
    if (!session) {
      throw new AriesFrameworkError(`Session not found with id ${sessionId}`)
    }
    session.connectionId = connectionId
    this.saveSession(session)
  }

  public hasInboundEndpoint(didDocument: DidDocument): boolean {
    return Boolean(didDocument.service?.find((s) => s.serviceEndpoint !== DID_COMM_TRANSPORT_QUEUE))
  }

  public findSessionById(sessionId: string) {
    return this.transportSessionTable[sessionId]
  }

  public removeSession(session: TransportSession) {
    delete this.transportSessionTable[session.id]
  }
}

interface TransportSessionTable {
  [sessionId: string]: TransportSession | undefined
}

// In the framework Transport sessions are used for communication. A session is
// associated with a connection and it can be reused when we want to respond to
// a message. If the message, for example, does not contain any way to reply to
// this message, the session should be closed. When a new sequence of messages
// starts it can be used again. A session will be deleted when a WebSocket
// closes, for the WsTransportSession that is.
export interface TransportSession {
  // unique identifier for a transport session. This can a uuid, or anything else, as long
  // as it uniquely identifies a transport.
  id: string

  // The type is something that explicitly defines the transport type. For WebSocket it would
  // be "WebSocket" and for HTTP it would be "HTTP".
  type: string
<<<<<<< HEAD
  keys?: PackMessageParams
=======

  // The enveloping keys that can be used during the transport. This is used so the framework
  // does not have to look up the associated keys for sending a message.
  keys?: EnvelopeKeys

  // A received message that will be used to check whether it has any return routing.
>>>>>>> 61daf0cb
  inboundMessage?: AgentMessage

  // A stored connection id used to find this session via the `TransportService` for a specific connection
  connectionId?: string

  // Send an encrypted message
  send(encryptedMessage: EncryptedMessage): Promise<void>

  // Close the session to prevent dangling sessions.
  close(): Promise<void>
}<|MERGE_RESOLUTION|>--- conflicted
+++ resolved
@@ -1,15 +1,11 @@
-<<<<<<< HEAD
 import type { EncryptedMessage } from '../didcomm'
 import type { ConnectionRecord } from '../modules/connections/repository'
 import type { DidDocument } from '../modules/dids'
 import type { AgentMessage } from './AgentMessage'
 import type { PackMessageParams } from './EnvelopeService'
-=======
-import type { AgentMessage } from './AgentMessage'
 import type { EnvelopeKeys } from './EnvelopeService'
 import type { DidDocument } from '../modules/dids'
 import type { EncryptedMessage } from '../types'
->>>>>>> 61daf0cb
 
 import { DID_COMM_TRANSPORT_QUEUE } from '../constants'
 import { AriesFrameworkError } from '../error'
@@ -67,16 +63,12 @@
   // The type is something that explicitly defines the transport type. For WebSocket it would
   // be "WebSocket" and for HTTP it would be "HTTP".
   type: string
-<<<<<<< HEAD
-  keys?: PackMessageParams
-=======
 
   // The enveloping keys that can be used during the transport. This is used so the framework
   // does not have to look up the associated keys for sending a message.
-  keys?: EnvelopeKeys
+  keys?: PackMessageParams
 
   // A received message that will be used to check whether it has any return routing.
->>>>>>> 61daf0cb
   inboundMessage?: AgentMessage
 
   // A stored connection id used to find this session via the `TransportService` for a specific connection
