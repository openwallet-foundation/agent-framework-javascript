import type { DependencyManager, Module } from '../../plugins'

import { injectable } from 'tsyringe'

import { getAgentOptions } from '../../../tests/helpers'
import { InjectionSymbols } from '../../constants'
import { BasicMessageRepository, BasicMessageService } from '../../modules/basic-messages'
import { BasicMessagesApi } from '../../modules/basic-messages/BasicMessagesApi'
import { ConnectionsApi } from '../../modules/connections/ConnectionsApi'
import { ConnectionRepository } from '../../modules/connections/repository/ConnectionRepository'
import { ConnectionService } from '../../modules/connections/services/ConnectionService'
import { TrustPingService } from '../../modules/connections/services/TrustPingService'
import { CredentialRepository } from '../../modules/credentials'
import { CredentialsApi } from '../../modules/credentials/CredentialsApi'
import { IndyLedgerService } from '../../modules/ledger'
import { LedgerApi } from '../../modules/ledger/LedgerApi'
import { ProofRepository } from '../../modules/proofs'
import { ProofsApi } from '../../modules/proofs/ProofsApi'
import { V1ProofService } from '../../modules/proofs/protocol/v1'
import { V2ProofService } from '../../modules/proofs/protocol/v2'
import {
  MediationRecipientService,
  MediationRepository,
  MediatorApi,
  MediatorService,
  RecipientApi,
  RecipientModule,
} from '../../modules/routing'
import { InMemoryMessageRepository } from '../../storage/InMemoryMessageRepository'
import { IndyStorageService } from '../../storage/IndyStorageService'
import { WalletError } from '../../wallet/error'
import { Agent } from '../Agent'
import { Dispatcher } from '../Dispatcher'
import { EnvelopeService } from '../EnvelopeService'
import { FeatureRegistry } from '../FeatureRegistry'
import { MessageReceiver } from '../MessageReceiver'
import { MessageSender } from '../MessageSender'

const agentOptions = getAgentOptions('Agent Class Test')

const myModuleMethod = jest.fn()
@injectable()
class MyApi {
  public myModuleMethod = myModuleMethod
}

class MyModule implements Module {
  public api = MyApi
  public register(dependencyManager: DependencyManager) {
    dependencyManager.registerContextScoped(MyApi)
  }
}

describe('Agent', () => {
  describe('Module registration', () => {
    test('does not return default modules on modules key if no modules were provided', () => {
      const agent = new Agent(agentOptions)

      expect(agent.modules).toEqual({})
    })

    test('registers custom and default modules if custom modules are provided', () => {
      const agent = new Agent({
        ...agentOptions,
        modules: {
          myModule: new MyModule(),
        },
      })

      expect(agent.modules.myModule.myModuleMethod).toBe(myModuleMethod)
      expect(agent.modules).toEqual({
        myModule: expect.any(MyApi),
      })
    })

    test('override default module configuration', () => {
      const agent = new Agent({
        ...agentOptions,
        modules: {
          myModule: new MyModule(),
          mediationRecipient: new RecipientModule({
            maximumMessagePickup: 42,
          }),
        },
      })

      // Should be custom module config property, not the default value
      expect(agent.mediationRecipient.config.maximumMessagePickup).toBe(42)
      expect(agent.modules).toEqual({
        myModule: expect.any(MyApi),
      })
    })
  })

  describe('Initialization', () => {
    let agent: Agent

    afterEach(async () => {
      const wallet = agent.context.wallet

      if (wallet.isInitialized) {
        await wallet.delete()
      }
    })

    it('isInitialized should only return true after initialization', async () => {
      expect.assertions(2)

      agent = new Agent(agentOptions)

      expect(agent.isInitialized).toBe(false)
      await agent.initialize()
      expect(agent.isInitialized).toBe(true)
    })

    it('wallet isInitialized should return true after agent initialization if wallet config is set in agent constructor', async () => {
      expect.assertions(4)

      agent = new Agent(agentOptions)
      const wallet = agent.context.wallet

      expect(agent.isInitialized).toBe(false)
      expect(wallet.isInitialized).toBe(false)
      await agent.initialize()
      expect(agent.isInitialized).toBe(true)
      expect(wallet.isInitialized).toBe(true)
    })

    it('wallet must be initialized if wallet config is not set before agent can be initialized', async () => {
      expect.assertions(9)

      const { walletConfig, ...withoutWalletConfig } = agentOptions.config
      agent = new Agent({ ...agentOptions, config: withoutWalletConfig })

      expect(agent.isInitialized).toBe(false)
      expect(agent.wallet.isInitialized).toBe(false)

      expect(agent.initialize()).rejects.toThrowError(WalletError)
      expect(agent.isInitialized).toBe(false)
      expect(agent.wallet.isInitialized).toBe(false)

      // eslint-disable-next-line @typescript-eslint/no-non-null-assertion
      await agent.wallet.initialize(walletConfig!)
      expect(agent.isInitialized).toBe(false)
      expect(agent.wallet.isInitialized).toBe(true)

      await agent.initialize()
      expect(agent.wallet.isInitialized).toBe(true)
      expect(agent.isInitialized).toBe(true)
    })
  })

  describe('Dependency Injection', () => {
    it('should be able to resolve registered instances', () => {
      const agent = new Agent(agentOptions)
      const container = agent.dependencyManager

      // Modules
      expect(container.resolve(ConnectionsApi)).toBeInstanceOf(ConnectionsApi)
      expect(container.resolve(ConnectionService)).toBeInstanceOf(ConnectionService)
      expect(container.resolve(ConnectionRepository)).toBeInstanceOf(ConnectionRepository)
      expect(container.resolve(TrustPingService)).toBeInstanceOf(TrustPingService)

      expect(container.resolve(V1ProofService)).toBeInstanceOf(V1ProofService)
      expect(container.resolve(V2ProofService)).toBeInstanceOf(V2ProofService)
      expect(container.resolve(ProofsApi)).toBeInstanceOf(ProofsApi)
      expect(container.resolve(ProofRepository)).toBeInstanceOf(ProofRepository)

      expect(container.resolve(CredentialsApi)).toBeInstanceOf(CredentialsApi)
      expect(container.resolve(CredentialRepository)).toBeInstanceOf(CredentialRepository)

      expect(container.resolve(BasicMessagesApi)).toBeInstanceOf(BasicMessagesApi)
      expect(container.resolve(BasicMessageService)).toBeInstanceOf(BasicMessageService)
      expect(container.resolve(BasicMessageRepository)).toBeInstanceOf(BasicMessageRepository)

      expect(container.resolve(MediatorApi)).toBeInstanceOf(MediatorApi)
      expect(container.resolve(RecipientApi)).toBeInstanceOf(RecipientApi)
      expect(container.resolve(MediationRepository)).toBeInstanceOf(MediationRepository)
      expect(container.resolve(MediatorService)).toBeInstanceOf(MediatorService)
      expect(container.resolve(MediationRecipientService)).toBeInstanceOf(MediationRecipientService)

      expect(container.resolve(LedgerApi)).toBeInstanceOf(LedgerApi)
      expect(container.resolve(IndyLedgerService)).toBeInstanceOf(IndyLedgerService)

      // Symbols, interface based
      expect(container.resolve(InjectionSymbols.Logger)).toBe(agentOptions.config.logger)
      expect(container.resolve(InjectionSymbols.MessageRepository)).toBeInstanceOf(InMemoryMessageRepository)
      expect(container.resolve(InjectionSymbols.StorageService)).toBeInstanceOf(IndyStorageService)

      // Agent
      expect(container.resolve(MessageSender)).toBeInstanceOf(MessageSender)
      expect(container.resolve(MessageReceiver)).toBeInstanceOf(MessageReceiver)
      expect(container.resolve(Dispatcher)).toBeInstanceOf(Dispatcher)
      expect(container.resolve(EnvelopeService)).toBeInstanceOf(EnvelopeService)
    })

    it('should return the same instance for consequent resolves', () => {
      const agent = new Agent(agentOptions)
      const container = agent.dependencyManager

      // Modules
      expect(container.resolve(ConnectionsApi)).toBe(container.resolve(ConnectionsApi))
      expect(container.resolve(ConnectionService)).toBe(container.resolve(ConnectionService))
      expect(container.resolve(ConnectionRepository)).toBe(container.resolve(ConnectionRepository))
      expect(container.resolve(TrustPingService)).toBe(container.resolve(TrustPingService))

      expect(container.resolve(V1ProofService)).toBe(container.resolve(V1ProofService))
      expect(container.resolve(V2ProofService)).toBe(container.resolve(V2ProofService))
      expect(container.resolve(ProofsApi)).toBe(container.resolve(ProofsApi))
      expect(container.resolve(ProofRepository)).toBe(container.resolve(ProofRepository))

      expect(container.resolve(CredentialsApi)).toBe(container.resolve(CredentialsApi))
      expect(container.resolve(CredentialRepository)).toBe(container.resolve(CredentialRepository))

      expect(container.resolve(BasicMessagesApi)).toBe(container.resolve(BasicMessagesApi))
      expect(container.resolve(BasicMessageService)).toBe(container.resolve(BasicMessageService))
      expect(container.resolve(BasicMessageRepository)).toBe(container.resolve(BasicMessageRepository))

      expect(container.resolve(MediatorApi)).toBe(container.resolve(MediatorApi))
      expect(container.resolve(RecipientApi)).toBe(container.resolve(RecipientApi))
      expect(container.resolve(MediationRepository)).toBe(container.resolve(MediationRepository))
      expect(container.resolve(MediatorService)).toBe(container.resolve(MediatorService))
      expect(container.resolve(MediationRecipientService)).toBe(container.resolve(MediationRecipientService))

      expect(container.resolve(LedgerApi)).toBe(container.resolve(LedgerApi))
      expect(container.resolve(IndyLedgerService)).toBe(container.resolve(IndyLedgerService))

      // Symbols, interface based
      expect(container.resolve(InjectionSymbols.Logger)).toBe(container.resolve(InjectionSymbols.Logger))
      expect(container.resolve(InjectionSymbols.MessageRepository)).toBe(
        container.resolve(InjectionSymbols.MessageRepository)
      )
      expect(container.resolve(InjectionSymbols.StorageService)).toBe(
        container.resolve(InjectionSymbols.StorageService)
      )

      // Agent
      expect(container.resolve(MessageSender)).toBe(container.resolve(MessageSender))
      expect(container.resolve(MessageReceiver)).toBe(container.resolve(MessageReceiver))
      expect(container.resolve(Dispatcher)).toBe(container.resolve(Dispatcher))
      expect(container.resolve(FeatureRegistry)).toBe(container.resolve(FeatureRegistry))
      expect(container.resolve(EnvelopeService)).toBe(container.resolve(EnvelopeService))
    })
  })

  it('all core features are properly registered', () => {
    const agent = new Agent(agentOptions)
    const registry = agent.dependencyManager.resolve(FeatureRegistry)

    const protocols = registry.query({ featureType: 'protocol', match: '*' }).map((p) => p.id)

    expect(protocols).toEqual(
      expect.arrayContaining([
        'https://didcomm.org/action-menu/1.0',
        'https://didcomm.org/basicmessage/1.0',
        'https://didcomm.org/connections/1.0',
        'https://didcomm.org/coordinate-mediation/1.0',
        'https://didcomm.org/didexchange/1.0',
        'https://didcomm.org/discover-features/1.0',
        'https://didcomm.org/discover-features/2.0',
        'https://didcomm.org/issue-credential/1.0',
        'https://didcomm.org/issue-credential/2.0',
        'https://didcomm.org/messagepickup/1.0',
        'https://didcomm.org/messagepickup/2.0',
        'https://didcomm.org/out-of-band/1.1',
        'https://didcomm.org/present-proof/1.0',
        'https://didcomm.org/revocation_notification/1.0',
        'https://didcomm.org/revocation_notification/2.0',
      ])
    )
<<<<<<< HEAD
    expect(protocols.length).toEqual(14)
=======
    expect(protocols.length).toEqual(16)
>>>>>>> 34658b07
  })
})<|MERGE_RESOLUTION|>--- conflicted
+++ resolved
@@ -268,10 +268,6 @@
         'https://didcomm.org/revocation_notification/2.0',
       ])
     )
-<<<<<<< HEAD
-    expect(protocols.length).toEqual(14)
-=======
-    expect(protocols.length).toEqual(16)
->>>>>>> 34658b07
+    expect(protocols.length).toEqual(15)
   })
 })