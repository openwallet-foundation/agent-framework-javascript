--- conflicted
+++ resolved
@@ -1,22 +1,7 @@
 import type { Module } from '../../plugins'
 
-<<<<<<< HEAD
-=======
-import {
-  ActionMenuModule,
-  ConnectionsModule,
-  CredentialsModule,
-  ProofsModule,
-  MediatorModule,
-  RecipientModule,
-  BasicMessagesModule,
-  QuestionAnswerModule,
-  LedgerModule,
-  DidsModule,
-  OutOfBandModule,
-} from '../..'
->>>>>>> 34658b07
 import { getAgentConfig } from '../../../tests/helpers'
+import { ActionMenuModule } from '../../modules/action-menu'
 import { BasicMessagesModule } from '../../modules/basic-messages'
 import { ConnectionsModule } from '../../modules/connections'
 import { CredentialsModule } from '../../modules/credentials'
@@ -80,11 +65,7 @@
         mediator: expect.any(MediatorModule),
         mediationRecipient: expect.any(RecipientModule),
         basicMessages: expect.any(BasicMessagesModule),
-<<<<<<< HEAD
-=======
         actionMenu: expect.any(ActionMenuModule),
-        questionAnswer: expect.any(QuestionAnswerModule),
->>>>>>> 34658b07
         genericRecords: expect.any(GenericRecordsModule),
         ledger: expect.any(LedgerModule),
         discovery: expect.any(DiscoverFeaturesModule),
@@ -109,11 +90,7 @@
         mediator: expect.any(MediatorModule),
         mediationRecipient: expect.any(RecipientModule),
         basicMessages: expect.any(BasicMessagesModule),
-<<<<<<< HEAD
-=======
         actionMenu: expect.any(ActionMenuModule),
-        questionAnswer: expect.any(QuestionAnswerModule),
->>>>>>> 34658b07
         genericRecords: expect.any(GenericRecordsModule),
         ledger: expect.any(LedgerModule),
         discovery: expect.any(DiscoverFeaturesModule),
@@ -141,11 +118,7 @@
         mediator: expect.any(MediatorModule),
         mediationRecipient: expect.any(RecipientModule),
         basicMessages: expect.any(BasicMessagesModule),
-<<<<<<< HEAD
-=======
         actionMenu: expect.any(ActionMenuModule),
-        questionAnswer: expect.any(QuestionAnswerModule),
->>>>>>> 34658b07
         genericRecords: expect.any(GenericRecordsModule),
         ledger: expect.any(LedgerModule),
         discovery: expect.any(DiscoverFeaturesModule),
