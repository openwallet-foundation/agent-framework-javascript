import type { DependencyManager, Module } from '../plugins'

<<<<<<< HEAD
import { WalletApi } from './WalletApi'
=======
import { AgentContext } from '../agent'
import { InjectionSymbols } from '../constants'
import { Bls12381g2SigningProvider, SigningProviderToken } from '../crypto/signing-provider'
import { Logger } from '../logger'
import { inject, injectable, module } from '../plugins'
import { StorageUpdateService } from '../storage'
import { CURRENT_FRAMEWORK_STORAGE_VERSION } from '../storage/migration/updates'

import { WalletError } from './error/WalletError'
import { WalletNotFoundError } from './error/WalletNotFoundError'

@module()
@injectable()
export class WalletModule {
  private agentContext: AgentContext
  private wallet: Wallet
  private storageUpdateService: StorageUpdateService
  private logger: Logger
  private _walletConfig?: WalletConfig

  public constructor(
    storageUpdateService: StorageUpdateService,
    agentContext: AgentContext,
    @inject(InjectionSymbols.Logger) logger: Logger
  ) {
    this.storageUpdateService = storageUpdateService
    this.logger = logger
    this.wallet = agentContext.wallet
    this.agentContext = agentContext
  }

  public get isInitialized() {
    return this.wallet.isInitialized
  }

  public get isProvisioned() {
    return this.wallet.isProvisioned
  }

  public get walletConfig() {
    return this._walletConfig
  }

  public async initialize(walletConfig: WalletConfig): Promise<void> {
    this.logger.info(`Initializing wallet '${walletConfig.id}'`, walletConfig)

    if (this.isInitialized) {
      throw new WalletError(
        'Wallet instance already initialized. Close the currently opened wallet before re-initializing the wallet'
      )
    }

    // Open wallet, creating if it doesn't exist yet
    try {
      await this.open(walletConfig)
    } catch (error) {
      // If the wallet does not exist yet, create it and try to open again
      if (error instanceof WalletNotFoundError) {
        // Keep the wallet open after creating it, this saves an extra round trip of closing/opening
        // the wallet, which can save quite some time.
        await this.createAndOpen(walletConfig)
      } else {
        throw error
      }
    }
  }

  public async createAndOpen(walletConfig: WalletConfig): Promise<void> {
    // Always keep the wallet open, as we still need to store the storage version in the wallet.
    await this.wallet.createAndOpen(walletConfig)

    this._walletConfig = walletConfig

    // Store the storage version in the wallet
    await this.storageUpdateService.setCurrentStorageVersion(this.agentContext, CURRENT_FRAMEWORK_STORAGE_VERSION)
  }

  public async create(walletConfig: WalletConfig): Promise<void> {
    await this.createAndOpen(walletConfig)
    await this.close()
  }

  public async open(walletConfig: WalletConfig): Promise<void> {
    await this.wallet.open(walletConfig)
    this._walletConfig = walletConfig
  }

  public async close(): Promise<void> {
    await this.wallet.close()
  }

  public async rotateKey(walletConfig: WalletConfigRekey): Promise<void> {
    await this.wallet.rotateKey(walletConfig)
  }

  public async delete(): Promise<void> {
    await this.wallet.delete()
  }

  public async export(exportConfig: WalletExportImportConfig): Promise<void> {
    await this.wallet.export(exportConfig)
  }

  public async import(walletConfig: WalletConfig, importConfig: WalletExportImportConfig): Promise<void> {
    await this.wallet.import(walletConfig, importConfig)
  }
>>>>>>> d8ec58b4

// TODO: this should be moved into the modules directory
export class WalletModule implements Module {
  /**
   * Registers the dependencies of the wallet module on the injection dependencyManager.
   */
  public register(dependencyManager: DependencyManager) {
    // Api
<<<<<<< HEAD
    dependencyManager.registerContextScoped(WalletApi)
=======
    dependencyManager.registerContextScoped(WalletModule)

    // Signing providers.
    dependencyManager.registerSingleton(SigningProviderToken, Bls12381g2SigningProvider)
>>>>>>> d8ec58b4
  }
}<|MERGE_RESOLUTION|>--- conflicted
+++ resolved
@@ -1,115 +1,8 @@
 import type { DependencyManager, Module } from '../plugins'
 
-<<<<<<< HEAD
+import { SigningProviderToken, Bls12381g2SigningProvider } from '../crypto/signing-provider'
+
 import { WalletApi } from './WalletApi'
-=======
-import { AgentContext } from '../agent'
-import { InjectionSymbols } from '../constants'
-import { Bls12381g2SigningProvider, SigningProviderToken } from '../crypto/signing-provider'
-import { Logger } from '../logger'
-import { inject, injectable, module } from '../plugins'
-import { StorageUpdateService } from '../storage'
-import { CURRENT_FRAMEWORK_STORAGE_VERSION } from '../storage/migration/updates'
-
-import { WalletError } from './error/WalletError'
-import { WalletNotFoundError } from './error/WalletNotFoundError'
-
-@module()
-@injectable()
-export class WalletModule {
-  private agentContext: AgentContext
-  private wallet: Wallet
-  private storageUpdateService: StorageUpdateService
-  private logger: Logger
-  private _walletConfig?: WalletConfig
-
-  public constructor(
-    storageUpdateService: StorageUpdateService,
-    agentContext: AgentContext,
-    @inject(InjectionSymbols.Logger) logger: Logger
-  ) {
-    this.storageUpdateService = storageUpdateService
-    this.logger = logger
-    this.wallet = agentContext.wallet
-    this.agentContext = agentContext
-  }
-
-  public get isInitialized() {
-    return this.wallet.isInitialized
-  }
-
-  public get isProvisioned() {
-    return this.wallet.isProvisioned
-  }
-
-  public get walletConfig() {
-    return this._walletConfig
-  }
-
-  public async initialize(walletConfig: WalletConfig): Promise<void> {
-    this.logger.info(`Initializing wallet '${walletConfig.id}'`, walletConfig)
-
-    if (this.isInitialized) {
-      throw new WalletError(
-        'Wallet instance already initialized. Close the currently opened wallet before re-initializing the wallet'
-      )
-    }
-
-    // Open wallet, creating if it doesn't exist yet
-    try {
-      await this.open(walletConfig)
-    } catch (error) {
-      // If the wallet does not exist yet, create it and try to open again
-      if (error instanceof WalletNotFoundError) {
-        // Keep the wallet open after creating it, this saves an extra round trip of closing/opening
-        // the wallet, which can save quite some time.
-        await this.createAndOpen(walletConfig)
-      } else {
-        throw error
-      }
-    }
-  }
-
-  public async createAndOpen(walletConfig: WalletConfig): Promise<void> {
-    // Always keep the wallet open, as we still need to store the storage version in the wallet.
-    await this.wallet.createAndOpen(walletConfig)
-
-    this._walletConfig = walletConfig
-
-    // Store the storage version in the wallet
-    await this.storageUpdateService.setCurrentStorageVersion(this.agentContext, CURRENT_FRAMEWORK_STORAGE_VERSION)
-  }
-
-  public async create(walletConfig: WalletConfig): Promise<void> {
-    await this.createAndOpen(walletConfig)
-    await this.close()
-  }
-
-  public async open(walletConfig: WalletConfig): Promise<void> {
-    await this.wallet.open(walletConfig)
-    this._walletConfig = walletConfig
-  }
-
-  public async close(): Promise<void> {
-    await this.wallet.close()
-  }
-
-  public async rotateKey(walletConfig: WalletConfigRekey): Promise<void> {
-    await this.wallet.rotateKey(walletConfig)
-  }
-
-  public async delete(): Promise<void> {
-    await this.wallet.delete()
-  }
-
-  public async export(exportConfig: WalletExportImportConfig): Promise<void> {
-    await this.wallet.export(exportConfig)
-  }
-
-  public async import(walletConfig: WalletConfig, importConfig: WalletExportImportConfig): Promise<void> {
-    await this.wallet.import(walletConfig, importConfig)
-  }
->>>>>>> d8ec58b4
 
 // TODO: this should be moved into the modules directory
 export class WalletModule implements Module {
@@ -118,13 +11,9 @@
    */
   public register(dependencyManager: DependencyManager) {
     // Api
-<<<<<<< HEAD
     dependencyManager.registerContextScoped(WalletApi)
-=======
-    dependencyManager.registerContextScoped(WalletModule)
 
     // Signing providers.
     dependencyManager.registerSingleton(SigningProviderToken, Bls12381g2SigningProvider)
->>>>>>> d8ec58b4
   }
 }