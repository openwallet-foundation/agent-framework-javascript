--- conflicted
+++ resolved
@@ -59,29 +59,17 @@
     }
   }
 
-<<<<<<< HEAD
-  public async create(walletConfig: WalletCreateConfig): Promise<void> {
-    // Close wallet by default after creating it
-    const keepOpenAfterCreate = walletConfig.keepOpenAfterCreate ?? false
-
+  public async createAndOpen(walletConfig: WalletConfig): Promise<void> {
     // Always keep the wallet open, as we still need to store the storage version in the wallet.
-    await this.wallet.create({ ...walletConfig, keepOpenAfterCreate: true })
+    await this.wallet.create(walletConfig)
 
     // Store the storage version in the wallet
     await this.storageUpgradeService.setCurrentStorageVersion(this.storageUpgradeService.frameworkStorageVersion)
-
-    // We kept wallet open just to store some initial data in it, closing if desired
-    if (!keepOpenAfterCreate) {
-      await this.wallet.close()
-    }
-=======
-  public async createAndOpen(walletConfig: WalletConfig): Promise<void> {
-    await this.wallet.createAndOpen(walletConfig)
   }
 
   public async create(walletConfig: WalletConfig): Promise<void> {
-    await this.wallet.create(walletConfig)
->>>>>>> fac0027b
+    await this.createAndOpen(walletConfig)
+    await this.close()
   }
 
   public async open(walletConfig: WalletConfig): Promise<void> {
