import type { BlsKeyPair } from '../crypto/BbsService'
import type { Logger } from '../logger'
import type {
  EncryptedMessage,
  WalletConfig,
  WalletExportImportConfig,
  WalletConfigRekey,
  KeyDerivationMethod,
} from '../types'
import type { Buffer } from '../utils/buffer'
<<<<<<< HEAD
import type { Wallet, DidInfo, DidConfig, CreateKeyOptions, VerifyOptions, SignOptions } from './Wallet'
=======
import type { Wallet, DidInfo, DidConfig, UnpackedMessageContext } from './Wallet'
>>>>>>> 6de439a2
import type { default as Indy, WalletStorageConfig } from 'indy-sdk'

import { Lifecycle, scoped } from 'tsyringe'

import { AgentConfig } from '../agent/AgentConfig'
import { BbsService } from '../crypto/BbsService'
import { Key } from '../crypto/Key'
import { KeyType } from '../crypto/KeyType'
import { AriesFrameworkError, IndySdkError, RecordDuplicateError, RecordNotFoundError } from '../error'
import { TypedArrayEncoder, JsonEncoder } from '../utils'
import { isError } from '../utils/error'
import { isIndyError } from '../utils/indyError'

import { WalletDuplicateError, WalletNotFoundError, WalletError } from './error'
import { WalletInvalidKeyError } from './error/WalletInvalidKeyError'

@scoped(Lifecycle.ContainerScoped)
export class IndyWallet implements Wallet {
  private walletConfig?: WalletConfig
  private walletHandle?: number

  private logger: Logger
  private publicDidInfo: DidInfo | undefined
  private indy: typeof Indy

  public constructor(agentConfig: AgentConfig) {
    this.logger = agentConfig.logger
    this.indy = agentConfig.agentDependencies.indy
  }

  public get isProvisioned() {
    return this.walletConfig !== undefined
  }

  public get isInitialized() {
    return this.walletHandle !== undefined
  }

  public get publicDid() {
    return this.publicDidInfo
  }

  public get handle() {
    if (!this.walletHandle) {
      throw new AriesFrameworkError(
        'Wallet has not been initialized yet. Make sure to await agent.initialize() before using the agent.'
      )
    }

    return this.walletHandle
  }

  public get masterSecretId() {
    if (!this.isInitialized || !this.walletConfig?.id) {
      throw new AriesFrameworkError(
        'Wallet has not been initialized yet. Make sure to await agent.initialize() before using the agent.'
      )
    }

    return this.walletConfig.id
  }

  private walletStorageConfig(walletConfig: WalletConfig): Indy.WalletConfig {
    const walletStorageConfig: Indy.WalletConfig = {
      id: walletConfig.id,
      storage_type: walletConfig.storage?.type,
    }

    if (walletConfig.storage?.config) {
      walletStorageConfig.storage_config = walletConfig.storage?.config as WalletStorageConfig
    }

    return walletStorageConfig
  }

  private walletCredentials(
    walletConfig: WalletConfig,
    rekey?: string,
    rekeyDerivation?: KeyDerivationMethod
  ): Indy.OpenWalletCredentials {
    const walletCredentials: Indy.OpenWalletCredentials = {
      key: walletConfig.key,
      key_derivation_method: walletConfig.keyDerivationMethod,
    }
    if (rekey) {
      walletCredentials.rekey = rekey
    }
    if (rekeyDerivation) {
      walletCredentials.rekey_derivation_method = rekeyDerivation
    }
    if (walletConfig.storage?.credentials) {
      walletCredentials.storage_credentials = walletConfig.storage?.credentials as Record<string, unknown>
    }

    return walletCredentials
  }

  /**
   * @throws {WalletDuplicateError} if the wallet already exists
   * @throws {WalletError} if another error occurs
   */
  public async create(walletConfig: WalletConfig): Promise<void> {
    await this.createAndOpen(walletConfig)
    await this.close()
  }

  /**
   * @throws {WalletDuplicateError} if the wallet already exists
   * @throws {WalletError} if another error occurs
   */
  public async createAndOpen(walletConfig: WalletConfig): Promise<void> {
    this.logger.debug(`Creating wallet '${walletConfig.id}' using SQLite storage`)

    try {
      await this.indy.createWallet(this.walletStorageConfig(walletConfig), this.walletCredentials(walletConfig))
      this.walletConfig = walletConfig

      // We usually want to create master secret only once, therefore, we can to do so when creating a wallet.
      await this.open(walletConfig)

      // We need to open wallet before creating master secret because we need wallet handle here.
      await this.createMasterSecret(this.handle, walletConfig.id)
    } catch (error) {
      // If an error ocurred while creating the master secret, we should close the wallet
      if (this.isInitialized) await this.close()

      if (isIndyError(error, 'WalletAlreadyExistsError')) {
        const errorMessage = `Wallet '${walletConfig.id}' already exists`
        this.logger.debug(errorMessage)

        throw new WalletDuplicateError(errorMessage, {
          walletType: 'IndyWallet',
          cause: error,
        })
      } else {
        if (!isError(error)) {
          throw new AriesFrameworkError('Attempted to throw error, but it was not of type Error')
        }
        const errorMessage = `Error creating wallet '${walletConfig.id}'`
        this.logger.error(errorMessage, {
          error,
          errorMessage: error.message,
        })

        throw new WalletError(errorMessage, { cause: error })
      }
    }

    this.logger.debug(`Successfully created wallet '${walletConfig.id}'`)
  }

  /**
   * @throws {WalletNotFoundError} if the wallet does not exist
   * @throws {WalletError} if another error occurs
   */
  public async open(walletConfig: WalletConfig): Promise<void> {
    await this._open(walletConfig)
  }

  /**
   * @throws {WalletNotFoundError} if the wallet does not exist
   * @throws {WalletError} if another error occurs
   */
  public async rotateKey(walletConfig: WalletConfigRekey): Promise<void> {
    if (!walletConfig.rekey) {
      throw new WalletError('Wallet rekey undefined!. Please specify the new wallet key')
    }
    await this._open(
      {
        id: walletConfig.id,
        key: walletConfig.key,
        keyDerivationMethod: walletConfig.keyDerivationMethod,
      },
      walletConfig.rekey,
      walletConfig.rekeyDerivationMethod
    )
  }

  /**
   * @throws {WalletNotFoundError} if the wallet does not exist
   * @throws {WalletError} if another error occurs
   */
  private async _open(
    walletConfig: WalletConfig,
    rekey?: string,
    rekeyDerivation?: KeyDerivationMethod
  ): Promise<void> {
    if (this.walletHandle) {
      throw new WalletError(
        'Wallet instance already opened. Close the currently opened wallet before re-opening the wallet'
      )
    }

    try {
      this.walletHandle = await this.indy.openWallet(
        this.walletStorageConfig(walletConfig),
        this.walletCredentials(walletConfig, rekey, rekeyDerivation)
      )
      if (rekey) {
        this.walletConfig = { ...walletConfig, key: rekey, keyDerivationMethod: rekeyDerivation }
      } else {
        this.walletConfig = walletConfig
      }
    } catch (error) {
      if (isIndyError(error, 'WalletNotFoundError')) {
        const errorMessage = `Wallet '${walletConfig.id}' not found`
        this.logger.debug(errorMessage)

        throw new WalletNotFoundError(errorMessage, {
          walletType: 'IndyWallet',
          cause: error,
        })
      } else if (isIndyError(error, 'WalletAccessFailed')) {
        const errorMessage = `Incorrect key for wallet '${walletConfig.id}'`
        this.logger.debug(errorMessage)
        throw new WalletInvalidKeyError(errorMessage, {
          walletType: 'IndyWallet',
          cause: error,
        })
      } else {
        if (!isError(error)) {
          throw new AriesFrameworkError('Attempted to throw error, but it was not of type Error')
        }
        const errorMessage = `Error opening wallet '${walletConfig.id}': ${error.message}`
        this.logger.error(errorMessage, {
          error,
          errorMessage: error.message,
        })

        throw new WalletError(errorMessage, { cause: error })
      }
    }

    this.logger.debug(`Wallet '${walletConfig.id}' opened with handle '${this.handle}'`)
  }

  /**
   * @throws {WalletNotFoundError} if the wallet does not exist
   * @throws {WalletError} if another error occurs
   */
  public async delete(): Promise<void> {
    if (!this.walletConfig) {
      throw new WalletError(
        'Can not delete wallet that does not have wallet config set. Make sure to call create wallet before deleting the wallet'
      )
    }

    this.logger.info(`Deleting wallet '${this.walletConfig.id}'`)

    if (this.walletHandle) {
      await this.close()
    }

    try {
      await this.indy.deleteWallet(
        this.walletStorageConfig(this.walletConfig),
        this.walletCredentials(this.walletConfig)
      )
    } catch (error) {
      if (isIndyError(error, 'WalletNotFoundError')) {
        const errorMessage = `Error deleting wallet: wallet '${this.walletConfig.id}' not found`
        this.logger.debug(errorMessage)

        throw new WalletNotFoundError(errorMessage, {
          walletType: 'IndyWallet',
          cause: error,
        })
      } else {
        if (!isError(error)) {
          throw new AriesFrameworkError('Attempted to throw error, but it was not of type Error')
        }
        const errorMessage = `Error deleting wallet '${this.walletConfig.id}': ${error.message}`
        this.logger.error(errorMessage, {
          error,
          errorMessage: error.message,
        })

        throw new WalletError(errorMessage, { cause: error })
      }
    }
  }

  public async export(exportConfig: WalletExportImportConfig) {
    try {
      this.logger.debug(`Exporting wallet ${this.walletConfig?.id} to path ${exportConfig.path}`)
      await this.indy.exportWallet(this.handle, exportConfig)
    } catch (error) {
      if (!isError(error)) {
        throw new AriesFrameworkError('Attempted to throw error, but it was not of type Error')
      }
      const errorMessage = `Error exporting wallet: ${error.message}`
      this.logger.error(errorMessage, {
        error,
      })

      throw new WalletError(errorMessage, { cause: error })
    }
  }

  public async import(walletConfig: WalletConfig, importConfig: WalletExportImportConfig) {
    try {
      this.logger.debug(`Importing wallet ${walletConfig.id} from path ${importConfig.path}`)
      await this.indy.importWallet(
        { id: walletConfig.id },
        { key: walletConfig.key, key_derivation_method: walletConfig.keyDerivationMethod },
        importConfig
      )
    } catch (error) {
      if (!isError(error)) {
        throw new AriesFrameworkError('Attempted to throw error, but it was not of type Error')
      }
      const errorMessage = `Error importing wallet': ${error.message}`
      this.logger.error(errorMessage, {
        error,
      })

      throw new WalletError(errorMessage, { cause: error })
    }
  }

  /**
   * @throws {WalletError} if the wallet is already closed or another error occurs
   */
  public async close(): Promise<void> {
    if (!this.walletHandle) {
      throw new WalletError('Wallet is in invalid state, you are trying to close wallet that has no `walletHandle`.')
    }

    try {
      await this.indy.closeWallet(this.walletHandle)
      this.walletHandle = undefined
      this.publicDidInfo = undefined
    } catch (error) {
      if (isIndyError(error, 'WalletInvalidHandle')) {
        const errorMessage = `Error closing wallet: wallet already closed`
        this.logger.debug(errorMessage)

        throw new WalletError(errorMessage, {
          cause: error,
        })
      } else {
        if (!isError(error)) {
          throw new AriesFrameworkError('Attempted to throw error, but it was not of type Error')
        }
        const errorMessage = `Error closing wallet': ${error.message}`
        this.logger.error(errorMessage, {
          error,
          errorMessage: error.message,
        })

        throw new WalletError(errorMessage, { cause: error })
      }
    }
  }

  /**
   * Create master secret with specified id in currently opened wallet.
   *
   * If a master secret by this id already exists in the current wallet, the method
   * will return without doing anything.
   *
   * @throws {WalletError} if an error occurs
   */
  private async createMasterSecret(walletHandle: number, masterSecretId: string): Promise<string> {
    this.logger.debug(`Creating master secret with id '${masterSecretId}' in wallet with handle '${walletHandle}'`)

    try {
      await this.indy.proverCreateMasterSecret(walletHandle, masterSecretId)

      return masterSecretId
    } catch (error) {
      if (isIndyError(error, 'AnoncredsMasterSecretDuplicateNameError')) {
        // master secret id is the same as the master secret id passed in the create function
        // so if it already exists we can just assign it.
        this.logger.debug(
          `Master secret with id '${masterSecretId}' already exists in wallet with handle '${walletHandle}'`,
          {
            indyError: 'AnoncredsMasterSecretDuplicateNameError',
          }
        )

        return masterSecretId
      } else {
        if (!isIndyError(error)) {
          throw new AriesFrameworkError('Attempted to throw Indy error, but it was not an Indy error')
        }

        this.logger.error(`Error creating master secret with id ${masterSecretId}`, {
          indyError: error.indyName,
          error,
        })

        throw new WalletError(
          `Error creating master secret with id ${masterSecretId} in wallet with handle '${walletHandle}'`,
          { cause: error }
        )
      }
    }
  }

  public async initPublicDid(didConfig: DidConfig) {
    const { did, verkey } = await this.createDid(didConfig)
    this.publicDidInfo = {
      did,
      verkey,
    }
  }

  public async createDid(didConfig?: DidConfig): Promise<DidInfo> {
    try {
      const [did, verkey] = await this.indy.createAndStoreMyDid(this.handle, didConfig || {})

      return { did, verkey }
    } catch (error) {
      if (!isError(error)) {
        throw new AriesFrameworkError('Attempted to throw error, but it was not of type Error')
      }
      throw new WalletError('Error creating Did', { cause: error })
    }
  }

  /**
   * Create a key with an optional seed and keyType.
   * The keypair is also automatically stored in the wallet afterwards
   *
   * Bls12381g1g2 and X25519 are not supported.
   *
   * @param seed string The seed for creating a key
   * @param keyType KeyType the type of key that should be created
   *
   * @returns a Key instance with a publicKeyBase58
   *
   * @throws {WalletError} When an unsupported keytype is requested
   * @throws {WalletError} When the key could not be created
   */
  public async createKey({ seed, keyType }: CreateKeyOptions): Promise<Key> {
    try {
      if (keyType === KeyType.Ed25519) {
        // eslint-disable-next-line @typescript-eslint/ban-ts-comment
        //@ts-ignore
        const verkey = await this.indy.createKey(this.handle, { seed, crypto_type: 'ed25519' })
        return Key.fromPublicKeyBase58(verkey, keyType)
      }

      if (keyType === KeyType.Bls12381g1 || keyType === KeyType.Bls12381g2) {
        const blsKeyPair = await BbsService.createKey({ keyType, seed })
        await this.storeKeyPair(blsKeyPair)
        return Key.fromPublicKeyBase58(blsKeyPair.publicKeyBase58, keyType)
      }
    } catch (error) {
      if (!isError(error)) {
        throw new AriesFrameworkError('Attempted to throw error, but it was not of type Error')
      }
      throw new WalletError(`Error creating key with key type '${keyType}': ${error.message}`, { cause: error })
    }

    throw new WalletError(`Unsupported key type: '${keyType}' for wallet IndyWallet`)
  }

  /**
   * sign a Buffer with an instance of a Key class
   *
   * Bls12381g1g2, Bls12381g1 and X25519 are not supported.
   *
   * @param data Buffer The data that needs to be signed
   * @param key Key The key that is used to sign the data
   *
   * @returns A signature for the data
   */
  public async sign({ data, key }: SignOptions): Promise<Buffer> {
    try {
      if (key.keyType === KeyType.Ed25519) {
        // Checks to see if it is an not an Array of messages, but just a single one
        if (!TypedArrayEncoder.isTypedArray(data)) {
          throw new WalletError(`${KeyType.Ed25519} does not support multiple singing of multiple messages`)
        }
        return await this.indy.cryptoSign(this.handle, key.publicKeyBase58, data as Buffer)
      }

      if (key.keyType === KeyType.Bls12381g2) {
        const blsKeyPair = await this.retrieveKeyPair(key.publicKeyBase58)
        return BbsService.sign({
          messages: data,
          publicKey: key.publicKey,
          privateKey: TypedArrayEncoder.fromBase58(blsKeyPair.privateKeyBase58),
        })
      }
    } catch (error) {
      if (!isError(error)) {
        throw new AriesFrameworkError('Attempted to throw error, but it was not of type Error')
      }
      throw new WalletError(`Error signing data with verkey ${key.publicKeyBase58}`, { cause: error })
    }
    throw new WalletError(`Unsupported keyType: ${key.keyType}`)
  }

  /**
   * Verify the signature with the data and the used key
   *
   * Bls12381g1g2, Bls12381g1 and X25519 are not supported.
   *
   * @param data Buffer The data that has to be confirmed to be signed
   * @param key Key The key that was used in the signing process
   * @param signature Buffer The signature that was created by the signing process
   *
   * @returns A boolean whether the signature was created with the supplied data and key
   *
   * @throws {WalletError} When it could not do the verification
   * @throws {WalletError} When an unsupported keytype is used
   */
  public async verify({ data, key, signature }: VerifyOptions): Promise<boolean> {
    try {
      if (key.keyType === KeyType.Ed25519) {
        // Checks to see if it is an not an Array of messages, but just a single one
        if (!TypedArrayEncoder.isTypedArray(data)) {
          throw new WalletError(`${KeyType.Ed25519} does not support multiple singing of multiple messages`)
        }
        return await this.indy.cryptoVerify(key.publicKeyBase58, data as Buffer, signature)
      }

      if (key.keyType === KeyType.Bls12381g2) {
        return await BbsService.verify({ signature, publicKey: key.publicKey, messages: data })
      }
    } catch (error) {
      if (!isError(error)) {
        throw new AriesFrameworkError('Attempted to throw error, but it was not of type Error')
      }
      throw new WalletError(`Error verifying signature of data signed with verkey ${key.publicKeyBase58}`, {
        cause: error,
      })
    }
    throw new WalletError(`Unsupported keyType: ${key.keyType}`)
  }

  public async pack(
    payload: Record<string, unknown>,
    recipientKeys: string[],
    senderVerkey?: string
  ): Promise<EncryptedMessage> {
    try {
      const messageRaw = JsonEncoder.toBuffer(payload)
      const packedMessage = await this.indy.packMessage(this.handle, messageRaw, recipientKeys, senderVerkey ?? null)
      return JsonEncoder.fromBuffer(packedMessage)
    } catch (error) {
      if (!isError(error)) {
        throw new AriesFrameworkError('Attempted to throw error, but it was not of type Error')
      }
      throw new WalletError('Error packing message', { cause: error })
    }
  }

  public async unpack(messagePackage: EncryptedMessage): Promise<UnpackedMessageContext> {
    try {
      const unpackedMessageBuffer = await this.indy.unpackMessage(this.handle, JsonEncoder.toBuffer(messagePackage))
      const unpackedMessage = JsonEncoder.fromBuffer(unpackedMessageBuffer)
      return {
        senderKey: unpackedMessage.sender_verkey,
        recipientKey: unpackedMessage.recipient_verkey,
        plaintextMessage: JsonEncoder.fromString(unpackedMessage.message),
      }
    } catch (error) {
      if (!isError(error)) {
        throw new AriesFrameworkError('Attempted to throw error, but it was not of type Error')
      }
      throw new WalletError('Error unpacking message', { cause: error })
    }
  }

  public async generateNonce(): Promise<string> {
    try {
      return await this.indy.generateNonce()
    } catch (error) {
      if (!isError(error)) {
        throw new AriesFrameworkError('Attempted to throw error, but it was not of type Error')
      }
      throw new WalletError('Error generating nonce', { cause: error })
    }
  }

  private async retrieveKeyPair(publicKeyBase58: string): Promise<BlsKeyPair> {
    try {
      const { value } = await this.indy.getWalletRecord(this.handle, 'KeyPairRecord', `keypair-${publicKeyBase58}`, {})
      if (value) {
        return JsonEncoder.fromString(value) as BlsKeyPair
      } else {
        throw new WalletError(`No content found for record with public key: ${publicKeyBase58}`)
      }
    } catch (error) {
      if (isIndyError(error, 'WalletItemNotFound')) {
        throw new RecordNotFoundError(`KeyPairRecord not found for public key: ${publicKeyBase58}.`, {
          recordType: 'KeyPairRecord',
          cause: error,
        })
      }
      throw isIndyError(error) ? new IndySdkError(error) : error
    }
  }

  private async storeKeyPair(blsKeyPair: BlsKeyPair): Promise<void> {
    try {
      await this.indy.addWalletRecord(
        this.handle,
        'KeyPairRecord',
        `keypair-${blsKeyPair.publicKeyBase58}`,
        JSON.stringify(blsKeyPair),
        {}
      )
    } catch (error) {
      if (isIndyError(error, 'WalletItemAlreadyExists')) {
        throw new RecordDuplicateError(`Record already exists`, { recordType: 'KeyPairRecord' })
      }
      throw isIndyError(error) ? new IndySdkError(error) : error
    }
  }
}<|MERGE_RESOLUTION|>--- conflicted
+++ resolved
@@ -8,11 +8,15 @@
   KeyDerivationMethod,
 } from '../types'
 import type { Buffer } from '../utils/buffer'
-<<<<<<< HEAD
-import type { Wallet, DidInfo, DidConfig, CreateKeyOptions, VerifyOptions, SignOptions } from './Wallet'
-=======
-import type { Wallet, DidInfo, DidConfig, UnpackedMessageContext } from './Wallet'
->>>>>>> 6de439a2
+import type {
+  Wallet,
+  DidInfo,
+  DidConfig,
+  UnpackedMessageContext,
+  SignOptions,
+  CreateKeyOptions,
+  VerifyOptions,
+} from './Wallet'
 import type { default as Indy, WalletStorageConfig } from 'indy-sdk'
 
 import { Lifecycle, scoped } from 'tsyringe'
