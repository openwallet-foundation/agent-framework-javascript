import type { BlsKeyPair } from '../crypto/BbsService'
import type { Logger } from '../logger'
import type {
  EncryptedMessage,
  WalletConfig,
  WalletExportImportConfig,
  WalletConfigRekey,
  KeyDerivationMethod,
} from '../types'
import type { Buffer } from '../utils/buffer'
<<<<<<< HEAD
import type { Wallet, DidInfo, DidConfig, CreateKeyOptions, VerifyOptions, SignOptions } from './Wallet'
import type { default as Indy } from 'indy-sdk'
=======
import type { Wallet, DidInfo, DidConfig, UnpackedMessageContext } from './Wallet'
import type { default as Indy, WalletStorageConfig } from 'indy-sdk'
>>>>>>> 020e6efa

import { Lifecycle, scoped } from 'tsyringe'

import { AgentConfig } from '../agent/AgentConfig'
import { BbsService } from '../crypto/BbsService'
import { Key } from '../crypto/Key'
import { KeyType } from '../crypto/KeyType'
import { AriesFrameworkError, IndySdkError, RecordDuplicateError, RecordNotFoundError } from '../error'
import { TypedArrayEncoder, JsonEncoder } from '../utils'
import { isError } from '../utils/error'
import { isIndyError } from '../utils/indyError'

import { WalletDuplicateError, WalletNotFoundError, WalletError } from './error'
import { WalletInvalidKeyError } from './error/WalletInvalidKeyError'

@scoped(Lifecycle.ContainerScoped)
export class IndyWallet implements Wallet {
  private walletConfig?: WalletConfig
  private walletHandle?: number

  private logger: Logger
  private publicDidInfo: DidInfo | undefined
  private indy: typeof Indy

  public constructor(agentConfig: AgentConfig) {
    this.logger = agentConfig.logger
    this.indy = agentConfig.agentDependencies.indy
  }

  public get isProvisioned() {
    return this.walletConfig !== undefined
  }

  public get isInitialized() {
    return this.walletHandle !== undefined
  }

  public get publicDid() {
    return this.publicDidInfo
  }

  public get handle() {
    if (!this.walletHandle) {
      throw new AriesFrameworkError(
        'Wallet has not been initialized yet. Make sure to await agent.initialize() before using the agent.'
      )
    }

    return this.walletHandle
  }

  public get masterSecretId() {
    if (!this.isInitialized || !this.walletConfig?.id) {
      throw new AriesFrameworkError(
        'Wallet has not been initialized yet. Make sure to await agent.initialize() before using the agent.'
      )
    }

    return this.walletConfig.id
  }

  private walletStorageConfig(walletConfig: WalletConfig): Indy.WalletConfig {
    const walletStorageConfig: Indy.WalletConfig = {
      id: walletConfig.id,
      storage_type: walletConfig.storage?.type,
    }

    if (walletConfig.storage?.config) {
      walletStorageConfig.storage_config = walletConfig.storage?.config as WalletStorageConfig
    }

    return walletStorageConfig
  }

  private walletCredentials(
    walletConfig: WalletConfig,
    rekey?: string,
    rekeyDerivation?: KeyDerivationMethod
  ): Indy.OpenWalletCredentials {
    const walletCredentials: Indy.OpenWalletCredentials = {
      key: walletConfig.key,
      key_derivation_method: walletConfig.keyDerivationMethod,
    }
    if (rekey) {
      walletCredentials.rekey = rekey
    }
    if (rekeyDerivation) {
      walletCredentials.rekey_derivation_method = rekeyDerivation
    }
    if (walletConfig.storage?.credentials) {
      walletCredentials.storage_credentials = walletConfig.storage?.credentials as Record<string, unknown>
    }

    return walletCredentials
  }

  /**
   * @throws {WalletDuplicateError} if the wallet already exists
   * @throws {WalletError} if another error occurs
   */
  public async create(walletConfig: WalletConfig): Promise<void> {
    await this.createAndOpen(walletConfig)
    await this.close()
  }

  /**
   * @throws {WalletDuplicateError} if the wallet already exists
   * @throws {WalletError} if another error occurs
   */
  public async createAndOpen(walletConfig: WalletConfig): Promise<void> {
    this.logger.debug(`Creating wallet '${walletConfig.id}' using SQLite storage`)

    try {
      await this.indy.createWallet(this.walletStorageConfig(walletConfig), this.walletCredentials(walletConfig))
      this.walletConfig = walletConfig

      // We usually want to create master secret only once, therefore, we can to do so when creating a wallet.
      await this.open(walletConfig)

      // We need to open wallet before creating master secret because we need wallet handle here.
      await this.createMasterSecret(this.handle, walletConfig.id)
    } catch (error) {
      // If an error ocurred while creating the master secret, we should close the wallet
      if (this.isInitialized) await this.close()

      if (isIndyError(error, 'WalletAlreadyExistsError')) {
        const errorMessage = `Wallet '${walletConfig.id}' already exists`
        this.logger.debug(errorMessage)

        throw new WalletDuplicateError(errorMessage, {
          walletType: 'IndyWallet',
          cause: error,
        })
      } else {
        if (!isError(error)) {
          throw new AriesFrameworkError('Attempted to throw error, but it was not of type Error')
        }
        const errorMessage = `Error creating wallet '${walletConfig.id}'`
        this.logger.error(errorMessage, {
          error,
          errorMessage: error.message,
        })

        throw new WalletError(errorMessage, { cause: error })
      }
    }

    this.logger.debug(`Successfully created wallet '${walletConfig.id}'`)
  }

  /**
   * @throws {WalletNotFoundError} if the wallet does not exist
   * @throws {WalletError} if another error occurs
   */
  public async open(walletConfig: WalletConfig): Promise<void> {
    await this._open(walletConfig)
  }

  /**
   * @throws {WalletNotFoundError} if the wallet does not exist
   * @throws {WalletError} if another error occurs
   */
  public async rotateKey(walletConfig: WalletConfigRekey): Promise<void> {
    if (!walletConfig.rekey) {
      throw new WalletError('Wallet rekey undefined!. Please specify the new wallet key')
    }
    await this._open(
      {
        id: walletConfig.id,
        key: walletConfig.key,
        keyDerivationMethod: walletConfig.keyDerivationMethod,
      },
      walletConfig.rekey,
      walletConfig.rekeyDerivationMethod
    )
  }

  /**
   * @throws {WalletNotFoundError} if the wallet does not exist
   * @throws {WalletError} if another error occurs
   */
  private async _open(
    walletConfig: WalletConfig,
    rekey?: string,
    rekeyDerivation?: KeyDerivationMethod
  ): Promise<void> {
    if (this.walletHandle) {
      throw new WalletError(
        'Wallet instance already opened. Close the currently opened wallet before re-opening the wallet'
      )
    }

    try {
      this.walletHandle = await this.indy.openWallet(
        this.walletStorageConfig(walletConfig),
        this.walletCredentials(walletConfig, rekey, rekeyDerivation)
      )
      if (rekey) {
        this.walletConfig = { ...walletConfig, key: rekey, keyDerivationMethod: rekeyDerivation }
      } else {
        this.walletConfig = walletConfig
      }
    } catch (error) {
      if (isIndyError(error, 'WalletNotFoundError')) {
        const errorMessage = `Wallet '${walletConfig.id}' not found`
        this.logger.debug(errorMessage)

        throw new WalletNotFoundError(errorMessage, {
          walletType: 'IndyWallet',
          cause: error,
        })
      } else if (isIndyError(error, 'WalletAccessFailed')) {
        const errorMessage = `Incorrect key for wallet '${walletConfig.id}'`
        this.logger.debug(errorMessage)
        throw new WalletInvalidKeyError(errorMessage, {
          walletType: 'IndyWallet',
          cause: error,
        })
      } else {
        if (!isError(error)) {
          throw new AriesFrameworkError('Attempted to throw error, but it was not of type Error')
        }
        const errorMessage = `Error opening wallet '${walletConfig.id}': ${error.message}`
        this.logger.error(errorMessage, {
          error,
          errorMessage: error.message,
        })

        throw new WalletError(errorMessage, { cause: error })
      }
    }

    this.logger.debug(`Wallet '${walletConfig.id}' opened with handle '${this.handle}'`)
  }

  /**
   * @throws {WalletNotFoundError} if the wallet does not exist
   * @throws {WalletError} if another error occurs
   */
  public async delete(): Promise<void> {
    if (!this.walletConfig) {
      throw new WalletError(
        'Can not delete wallet that does not have wallet config set. Make sure to call create wallet before deleting the wallet'
      )
    }

    this.logger.info(`Deleting wallet '${this.walletConfig.id}'`)

    if (this.walletHandle) {
      await this.close()
    }

    try {
      await this.indy.deleteWallet(
        this.walletStorageConfig(this.walletConfig),
        this.walletCredentials(this.walletConfig)
      )
    } catch (error) {
      if (isIndyError(error, 'WalletNotFoundError')) {
        const errorMessage = `Error deleting wallet: wallet '${this.walletConfig.id}' not found`
        this.logger.debug(errorMessage)

        throw new WalletNotFoundError(errorMessage, {
          walletType: 'IndyWallet',
          cause: error,
        })
      } else {
        if (!isError(error)) {
          throw new AriesFrameworkError('Attempted to throw error, but it was not of type Error')
        }
        const errorMessage = `Error deleting wallet '${this.walletConfig.id}': ${error.message}`
        this.logger.error(errorMessage, {
          error,
          errorMessage: error.message,
        })

        throw new WalletError(errorMessage, { cause: error })
      }
    }
  }

  public async export(exportConfig: WalletExportImportConfig) {
    try {
      this.logger.debug(`Exporting wallet ${this.walletConfig?.id} to path ${exportConfig.path}`)
      await this.indy.exportWallet(this.handle, exportConfig)
    } catch (error) {
      if (!isError(error)) {
        throw new AriesFrameworkError('Attempted to throw error, but it was not of type Error')
      }
      const errorMessage = `Error exporting wallet: ${error.message}`
      this.logger.error(errorMessage, {
        error,
      })

      throw new WalletError(errorMessage, { cause: error })
    }
  }

  public async import(walletConfig: WalletConfig, importConfig: WalletExportImportConfig) {
    try {
      this.logger.debug(`Importing wallet ${walletConfig.id} from path ${importConfig.path}`)
      await this.indy.importWallet(
        { id: walletConfig.id },
        { key: walletConfig.key, key_derivation_method: walletConfig.keyDerivationMethod },
        importConfig
      )
    } catch (error) {
      if (!isError(error)) {
        throw new AriesFrameworkError('Attempted to throw error, but it was not of type Error')
      }
      const errorMessage = `Error importing wallet': ${error.message}`
      this.logger.error(errorMessage, {
        error,
      })

      throw new WalletError(errorMessage, { cause: error })
    }
  }

  /**
   * @throws {WalletError} if the wallet is already closed or another error occurs
   */
  public async close(): Promise<void> {
    if (!this.walletHandle) {
      throw new WalletError('Wallet is in invalid state, you are trying to close wallet that has no `walletHandle`.')
    }

    try {
      await this.indy.closeWallet(this.walletHandle)
      this.walletHandle = undefined
      this.publicDidInfo = undefined
    } catch (error) {
      if (isIndyError(error, 'WalletInvalidHandle')) {
        const errorMessage = `Error closing wallet: wallet already closed`
        this.logger.debug(errorMessage)

        throw new WalletError(errorMessage, {
          cause: error,
        })
      } else {
        if (!isError(error)) {
          throw new AriesFrameworkError('Attempted to throw error, but it was not of type Error')
        }
        const errorMessage = `Error closing wallet': ${error.message}`
        this.logger.error(errorMessage, {
          error,
          errorMessage: error.message,
        })

        throw new WalletError(errorMessage, { cause: error })
      }
    }
  }

  /**
   * Create master secret with specified id in currently opened wallet.
   *
   * If a master secret by this id already exists in the current wallet, the method
   * will return without doing anything.
   *
   * @throws {WalletError} if an error occurs
   */
  private async createMasterSecret(walletHandle: number, masterSecretId: string): Promise<string> {
    this.logger.debug(`Creating master secret with id '${masterSecretId}' in wallet with handle '${walletHandle}'`)

    try {
      await this.indy.proverCreateMasterSecret(walletHandle, masterSecretId)

      return masterSecretId
    } catch (error) {
      if (isIndyError(error, 'AnoncredsMasterSecretDuplicateNameError')) {
        // master secret id is the same as the master secret id passed in the create function
        // so if it already exists we can just assign it.
        this.logger.debug(
          `Master secret with id '${masterSecretId}' already exists in wallet with handle '${walletHandle}'`,
          {
            indyError: 'AnoncredsMasterSecretDuplicateNameError',
          }
        )

        return masterSecretId
      } else {
        if (!isIndyError(error)) {
          throw new AriesFrameworkError('Attempted to throw Indy error, but it was not an Indy error')
        }

        this.logger.error(`Error creating master secret with id ${masterSecretId}`, {
          indyError: error.indyName,
          error,
        })

        throw new WalletError(
          `Error creating master secret with id ${masterSecretId} in wallet with handle '${walletHandle}'`,
          { cause: error }
        )
      }
    }
  }

  public async initPublicDid(didConfig: DidConfig) {
    const { did, verkey } = await this.createDid(didConfig)
    this.publicDidInfo = {
      did,
      verkey,
    }
  }

  public async createDid(didConfig?: DidConfig): Promise<DidInfo> {
    try {
      const [did, verkey] = await this.indy.createAndStoreMyDid(this.handle, didConfig || {})

      return { did, verkey }
    } catch (error) {
      if (!isError(error)) {
        throw new AriesFrameworkError('Attempted to throw error, but it was not of type Error')
      }
      throw new WalletError('Error creating Did', { cause: error })
    }
  }

  /**
   * Create a key with an optional seed and keyType.
   * The keypair is also automatically stored in the wallet afterwards
   *
   * Bls12381g1g2 and X25519 are not supported.
   *
   * @param seed string The seed for creating a key
   * @param keyType KeyType the type of key that should be created
   *
   * @returns a Key instance with a publicKeyBase58
   *
   * @throws {WalletError} When an unsupported keytype is requested
   * @throws {WalletError} When the key could not be created
   */
  public async createKey({ seed, keyType }: CreateKeyOptions): Promise<Key> {
    try {
      if (keyType === KeyType.Ed25519) {
        // eslint-disable-next-line @typescript-eslint/ban-ts-comment
        //@ts-ignore
        const verkey = await this.indy.createKey(this.handle, { seed, crypto_type: 'ed25519' })
        return Key.fromPublicKeyBase58(verkey, keyType)
      }

      if (keyType === KeyType.Bls12381g1 || keyType === KeyType.Bls12381g2) {
        const blsKeyPair = await BbsService.createKey({ keyType, seed })
        await this.storeKeyPair(blsKeyPair)
        return Key.fromPublicKeyBase58(blsKeyPair.publicKeyBase58, keyType)
      }
    } catch (error) {
      if (!isError(error)) {
        throw new AriesFrameworkError('Attempted to throw error, but it was not of type Error')
      }
      throw new WalletError(`Error creating key with key type '${keyType}': ${error.message}`, { cause: error })
    }

    throw new WalletError(`Unsupported key type: '${keyType}' for wallet IndyWallet`)
  }

  /**
   * sign a Buffer with an instance of a Key class
   *
   * Bls12381g1g2, Bls12381g1 and X25519 are not supported.
   *
   * @param data Buffer The data that needs to be signed
   * @param key Key The key that is used to sign the data
   *
   * @returns A signature for the data
   */
  public async sign({ data, key }: SignOptions): Promise<Buffer> {
    try {
      if (key.keyType === KeyType.Ed25519) {
        // Checks to see if it is an not an Array of messages, but just a single one
        if (!TypedArrayEncoder.isTypedArray(data)) {
          throw new WalletError(`${KeyType.Ed25519} does not support multiple singing of multiple messages`)
        }
        return await this.indy.cryptoSign(this.handle, key.publicKeyBase58, data as Buffer)
      }

      if (key.keyType === KeyType.Bls12381g2) {
        const blsKeyPair = await this.retrieveKeyPair(key.publicKeyBase58)
        return BbsService.sign({
          messages: data,
          publicKey: key.publicKey,
          privateKey: TypedArrayEncoder.fromBase58(blsKeyPair.privateKeyBase58),
        })
      }
    } catch (error) {
      if (!isError(error)) {
        throw new AriesFrameworkError('Attempted to throw error, but it was not of type Error')
      }
      throw new WalletError(`Error signing data with verkey ${key.publicKeyBase58}`, { cause: error })
    }
    throw new WalletError(`Unsupported keyType: ${key.keyType}`)
  }

  /**
   * Verify the signature with the data and the used key
   *
   * Bls12381g1g2, Bls12381g1 and X25519 are not supported.
   *
   * @param data Buffer The data that has to be confirmed to be signed
   * @param key Key The key that was used in the signing process
   * @param signature Buffer The signature that was created by the signing process
   *
   * @returns A boolean whether the signature was created with the supplied data and key
   *
   * @throws {WalletError} When it could not do the verification
   * @throws {WalletError} When an unsupported keytype is used
   */
  public async verify({ data, key, signature }: VerifyOptions): Promise<boolean> {
    try {
      if (key.keyType === KeyType.Ed25519) {
        // Checks to see if it is an not an Array of messages, but just a single one
        if (!TypedArrayEncoder.isTypedArray(data)) {
          throw new WalletError(`${KeyType.Ed25519} does not support multiple singing of multiple messages`)
        }
        return await this.indy.cryptoVerify(key.publicKeyBase58, data as Buffer, signature)
      }

      if (key.keyType === KeyType.Bls12381g2) {
        return await BbsService.verify({ signature, publicKey: key.publicKey, messages: data })
      }
    } catch (error) {
      if (!isError(error)) {
        throw new AriesFrameworkError('Attempted to throw error, but it was not of type Error')
      }
      throw new WalletError(`Error verifying signature of data signed with verkey ${key.publicKeyBase58}`, {
        cause: error,
      })
    }
    throw new WalletError(`Unsupported keyType: ${key.keyType}`)
  }

  public async pack(
    payload: Record<string, unknown>,
    recipientKeys: string[],
    senderVerkey?: string
  ): Promise<EncryptedMessage> {
    try {
      const messageRaw = JsonEncoder.toBuffer(payload)
      const packedMessage = await this.indy.packMessage(this.handle, messageRaw, recipientKeys, senderVerkey ?? null)
      return JsonEncoder.fromBuffer(packedMessage)
    } catch (error) {
      if (!isError(error)) {
        throw new AriesFrameworkError('Attempted to throw error, but it was not of type Error')
      }
      throw new WalletError('Error packing message', { cause: error })
    }
  }

  public async unpack(messagePackage: EncryptedMessage): Promise<UnpackedMessageContext> {
    try {
      const unpackedMessageBuffer = await this.indy.unpackMessage(this.handle, JsonEncoder.toBuffer(messagePackage))
      const unpackedMessage = JsonEncoder.fromBuffer(unpackedMessageBuffer)
      return {
        senderKey: unpackedMessage.sender_verkey,
        recipientKey: unpackedMessage.recipient_verkey,
        plaintextMessage: JsonEncoder.fromString(unpackedMessage.message),
      }
    } catch (error) {
      if (!isError(error)) {
        throw new AriesFrameworkError('Attempted to throw error, but it was not of type Error')
      }
      throw new WalletError('Error unpacking message', { cause: error })
    }
  }

  public async generateNonce(): Promise<string> {
    try {
      return await this.indy.generateNonce()
    } catch (error) {
      if (!isError(error)) {
        throw new AriesFrameworkError('Attempted to throw error, but it was not of type Error')
      }
      throw new WalletError('Error generating nonce', { cause: error })
    }
  }

  private async retrieveKeyPair(publicKeyBase58: string): Promise<BlsKeyPair> {
    try {
      const { value } = await this.indy.getWalletRecord(this.handle, 'KeyPairRecord', `keypair-${publicKeyBase58}`, {})
      if (value) {
        return JsonEncoder.fromString(value) as BlsKeyPair
      } else {
        throw new WalletError(`No content found for record with public key: ${publicKeyBase58}`)
      }
    } catch (error) {
      if (isIndyError(error, 'WalletItemNotFound')) {
        throw new RecordNotFoundError(`KeyPairRecord not found for public key: ${publicKeyBase58}.`, {
          recordType: 'KeyPairRecord',
          cause: error,
        })
      }
      throw isIndyError(error) ? new IndySdkError(error) : error
    }
  }

  private async storeKeyPair(blsKeyPair: BlsKeyPair): Promise<void> {
    try {
      await this.indy.addWalletRecord(
        this.handle,
        'KeyPairRecord',
        `keypair-${blsKeyPair.publicKeyBase58}`,
        JSON.stringify(blsKeyPair),
        {}
      )
    } catch (error) {
      if (isIndyError(error, 'WalletItemAlreadyExists')) {
        throw new RecordDuplicateError(`Record already exists`, { recordType: 'KeyPairRecord' })
      }
      throw isIndyError(error) ? new IndySdkError(error) : error
    }
  }
}<|MERGE_RESOLUTION|>--- conflicted
+++ resolved
@@ -1,4 +1,3 @@
-import type { BlsKeyPair } from '../crypto/BbsService'
 import type { Logger } from '../logger'
 import type {
   EncryptedMessage,
@@ -8,23 +7,14 @@
   KeyDerivationMethod,
 } from '../types'
 import type { Buffer } from '../utils/buffer'
-<<<<<<< HEAD
-import type { Wallet, DidInfo, DidConfig, CreateKeyOptions, VerifyOptions, SignOptions } from './Wallet'
-import type { default as Indy } from 'indy-sdk'
-=======
 import type { Wallet, DidInfo, DidConfig, UnpackedMessageContext } from './Wallet'
 import type { default as Indy, WalletStorageConfig } from 'indy-sdk'
->>>>>>> 020e6efa
 
 import { Lifecycle, scoped } from 'tsyringe'
 
 import { AgentConfig } from '../agent/AgentConfig'
-import { BbsService } from '../crypto/BbsService'
-import { Key } from '../crypto/Key'
-import { KeyType } from '../crypto/KeyType'
-import { AriesFrameworkError, IndySdkError, RecordDuplicateError, RecordNotFoundError } from '../error'
-import { TypedArrayEncoder, JsonEncoder } from '../utils'
-import { isError } from '../utils/error'
+import { AriesFrameworkError } from '../error'
+import { JsonEncoder } from '../utils/JsonEncoder'
 import { isIndyError } from '../utils/indyError'
 
 import { WalletDuplicateError, WalletNotFoundError, WalletError } from './error'
@@ -149,9 +139,6 @@
           cause: error,
         })
       } else {
-        if (!isError(error)) {
-          throw new AriesFrameworkError('Attempted to throw error, but it was not of type Error')
-        }
         const errorMessage = `Error creating wallet '${walletConfig.id}'`
         this.logger.error(errorMessage, {
           error,
@@ -234,9 +221,6 @@
           cause: error,
         })
       } else {
-        if (!isError(error)) {
-          throw new AriesFrameworkError('Attempted to throw error, but it was not of type Error')
-        }
         const errorMessage = `Error opening wallet '${walletConfig.id}': ${error.message}`
         this.logger.error(errorMessage, {
           error,
@@ -282,9 +266,6 @@
           cause: error,
         })
       } else {
-        if (!isError(error)) {
-          throw new AriesFrameworkError('Attempted to throw error, but it was not of type Error')
-        }
         const errorMessage = `Error deleting wallet '${this.walletConfig.id}': ${error.message}`
         this.logger.error(errorMessage, {
           error,
@@ -301,9 +282,6 @@
       this.logger.debug(`Exporting wallet ${this.walletConfig?.id} to path ${exportConfig.path}`)
       await this.indy.exportWallet(this.handle, exportConfig)
     } catch (error) {
-      if (!isError(error)) {
-        throw new AriesFrameworkError('Attempted to throw error, but it was not of type Error')
-      }
       const errorMessage = `Error exporting wallet: ${error.message}`
       this.logger.error(errorMessage, {
         error,
@@ -322,9 +300,6 @@
         importConfig
       )
     } catch (error) {
-      if (!isError(error)) {
-        throw new AriesFrameworkError('Attempted to throw error, but it was not of type Error')
-      }
       const errorMessage = `Error importing wallet': ${error.message}`
       this.logger.error(errorMessage, {
         error,
@@ -355,9 +330,6 @@
           cause: error,
         })
       } else {
-        if (!isError(error)) {
-          throw new AriesFrameworkError('Attempted to throw error, but it was not of type Error')
-        }
         const errorMessage = `Error closing wallet': ${error.message}`
         this.logger.error(errorMessage, {
           error,
@@ -397,10 +369,6 @@
 
         return masterSecretId
       } else {
-        if (!isIndyError(error)) {
-          throw new AriesFrameworkError('Attempted to throw Indy error, but it was not an Indy error')
-        }
-
         this.logger.error(`Error creating master secret with id ${masterSecretId}`, {
           indyError: error.indyName,
           error,
@@ -428,124 +396,8 @@
 
       return { did, verkey }
     } catch (error) {
-      if (!isError(error)) {
-        throw new AriesFrameworkError('Attempted to throw error, but it was not of type Error')
-      }
       throw new WalletError('Error creating Did', { cause: error })
     }
-  }
-
-  /**
-   * Create a key with an optional seed and keyType.
-   * The keypair is also automatically stored in the wallet afterwards
-   *
-   * Bls12381g1g2 and X25519 are not supported.
-   *
-   * @param seed string The seed for creating a key
-   * @param keyType KeyType the type of key that should be created
-   *
-   * @returns a Key instance with a publicKeyBase58
-   *
-   * @throws {WalletError} When an unsupported keytype is requested
-   * @throws {WalletError} When the key could not be created
-   */
-  public async createKey({ seed, keyType }: CreateKeyOptions): Promise<Key> {
-    try {
-      if (keyType === KeyType.Ed25519) {
-        // eslint-disable-next-line @typescript-eslint/ban-ts-comment
-        //@ts-ignore
-        const verkey = await this.indy.createKey(this.handle, { seed, crypto_type: 'ed25519' })
-        return Key.fromPublicKeyBase58(verkey, keyType)
-      }
-
-      if (keyType === KeyType.Bls12381g1 || keyType === KeyType.Bls12381g2) {
-        const blsKeyPair = await BbsService.createKey({ keyType, seed })
-        await this.storeKeyPair(blsKeyPair)
-        return Key.fromPublicKeyBase58(blsKeyPair.publicKeyBase58, keyType)
-      }
-    } catch (error) {
-      if (!isError(error)) {
-        throw new AriesFrameworkError('Attempted to throw error, but it was not of type Error')
-      }
-      throw new WalletError(`Error creating key with key type '${keyType}': ${error.message}`, { cause: error })
-    }
-
-    throw new WalletError(`Unsupported key type: '${keyType}' for wallet IndyWallet`)
-  }
-
-  /**
-   * sign a Buffer with an instance of a Key class
-   *
-   * Bls12381g1g2, Bls12381g1 and X25519 are not supported.
-   *
-   * @param data Buffer The data that needs to be signed
-   * @param key Key The key that is used to sign the data
-   *
-   * @returns A signature for the data
-   */
-  public async sign({ data, key }: SignOptions): Promise<Buffer> {
-    try {
-      if (key.keyType === KeyType.Ed25519) {
-        // Checks to see if it is an not an Array of messages, but just a single one
-        if (!TypedArrayEncoder.isTypedArray(data)) {
-          throw new WalletError(`${KeyType.Ed25519} does not support multiple singing of multiple messages`)
-        }
-        return await this.indy.cryptoSign(this.handle, key.publicKeyBase58, data as Buffer)
-      }
-
-      if (key.keyType === KeyType.Bls12381g2) {
-        const blsKeyPair = await this.retrieveKeyPair(key.publicKeyBase58)
-        return BbsService.sign({
-          messages: data,
-          publicKey: key.publicKey,
-          privateKey: TypedArrayEncoder.fromBase58(blsKeyPair.privateKeyBase58),
-        })
-      }
-    } catch (error) {
-      if (!isError(error)) {
-        throw new AriesFrameworkError('Attempted to throw error, but it was not of type Error')
-      }
-      throw new WalletError(`Error signing data with verkey ${key.publicKeyBase58}`, { cause: error })
-    }
-    throw new WalletError(`Unsupported keyType: ${key.keyType}`)
-  }
-
-  /**
-   * Verify the signature with the data and the used key
-   *
-   * Bls12381g1g2, Bls12381g1 and X25519 are not supported.
-   *
-   * @param data Buffer The data that has to be confirmed to be signed
-   * @param key Key The key that was used in the signing process
-   * @param signature Buffer The signature that was created by the signing process
-   *
-   * @returns A boolean whether the signature was created with the supplied data and key
-   *
-   * @throws {WalletError} When it could not do the verification
-   * @throws {WalletError} When an unsupported keytype is used
-   */
-  public async verify({ data, key, signature }: VerifyOptions): Promise<boolean> {
-    try {
-      if (key.keyType === KeyType.Ed25519) {
-        // Checks to see if it is an not an Array of messages, but just a single one
-        if (!TypedArrayEncoder.isTypedArray(data)) {
-          throw new WalletError(`${KeyType.Ed25519} does not support multiple singing of multiple messages`)
-        }
-        return await this.indy.cryptoVerify(key.publicKeyBase58, data as Buffer, signature)
-      }
-
-      if (key.keyType === KeyType.Bls12381g2) {
-        return await BbsService.verify({ signature, publicKey: key.publicKey, messages: data })
-      }
-    } catch (error) {
-      if (!isError(error)) {
-        throw new AriesFrameworkError('Attempted to throw error, but it was not of type Error')
-      }
-      throw new WalletError(`Error verifying signature of data signed with verkey ${key.publicKeyBase58}`, {
-        cause: error,
-      })
-    }
-    throw new WalletError(`Unsupported keyType: ${key.keyType}`)
   }
 
   public async pack(
@@ -558,9 +410,6 @@
       const packedMessage = await this.indy.packMessage(this.handle, messageRaw, recipientKeys, senderVerkey ?? null)
       return JsonEncoder.fromBuffer(packedMessage)
     } catch (error) {
-      if (!isError(error)) {
-        throw new AriesFrameworkError('Attempted to throw error, but it was not of type Error')
-      }
       throw new WalletError('Error packing message', { cause: error })
     }
   }
@@ -575,57 +424,34 @@
         plaintextMessage: JsonEncoder.fromString(unpackedMessage.message),
       }
     } catch (error) {
-      if (!isError(error)) {
-        throw new AriesFrameworkError('Attempted to throw error, but it was not of type Error')
-      }
       throw new WalletError('Error unpacking message', { cause: error })
     }
   }
 
-  public async generateNonce(): Promise<string> {
+  public async sign(data: Buffer, verkey: string): Promise<Buffer> {
+    try {
+      return await this.indy.cryptoSign(this.handle, verkey, data)
+    } catch (error) {
+      throw new WalletError(`Error signing data with verkey ${verkey}`, { cause: error })
+    }
+  }
+
+  public async verify(signerVerkey: string, data: Buffer, signature: Buffer): Promise<boolean> {
+    try {
+      // check signature
+      const isValid = await this.indy.cryptoVerify(signerVerkey, data, signature)
+
+      return isValid
+    } catch (error) {
+      throw new WalletError(`Error verifying signature of data signed with verkey ${signerVerkey}`, { cause: error })
+    }
+  }
+
+  public async generateNonce() {
     try {
       return await this.indy.generateNonce()
     } catch (error) {
-      if (!isError(error)) {
-        throw new AriesFrameworkError('Attempted to throw error, but it was not of type Error')
-      }
       throw new WalletError('Error generating nonce', { cause: error })
     }
   }
-
-  private async retrieveKeyPair(publicKeyBase58: string): Promise<BlsKeyPair> {
-    try {
-      const { value } = await this.indy.getWalletRecord(this.handle, 'KeyPairRecord', `keypair-${publicKeyBase58}`, {})
-      if (value) {
-        return JsonEncoder.fromString(value) as BlsKeyPair
-      } else {
-        throw new WalletError(`No content found for record with public key: ${publicKeyBase58}`)
-      }
-    } catch (error) {
-      if (isIndyError(error, 'WalletItemNotFound')) {
-        throw new RecordNotFoundError(`KeyPairRecord not found for public key: ${publicKeyBase58}.`, {
-          recordType: 'KeyPairRecord',
-          cause: error,
-        })
-      }
-      throw isIndyError(error) ? new IndySdkError(error) : error
-    }
-  }
-
-  private async storeKeyPair(blsKeyPair: BlsKeyPair): Promise<void> {
-    try {
-      await this.indy.addWalletRecord(
-        this.handle,
-        'KeyPairRecord',
-        `keypair-${blsKeyPair.publicKeyBase58}`,
-        JSON.stringify(blsKeyPair),
-        {}
-      )
-    } catch (error) {
-      if (isIndyError(error, 'WalletItemAlreadyExists')) {
-        throw new RecordDuplicateError(`Record already exists`, { recordType: 'KeyPairRecord' })
-      }
-      throw isIndyError(error) ? new IndySdkError(error) : error
-    }
-  }
 }