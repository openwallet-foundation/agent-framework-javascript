import type { KeyPair } from '../crypto/signing-provider/SigningProvider'
import type {
  EncryptedMessage,
  KeyDerivationMethod,
  WalletConfig,
  WalletConfigRekey,
  WalletExportImportConfig,
} from '../types'
import type { Buffer } from '../utils/buffer'
import type {
  CreateKeyOptions,
  DidConfig,
  DidInfo,
  SignOptions,
  UnpackedMessageContext,
  VerifyOptions,
  Wallet,
} from './Wallet'
import type { default as Indy, WalletStorageConfig } from 'indy-sdk'

import { inject, injectable } from 'tsyringe'

import { AgentDependencies } from '../agent/AgentDependencies'
import { InjectionSymbols } from '../constants'
<<<<<<< HEAD
import { KeyType } from '../crypto'
import { BbsService } from '../crypto/BbsService'
import { Key } from '../crypto/Key'
=======
import { Key } from '../crypto/Key'
import { KeyType } from '../crypto/KeyType'
import { SigningProviderRegistry } from '../crypto/signing-provider/SigningProviderRegistry'
>>>>>>> d8ec58b4
import { AriesFrameworkError, IndySdkError, RecordDuplicateError, RecordNotFoundError } from '../error'
import { Logger } from '../logger'
import { TypedArrayEncoder } from '../utils'
import { JsonEncoder } from '../utils/JsonEncoder'
import { isError } from '../utils/error'
import { isIndyError } from '../utils/indyError'

import { WalletDuplicateError, WalletError, WalletNotFoundError } from './error'
import { WalletInvalidKeyError } from './error/WalletInvalidKeyError'

@injectable()
export class IndyWallet implements Wallet {
  private walletConfig?: WalletConfig
  private walletHandle?: number

  private logger: Logger
  private signingKeyProviderRegistry: SigningProviderRegistry
  private publicDidInfo: DidInfo | undefined
  private indy: typeof Indy

  public constructor(
    @inject(InjectionSymbols.AgentDependencies) agentDependencies: AgentDependencies,
    @inject(InjectionSymbols.Logger) logger: Logger,
    signingKeyProviderRegistry: SigningProviderRegistry
  ) {
    this.logger = logger
    this.signingKeyProviderRegistry = signingKeyProviderRegistry
    this.indy = agentDependencies.indy
  }

  public get isProvisioned() {
    return this.walletConfig !== undefined
  }

  public get isInitialized() {
    return this.walletHandle !== undefined
  }

  public get publicDid() {
    return this.publicDidInfo
  }

  public get handle() {
    if (!this.walletHandle) {
      throw new AriesFrameworkError(
        'Wallet has not been initialized yet. Make sure to await agent.initialize() before using the agent.'
      )
    }

    return this.walletHandle
  }

  public get masterSecretId() {
    if (!this.isInitialized || !this.walletConfig?.id) {
      throw new AriesFrameworkError(
        'Wallet has not been initialized yet. Make sure to await agent.initialize() before using the agent.'
      )
    }

    return this.walletConfig.id
  }

  /**
   * Dispose method is called when an agent context is disposed.
   */
  public async dispose() {
    if (this.isInitialized) {
      await this.close()
    }
  }

  private walletStorageConfig(walletConfig: WalletConfig): Indy.WalletConfig {
    const walletStorageConfig: Indy.WalletConfig = {
      id: walletConfig.id,
      storage_type: walletConfig.storage?.type,
    }

    if (walletConfig.storage?.config) {
      walletStorageConfig.storage_config = walletConfig.storage?.config as WalletStorageConfig
    }

    return walletStorageConfig
  }

  private walletCredentials(
    walletConfig: WalletConfig,
    rekey?: string,
    rekeyDerivation?: KeyDerivationMethod
  ): Indy.OpenWalletCredentials {
    const walletCredentials: Indy.OpenWalletCredentials = {
      key: walletConfig.key,
      key_derivation_method: walletConfig.keyDerivationMethod,
    }
    if (rekey) {
      walletCredentials.rekey = rekey
    }
    if (rekeyDerivation) {
      walletCredentials.rekey_derivation_method = rekeyDerivation
    }
    if (walletConfig.storage?.credentials) {
      walletCredentials.storage_credentials = walletConfig.storage?.credentials as Record<string, unknown>
    }

    return walletCredentials
  }

  /**
   * @throws {WalletDuplicateError} if the wallet already exists
   * @throws {WalletError} if another error occurs
   */
  public async create(walletConfig: WalletConfig): Promise<void> {
    await this.createAndOpen(walletConfig)
    await this.close()
  }

  /**
   * @throws {WalletDuplicateError} if the wallet already exists
   * @throws {WalletError} if another error occurs
   */
  public async createAndOpen(walletConfig: WalletConfig): Promise<void> {
    this.logger.debug(`Creating wallet '${walletConfig.id}' using SQLite storage`)

    try {
      await this.indy.createWallet(this.walletStorageConfig(walletConfig), this.walletCredentials(walletConfig))
      this.walletConfig = walletConfig

      // We usually want to create master secret only once, therefore, we can to do so when creating a wallet.
      await this.open(walletConfig)

      // We need to open wallet before creating master secret because we need wallet handle here.
      await this.createMasterSecret(this.handle, walletConfig.id)
    } catch (error) {
      // If an error ocurred while creating the master secret, we should close the wallet
      if (this.isInitialized) await this.close()

      if (isIndyError(error, 'WalletAlreadyExistsError')) {
        const errorMessage = `Wallet '${walletConfig.id}' already exists`
        this.logger.debug(errorMessage)

        throw new WalletDuplicateError(errorMessage, {
          walletType: 'IndyWallet',
          cause: error,
        })
      } else {
        if (!isError(error)) {
          throw new AriesFrameworkError('Attempted to throw error, but it was not of type Error')
        }
        const errorMessage = `Error creating wallet '${walletConfig.id}'`
        this.logger.error(errorMessage, {
          error,
          errorMessage: error.message,
        })

        throw new WalletError(errorMessage, { cause: error })
      }
    }

    this.logger.debug(`Successfully created wallet '${walletConfig.id}'`)
  }

  /**
   * @throws {WalletNotFoundError} if the wallet does not exist
   * @throws {WalletError} if another error occurs
   */
  public async open(walletConfig: WalletConfig): Promise<void> {
    await this._open(walletConfig)
  }

  /**
   * @throws {WalletNotFoundError} if the wallet does not exist
   * @throws {WalletError} if another error occurs
   */
  public async rotateKey(walletConfig: WalletConfigRekey): Promise<void> {
    if (!walletConfig.rekey) {
      throw new WalletError('Wallet rekey undefined!. Please specify the new wallet key')
    }
    await this._open(
      {
        id: walletConfig.id,
        key: walletConfig.key,
        keyDerivationMethod: walletConfig.keyDerivationMethod,
      },
      walletConfig.rekey,
      walletConfig.rekeyDerivationMethod
    )
  }

  /**
   * @throws {WalletNotFoundError} if the wallet does not exist
   * @throws {WalletError} if another error occurs
   */
  private async _open(
    walletConfig: WalletConfig,
    rekey?: string,
    rekeyDerivation?: KeyDerivationMethod
  ): Promise<void> {
    if (this.walletHandle) {
      throw new WalletError(
        'Wallet instance already opened. Close the currently opened wallet before re-opening the wallet'
      )
    }

    try {
      this.walletHandle = await this.indy.openWallet(
        this.walletStorageConfig(walletConfig),
        this.walletCredentials(walletConfig, rekey, rekeyDerivation)
      )
      if (rekey) {
        this.walletConfig = { ...walletConfig, key: rekey, keyDerivationMethod: rekeyDerivation }
      } else {
        this.walletConfig = walletConfig
      }
    } catch (error) {
      if (isIndyError(error, 'WalletNotFoundError')) {
        const errorMessage = `Wallet '${walletConfig.id}' not found`
        this.logger.debug(errorMessage)

        throw new WalletNotFoundError(errorMessage, {
          walletType: 'IndyWallet',
          cause: error,
        })
      } else if (isIndyError(error, 'WalletAccessFailed')) {
        const errorMessage = `Incorrect key for wallet '${walletConfig.id}'`
        this.logger.debug(errorMessage)
        throw new WalletInvalidKeyError(errorMessage, {
          walletType: 'IndyWallet',
          cause: error,
        })
      } else {
        if (!isError(error)) {
          throw new AriesFrameworkError('Attempted to throw error, but it was not of type Error')
        }
        const errorMessage = `Error opening wallet '${walletConfig.id}': ${error.message}`
        this.logger.error(errorMessage, {
          error,
          errorMessage: error.message,
        })

        throw new WalletError(errorMessage, { cause: error })
      }
    }

    this.logger.debug(`Wallet '${walletConfig.id}' opened with handle '${this.handle}'`)
  }

  /**
   * @throws {WalletNotFoundError} if the wallet does not exist
   * @throws {WalletError} if another error occurs
   */
  public async delete(): Promise<void> {
    if (!this.walletConfig) {
      throw new WalletError(
        'Can not delete wallet that does not have wallet config set. Make sure to call create wallet before deleting the wallet'
      )
    }

    this.logger.info(`Deleting wallet '${this.walletConfig.id}'`)

    if (this.walletHandle) {
      await this.close()
    }

    try {
      await this.indy.deleteWallet(
        this.walletStorageConfig(this.walletConfig),
        this.walletCredentials(this.walletConfig)
      )
    } catch (error) {
      if (isIndyError(error, 'WalletNotFoundError')) {
        const errorMessage = `Error deleting wallet: wallet '${this.walletConfig.id}' not found`
        this.logger.debug(errorMessage)

        throw new WalletNotFoundError(errorMessage, {
          walletType: 'IndyWallet',
          cause: error,
        })
      } else {
        if (!isError(error)) {
          throw new AriesFrameworkError('Attempted to throw error, but it was not of type Error')
        }
        const errorMessage = `Error deleting wallet '${this.walletConfig.id}': ${error.message}`
        this.logger.error(errorMessage, {
          error,
          errorMessage: error.message,
        })

        throw new WalletError(errorMessage, { cause: error })
      }
    }
  }

  public async export(exportConfig: WalletExportImportConfig) {
    try {
      this.logger.debug(`Exporting wallet ${this.walletConfig?.id} to path ${exportConfig.path}`)
      await this.indy.exportWallet(this.handle, exportConfig)
    } catch (error) {
      if (!isError(error)) {
        throw new AriesFrameworkError('Attempted to throw error, but it was not of type Error')
      }
      const errorMessage = `Error exporting wallet: ${error.message}`
      this.logger.error(errorMessage, {
        error,
      })

      throw new WalletError(errorMessage, { cause: error })
    }
  }

  public async import(walletConfig: WalletConfig, importConfig: WalletExportImportConfig) {
    try {
      this.logger.debug(`Importing wallet ${walletConfig.id} from path ${importConfig.path}`)
      await this.indy.importWallet(
        { id: walletConfig.id },
        { key: walletConfig.key, key_derivation_method: walletConfig.keyDerivationMethod },
        importConfig
      )
    } catch (error) {
      if (!isError(error)) {
        throw new AriesFrameworkError('Attempted to throw error, but it was not of type Error')
      }
      const errorMessage = `Error importing wallet': ${error.message}`
      this.logger.error(errorMessage, {
        error,
      })

      throw new WalletError(errorMessage, { cause: error })
    }
  }

  /**
   * @throws {WalletError} if the wallet is already closed or another error occurs
   */
  public async close(): Promise<void> {
    this.logger.debug(`Closing wallet ${this.walletConfig?.id}`)
    if (!this.walletHandle) {
      throw new WalletError('Wallet is in invalid state, you are trying to close wallet that has no `walletHandle`.')
    }

    try {
      await this.indy.closeWallet(this.walletHandle)
      this.walletHandle = undefined
      this.publicDidInfo = undefined
    } catch (error) {
      if (isIndyError(error, 'WalletInvalidHandle')) {
        const errorMessage = `Error closing wallet: wallet already closed`
        this.logger.debug(errorMessage)

        throw new WalletError(errorMessage, {
          cause: error,
        })
      } else {
        if (!isError(error)) {
          throw new AriesFrameworkError('Attempted to throw error, but it was not of type Error')
        }
        const errorMessage = `Error closing wallet': ${error.message}`
        this.logger.error(errorMessage, {
          error,
          errorMessage: error.message,
        })

        throw new WalletError(errorMessage, { cause: error })
      }
    }
  }

  /**
   * Create master secret with specified id in currently opened wallet.
   *
   * If a master secret by this id already exists in the current wallet, the method
   * will return without doing anything.
   *
   * @throws {WalletError} if an error occurs
   */
  private async createMasterSecret(walletHandle: number, masterSecretId: string): Promise<string> {
    this.logger.debug(`Creating master secret with id '${masterSecretId}' in wallet with handle '${walletHandle}'`)

    try {
      await this.indy.proverCreateMasterSecret(walletHandle, masterSecretId)

      return masterSecretId
    } catch (error) {
      if (isIndyError(error, 'AnoncredsMasterSecretDuplicateNameError')) {
        // master secret id is the same as the master secret id passed in the create function
        // so if it already exists we can just assign it.
        this.logger.debug(
          `Master secret with id '${masterSecretId}' already exists in wallet with handle '${walletHandle}'`,
          {
            indyError: 'AnoncredsMasterSecretDuplicateNameError',
          }
        )

        return masterSecretId
      } else {
        if (!isIndyError(error)) {
          throw new AriesFrameworkError('Attempted to throw Indy error, but it was not an Indy error')
        }

        this.logger.error(`Error creating master secret with id ${masterSecretId}`, {
          indyError: error.indyName,
          error,
        })

        throw new WalletError(
          `Error creating master secret with id ${masterSecretId} in wallet with handle '${walletHandle}'`,
          { cause: error }
        )
      }
    }
  }

  public async initPublicDid(didConfig: DidConfig) {
    const { did, verkey } = await this.createDid(didConfig)
    this.publicDidInfo = {
      did,
      verkey,
    }
  }

  public async createDid(didConfig?: DidConfig): Promise<DidInfo> {
    try {
      const [did, verkey] = await this.indy.createAndStoreMyDid(this.handle, didConfig || {})

      return { did, verkey }
    } catch (error) {
      if (!isError(error)) {
        throw new AriesFrameworkError('Attempted to throw error, but it was not of type Error')
      }
      throw new WalletError('Error creating Did', { cause: error })
    }
  }

  /**
   * Create a key with an optional seed and keyType.
   * The keypair is also automatically stored in the wallet afterwards
   *
   * Bls12381g1g2 and X25519 are not supported.
   *
   * @param seed string The seed for creating a key
   * @param keyType KeyType the type of key that should be created
   *
   * @returns a Key instance with a publicKeyBase58
   *
   * @throws {WalletError} When an unsupported keytype is requested
   * @throws {WalletError} When the key could not be created
   */
  public async createKey({ seed, keyType }: CreateKeyOptions): Promise<Key> {
    try {
      // Ed25519 is supported natively in Indy wallet
      if (keyType === KeyType.Ed25519) {
        // eslint-disable-next-line @typescript-eslint/ban-ts-comment
        //@ts-ignore
        const verkey = await this.indy.createKey(this.handle, { seed, crypto_type: 'ed25519' })
        return Key.fromPublicKeyBase58(verkey, keyType)
      }

      // Check if there is a signing key provider for the specified key type.
      if (this.signingKeyProviderRegistry.hasProviderForKeyType(keyType)) {
        const signingKeyProvider = this.signingKeyProviderRegistry.getProviderForKeyType(keyType)

        const keyPair = await signingKeyProvider.createKeyPair({ seed })
        await this.storeKeyPair(keyPair)
        return Key.fromPublicKeyBase58(keyPair.publicKeyBase58, keyType)
      }
    } catch (error) {
      if (!isError(error)) {
        throw new AriesFrameworkError('Attempted to throw error, but it was not of type Error')
      }
      throw new WalletError(`Error creating key with key type '${keyType}': ${error.message}`, { cause: error })
    }

    throw new WalletError(`Unsupported key type: '${keyType}' for wallet IndyWallet`)
  }

  /**
   * sign a Buffer with an instance of a Key class
   *
   * Bls12381g1g2, Bls12381g1 and X25519 are not supported.
   *
   * @param data Buffer The data that needs to be signed
   * @param key Key The key that is used to sign the data
   *
   * @returns A signature for the data
   */
  public async sign({ data, key }: SignOptions): Promise<Buffer> {
    try {
      // Ed25519 is supported natively in Indy wallet
      if (key.keyType === KeyType.Ed25519) {
        // Checks to see if it is an not an Array of messages, but just a single one
        if (!TypedArrayEncoder.isTypedArray(data)) {
          throw new WalletError(`${KeyType.Ed25519} does not support multiple singing of multiple messages`)
        }
        return await this.indy.cryptoSign(this.handle, key.publicKeyBase58, data as Buffer)
      }

      // Check if there is a signing key provider for the specified key type.
      if (this.signingKeyProviderRegistry.hasProviderForKeyType(key.keyType)) {
        const signingKeyProvider = this.signingKeyProviderRegistry.getProviderForKeyType(key.keyType)

        const keyPair = await this.retrieveKeyPair(key.publicKeyBase58)
        const signed = await signingKeyProvider.sign({
          data,
          privateKeyBase58: keyPair.privateKeyBase58,
          publicKeyBase58: key.publicKeyBase58,
        })

        return signed
      }
    } catch (error) {
      if (!isError(error)) {
        throw new AriesFrameworkError('Attempted to throw error, but it was not of type Error')
      }
      throw new WalletError(`Error signing data with verkey ${key.publicKeyBase58}`, { cause: error })
    }
    throw new WalletError(`Unsupported keyType: ${key.keyType}`)
  }

  /**
   * Verify the signature with the data and the used key
   *
   * Bls12381g1g2, Bls12381g1 and X25519 are not supported.
   *
   * @param data Buffer The data that has to be confirmed to be signed
   * @param key Key The key that was used in the signing process
   * @param signature Buffer The signature that was created by the signing process
   *
   * @returns A boolean whether the signature was created with the supplied data and key
   *
   * @throws {WalletError} When it could not do the verification
   * @throws {WalletError} When an unsupported keytype is used
   */
  public async verify({ data, key, signature }: VerifyOptions): Promise<boolean> {
    try {
      // Ed25519 is supported natively in Indy wallet
      if (key.keyType === KeyType.Ed25519) {
        // Checks to see if it is an not an Array of messages, but just a single one
        if (!TypedArrayEncoder.isTypedArray(data)) {
          throw new WalletError(`${KeyType.Ed25519} does not support multiple singing of multiple messages`)
        }
        return await this.indy.cryptoVerify(key.publicKeyBase58, data as Buffer, signature)
      }

      // Check if there is a signing key provider for the specified key type.
      if (this.signingKeyProviderRegistry.hasProviderForKeyType(key.keyType)) {
        const signingKeyProvider = this.signingKeyProviderRegistry.getProviderForKeyType(key.keyType)

        const signed = await signingKeyProvider.verify({
          data,
          signature,
          publicKeyBase58: key.publicKeyBase58,
        })

        return signed
      }
    } catch (error) {
      if (!isError(error)) {
        throw new AriesFrameworkError('Attempted to throw error, but it was not of type Error')
      }
      throw new WalletError(`Error verifying signature of data signed with verkey ${key.publicKeyBase58}`, {
        cause: error,
      })
    }
    throw new WalletError(`Unsupported keyType: ${key.keyType}`)
  }

  public async pack(
    payload: Record<string, unknown>,
    recipientKeys: string[],
    senderVerkey?: string
  ): Promise<EncryptedMessage> {
    try {
      const messageRaw = JsonEncoder.toBuffer(payload)
      const packedMessage = await this.indy.packMessage(this.handle, messageRaw, recipientKeys, senderVerkey ?? null)
      return JsonEncoder.fromBuffer(packedMessage)
    } catch (error) {
      if (!isError(error)) {
        throw new AriesFrameworkError('Attempted to throw error, but it was not of type Error')
      }
      throw new WalletError('Error packing message', { cause: error })
    }
  }

  public async unpack(messagePackage: EncryptedMessage): Promise<UnpackedMessageContext> {
    try {
      const unpackedMessageBuffer = await this.indy.unpackMessage(this.handle, JsonEncoder.toBuffer(messagePackage))
      const unpackedMessage = JsonEncoder.fromBuffer(unpackedMessageBuffer)
      return {
        senderKey: unpackedMessage.sender_verkey,
        recipientKey: unpackedMessage.recipient_verkey,
        plaintextMessage: JsonEncoder.fromString(unpackedMessage.message),
      }
    } catch (error) {
      if (!isError(error)) {
        throw new AriesFrameworkError('Attempted to throw error, but it was not of type Error')
      }
      throw new WalletError('Error unpacking message', { cause: error })
    }
  }

  public async generateNonce(): Promise<string> {
    try {
      return await this.indy.generateNonce()
    } catch (error) {
      if (!isError(error)) {
        throw new AriesFrameworkError('Attempted to throw error, but it was not of type Error')
      }
      throw new WalletError('Error generating nonce', { cause: error })
    }
  }

  private async retrieveKeyPair(publicKeyBase58: string): Promise<KeyPair> {
    try {
      const { value } = await this.indy.getWalletRecord(this.handle, 'KeyPairRecord', `key-${publicKeyBase58}`, {})
      if (value) {
        return JsonEncoder.fromString(value) as KeyPair
      } else {
        throw new WalletError(`No content found for record with public key: ${publicKeyBase58}`)
      }
    } catch (error) {
      if (isIndyError(error, 'WalletItemNotFound')) {
        throw new RecordNotFoundError(`KeyPairRecord not found for public key: ${publicKeyBase58}.`, {
          recordType: 'KeyPairRecord',
          cause: error,
        })
      }
      throw isIndyError(error) ? new IndySdkError(error) : error
    }
  }

  private async storeKeyPair(keyPair: KeyPair): Promise<void> {
    try {
      await this.indy.addWalletRecord(
        this.handle,
        'KeyPairRecord',
        `key-${keyPair.publicKeyBase58}`,
        JSON.stringify(keyPair),
        {
          keyType: keyPair.keyType,
        }
      )
    } catch (error) {
      if (isIndyError(error, 'WalletItemAlreadyExists')) {
        throw new RecordDuplicateError(`Record already exists`, { recordType: 'KeyPairRecord' })
      }
      throw isIndyError(error) ? new IndySdkError(error) : error
    }
  }

  public async generateWalletKey() {
    try {
      return await this.indy.generateWalletKey()
    } catch (error) {
      throw new WalletError('Error generating wallet key', { cause: error })
    }
  }
}<|MERGE_RESOLUTION|>--- conflicted
+++ resolved
@@ -22,15 +22,9 @@
 
 import { AgentDependencies } from '../agent/AgentDependencies'
 import { InjectionSymbols } from '../constants'
-<<<<<<< HEAD
 import { KeyType } from '../crypto'
-import { BbsService } from '../crypto/BbsService'
 import { Key } from '../crypto/Key'
-=======
-import { Key } from '../crypto/Key'
-import { KeyType } from '../crypto/KeyType'
 import { SigningProviderRegistry } from '../crypto/signing-provider/SigningProviderRegistry'
->>>>>>> d8ec58b4
 import { AriesFrameworkError, IndySdkError, RecordDuplicateError, RecordNotFoundError } from '../error'
 import { Logger } from '../logger'
 import { TypedArrayEncoder } from '../utils'
