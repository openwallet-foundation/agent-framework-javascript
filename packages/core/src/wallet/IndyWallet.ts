<<<<<<< HEAD
import type { BlsKeyPair } from '../crypto/BbsService'
import type { Logger } from '../logger'
=======
import type { KeyPair } from '../crypto/signing-provider/SigningProvider'
>>>>>>> d2fe29e0
import type {
  EncryptedMessage,
  KeyDerivationMethod,
  WalletConfig,
  WalletConfigRekey,
  WalletExportImportConfig,
} from '../types'
import type { Buffer } from '../utils/buffer'
import type {
<<<<<<< HEAD
  Wallet,
  DidInfo,
  DidConfig,
  CreateKeyOptions,
  VerifyOptions,
  SignOptions,
  UnpackedMessageContext,
=======
  CreateKeyOptions,
  DidConfig,
  DidInfo,
  SignOptions,
  UnpackedMessageContext,
  VerifyOptions,
  Wallet,
>>>>>>> d2fe29e0
} from './Wallet'
import type { default as Indy, WalletStorageConfig } from 'indy-sdk'

import { inject, injectable } from 'tsyringe'

<<<<<<< HEAD
import { AgentConfig } from '../agent/AgentConfig'
import { BbsService } from '../crypto/BbsService'
import { Key } from '../crypto/Key'
import { KeyType } from '../crypto/KeyType'
import { AriesFrameworkError, IndySdkError, RecordDuplicateError, RecordNotFoundError } from '../error'
import { TypedArrayEncoder, JsonEncoder } from '../utils'
=======
import { AgentDependencies } from '../agent/AgentDependencies'
import { InjectionSymbols } from '../constants'
import { KeyType } from '../crypto'
import { Key } from '../crypto/Key'
import { SigningProviderRegistry } from '../crypto/signing-provider/SigningProviderRegistry'
import { AriesFrameworkError, IndySdkError, RecordDuplicateError, RecordNotFoundError } from '../error'
import { Logger } from '../logger'
import { TypedArrayEncoder } from '../utils'
import { JsonEncoder } from '../utils/JsonEncoder'
>>>>>>> d2fe29e0
import { isError } from '../utils/error'
import { isIndyError } from '../utils/indyError'

import { WalletDuplicateError, WalletError, WalletNotFoundError } from './error'
import { WalletInvalidKeyError } from './error/WalletInvalidKeyError'

@injectable()
export class IndyWallet implements Wallet {
  private walletConfig?: WalletConfig
  private walletHandle?: number

  private logger: Logger
  private signingKeyProviderRegistry: SigningProviderRegistry
  private publicDidInfo: DidInfo | undefined
  private indy: typeof Indy

  public constructor(
    @inject(InjectionSymbols.AgentDependencies) agentDependencies: AgentDependencies,
    @inject(InjectionSymbols.Logger) logger: Logger,
    signingKeyProviderRegistry: SigningProviderRegistry
  ) {
    this.logger = logger
    this.signingKeyProviderRegistry = signingKeyProviderRegistry
    this.indy = agentDependencies.indy
  }

  public get isProvisioned() {
    return this.walletConfig !== undefined
  }

  public get isInitialized() {
    return this.walletHandle !== undefined
  }

  public get publicDid() {
    return this.publicDidInfo
  }

  public get handle() {
    if (!this.walletHandle) {
      throw new AriesFrameworkError(
        'Wallet has not been initialized yet. Make sure to await agent.initialize() before using the agent.'
      )
    }

    return this.walletHandle
  }

  public get masterSecretId() {
    if (!this.isInitialized || !this.walletConfig?.id) {
      throw new AriesFrameworkError(
        'Wallet has not been initialized yet. Make sure to await agent.initialize() before using the agent.'
      )
    }

    return this.walletConfig.id
  }

  /**
   * Dispose method is called when an agent context is disposed.
   */
  public async dispose() {
    if (this.isInitialized) {
      await this.close()
    }
  }

  private walletStorageConfig(walletConfig: WalletConfig): Indy.WalletConfig {
    const walletStorageConfig: Indy.WalletConfig = {
      id: walletConfig.id,
      storage_type: walletConfig.storage?.type,
    }

    if (walletConfig.storage?.config) {
      walletStorageConfig.storage_config = walletConfig.storage?.config as WalletStorageConfig
    }

    return walletStorageConfig
  }

  private walletCredentials(
    walletConfig: WalletConfig,
    rekey?: string,
    rekeyDerivation?: KeyDerivationMethod
  ): Indy.OpenWalletCredentials {
    const walletCredentials: Indy.OpenWalletCredentials = {
      key: walletConfig.key,
      key_derivation_method: walletConfig.keyDerivationMethod,
    }
    if (rekey) {
      walletCredentials.rekey = rekey
    }
    if (rekeyDerivation) {
      walletCredentials.rekey_derivation_method = rekeyDerivation
    }
    if (walletConfig.storage?.credentials) {
      walletCredentials.storage_credentials = walletConfig.storage?.credentials as Record<string, unknown>
    }

    return walletCredentials
  }

  /**
   * @throws {WalletDuplicateError} if the wallet already exists
   * @throws {WalletError} if another error occurs
   */
  public async create(walletConfig: WalletConfig): Promise<void> {
    await this.createAndOpen(walletConfig)
    await this.close()
  }

  /**
   * @throws {WalletDuplicateError} if the wallet already exists
   * @throws {WalletError} if another error occurs
   */
  public async createAndOpen(walletConfig: WalletConfig): Promise<void> {
    this.logger.debug(`Creating wallet '${walletConfig.id}' using SQLite storage`)

    try {
      await this.indy.createWallet(this.walletStorageConfig(walletConfig), this.walletCredentials(walletConfig))
      this.walletConfig = walletConfig

      // We usually want to create master secret only once, therefore, we can to do so when creating a wallet.
      await this.open(walletConfig)

      // We need to open wallet before creating master secret because we need wallet handle here.
      await this.createMasterSecret(this.handle, walletConfig.id)
    } catch (error) {
      // If an error ocurred while creating the master secret, we should close the wallet
      if (this.isInitialized) await this.close()

      if (isIndyError(error, 'WalletAlreadyExistsError')) {
        const errorMessage = `Wallet '${walletConfig.id}' already exists`
        this.logger.debug(errorMessage)

        throw new WalletDuplicateError(errorMessage, {
          walletType: 'IndyWallet',
          cause: error,
        })
      } else {
        if (!isError(error)) {
          throw new AriesFrameworkError('Attempted to throw error, but it was not of type Error')
        }
        const errorMessage = `Error creating wallet '${walletConfig.id}'`
        this.logger.error(errorMessage, {
          error,
          errorMessage: error.message,
        })

        throw new WalletError(errorMessage, { cause: error })
      }
    }

    this.logger.debug(`Successfully created wallet '${walletConfig.id}'`)
  }

  /**
   * @throws {WalletNotFoundError} if the wallet does not exist
   * @throws {WalletError} if another error occurs
   */
  public async open(walletConfig: WalletConfig): Promise<void> {
    await this._open(walletConfig)
  }

  /**
   * @throws {WalletNotFoundError} if the wallet does not exist
   * @throws {WalletError} if another error occurs
   */
  public async rotateKey(walletConfig: WalletConfigRekey): Promise<void> {
    if (!walletConfig.rekey) {
      throw new WalletError('Wallet rekey undefined!. Please specify the new wallet key')
    }
    await this._open(
      {
        id: walletConfig.id,
        key: walletConfig.key,
        keyDerivationMethod: walletConfig.keyDerivationMethod,
      },
      walletConfig.rekey,
      walletConfig.rekeyDerivationMethod
    )
  }

  /**
   * @throws {WalletNotFoundError} if the wallet does not exist
   * @throws {WalletError} if another error occurs
   */
  private async _open(
    walletConfig: WalletConfig,
    rekey?: string,
    rekeyDerivation?: KeyDerivationMethod
  ): Promise<void> {
    if (this.walletHandle) {
      throw new WalletError(
        'Wallet instance already opened. Close the currently opened wallet before re-opening the wallet'
      )
    }

    try {
      this.walletHandle = await this.indy.openWallet(
        this.walletStorageConfig(walletConfig),
        this.walletCredentials(walletConfig, rekey, rekeyDerivation)
      )
      if (rekey) {
        this.walletConfig = { ...walletConfig, key: rekey, keyDerivationMethod: rekeyDerivation }
      } else {
        this.walletConfig = walletConfig
      }
    } catch (error) {
      if (isIndyError(error, 'WalletNotFoundError')) {
        const errorMessage = `Wallet '${walletConfig.id}' not found`
        this.logger.debug(errorMessage)

        throw new WalletNotFoundError(errorMessage, {
          walletType: 'IndyWallet',
          cause: error,
        })
      } else if (isIndyError(error, 'WalletAccessFailed')) {
        const errorMessage = `Incorrect key for wallet '${walletConfig.id}'`
        this.logger.debug(errorMessage)
        throw new WalletInvalidKeyError(errorMessage, {
          walletType: 'IndyWallet',
          cause: error,
        })
      } else {
        if (!isError(error)) {
          throw new AriesFrameworkError('Attempted to throw error, but it was not of type Error')
        }
        const errorMessage = `Error opening wallet '${walletConfig.id}': ${error.message}`
        this.logger.error(errorMessage, {
          error,
          errorMessage: error.message,
        })

        throw new WalletError(errorMessage, { cause: error })
      }
    }

    this.logger.debug(`Wallet '${walletConfig.id}' opened with handle '${this.handle}'`)
  }

  /**
   * @throws {WalletNotFoundError} if the wallet does not exist
   * @throws {WalletError} if another error occurs
   */
  public async delete(): Promise<void> {
    if (!this.walletConfig) {
      throw new WalletError(
        'Can not delete wallet that does not have wallet config set. Make sure to call create wallet before deleting the wallet'
      )
    }

    this.logger.info(`Deleting wallet '${this.walletConfig.id}'`)

    if (this.walletHandle) {
      await this.close()
    }

    try {
      await this.indy.deleteWallet(
        this.walletStorageConfig(this.walletConfig),
        this.walletCredentials(this.walletConfig)
      )
    } catch (error) {
      if (isIndyError(error, 'WalletNotFoundError')) {
        const errorMessage = `Error deleting wallet: wallet '${this.walletConfig.id}' not found`
        this.logger.debug(errorMessage)

        throw new WalletNotFoundError(errorMessage, {
          walletType: 'IndyWallet',
          cause: error,
        })
      } else {
        if (!isError(error)) {
          throw new AriesFrameworkError('Attempted to throw error, but it was not of type Error')
        }
        const errorMessage = `Error deleting wallet '${this.walletConfig.id}': ${error.message}`
        this.logger.error(errorMessage, {
          error,
          errorMessage: error.message,
        })

        throw new WalletError(errorMessage, { cause: error })
      }
    }
  }

  public async export(exportConfig: WalletExportImportConfig) {
    try {
      this.logger.debug(`Exporting wallet ${this.walletConfig?.id} to path ${exportConfig.path}`)
      await this.indy.exportWallet(this.handle, exportConfig)
    } catch (error) {
      if (!isError(error)) {
        throw new AriesFrameworkError('Attempted to throw error, but it was not of type Error')
      }
      const errorMessage = `Error exporting wallet: ${error.message}`
      this.logger.error(errorMessage, {
        error,
      })

      throw new WalletError(errorMessage, { cause: error })
    }
  }

  public async import(walletConfig: WalletConfig, importConfig: WalletExportImportConfig) {
    try {
      this.logger.debug(`Importing wallet ${walletConfig.id} from path ${importConfig.path}`)
      await this.indy.importWallet(
        { id: walletConfig.id },
        { key: walletConfig.key, key_derivation_method: walletConfig.keyDerivationMethod },
        importConfig
      )
    } catch (error) {
      if (!isError(error)) {
        throw new AriesFrameworkError('Attempted to throw error, but it was not of type Error')
      }
      const errorMessage = `Error importing wallet': ${error.message}`
      this.logger.error(errorMessage, {
        error,
      })

      throw new WalletError(errorMessage, { cause: error })
    }
  }

  /**
   * @throws {WalletError} if the wallet is already closed or another error occurs
   */
  public async close(): Promise<void> {
    this.logger.debug(`Closing wallet ${this.walletConfig?.id}`)
    if (!this.walletHandle) {
      throw new WalletError('Wallet is in invalid state, you are trying to close wallet that has no `walletHandle`.')
    }

    try {
      await this.indy.closeWallet(this.walletHandle)
      this.walletHandle = undefined
      this.publicDidInfo = undefined
    } catch (error) {
      if (isIndyError(error, 'WalletInvalidHandle')) {
        const errorMessage = `Error closing wallet: wallet already closed`
        this.logger.debug(errorMessage)

        throw new WalletError(errorMessage, {
          cause: error,
        })
      } else {
        if (!isError(error)) {
          throw new AriesFrameworkError('Attempted to throw error, but it was not of type Error')
        }
        const errorMessage = `Error closing wallet': ${error.message}`
        this.logger.error(errorMessage, {
          error,
          errorMessage: error.message,
        })

        throw new WalletError(errorMessage, { cause: error })
      }
    }
  }

  /**
   * Create master secret with specified id in currently opened wallet.
   *
   * If a master secret by this id already exists in the current wallet, the method
   * will return without doing anything.
   *
   * @throws {WalletError} if an error occurs
   */
  private async createMasterSecret(walletHandle: number, masterSecretId: string): Promise<string> {
    this.logger.debug(`Creating master secret with id '${masterSecretId}' in wallet with handle '${walletHandle}'`)

    try {
      await this.indy.proverCreateMasterSecret(walletHandle, masterSecretId)

      return masterSecretId
    } catch (error) {
      if (isIndyError(error, 'AnoncredsMasterSecretDuplicateNameError')) {
        // master secret id is the same as the master secret id passed in the create function
        // so if it already exists we can just assign it.
        this.logger.debug(
          `Master secret with id '${masterSecretId}' already exists in wallet with handle '${walletHandle}'`,
          {
            indyError: 'AnoncredsMasterSecretDuplicateNameError',
          }
        )

        return masterSecretId
      } else {
        if (!isIndyError(error)) {
          throw new AriesFrameworkError('Attempted to throw Indy error, but it was not an Indy error')
        }

        this.logger.error(`Error creating master secret with id ${masterSecretId}`, {
          indyError: error.indyName,
          error,
        })

        throw new WalletError(
          `Error creating master secret with id ${masterSecretId} in wallet with handle '${walletHandle}'`,
          { cause: error }
        )
      }
    }
  }

  public async initPublicDid(didConfig: DidConfig) {
    const { did, verkey } = await this.createDid(didConfig)
    this.publicDidInfo = {
      did,
      verkey,
    }
  }

  public async createDid(didConfig?: DidConfig): Promise<DidInfo> {
    try {
      const [did, verkey] = await this.indy.createAndStoreMyDid(this.handle, didConfig || {})

      return { did, verkey }
    } catch (error) {
      if (!isError(error)) {
        throw new AriesFrameworkError('Attempted to throw error, but it was not of type Error')
      }
      throw new WalletError('Error creating Did', { cause: error })
    }
  }

  /**
   * Create a key with an optional seed and keyType.
   * The keypair is also automatically stored in the wallet afterwards
   *
   * Bls12381g1g2 and X25519 are not supported.
   *
   * @param seed string The seed for creating a key
   * @param keyType KeyType the type of key that should be created
   *
   * @returns a Key instance with a publicKeyBase58
   *
   * @throws {WalletError} When an unsupported keytype is requested
   * @throws {WalletError} When the key could not be created
   */
  public async createKey({ seed, keyType }: CreateKeyOptions): Promise<Key> {
    try {
<<<<<<< HEAD
=======
      // Ed25519 is supported natively in Indy wallet
>>>>>>> d2fe29e0
      if (keyType === KeyType.Ed25519) {
        // eslint-disable-next-line @typescript-eslint/ban-ts-comment
        //@ts-ignore
        const verkey = await this.indy.createKey(this.handle, { seed, crypto_type: 'ed25519' })
        return Key.fromPublicKeyBase58(verkey, keyType)
      }

<<<<<<< HEAD
      if (keyType === KeyType.Bls12381g1 || keyType === KeyType.Bls12381g2) {
        const blsKeyPair = await BbsService.createKey({ keyType, seed })
        await this.storeKeyPair(blsKeyPair)
        return Key.fromPublicKeyBase58(blsKeyPair.publicKeyBase58, keyType)
=======
      // Check if there is a signing key provider for the specified key type.
      if (this.signingKeyProviderRegistry.hasProviderForKeyType(keyType)) {
        const signingKeyProvider = this.signingKeyProviderRegistry.getProviderForKeyType(keyType)

        const keyPair = await signingKeyProvider.createKeyPair({ seed })
        await this.storeKeyPair(keyPair)
        return Key.fromPublicKeyBase58(keyPair.publicKeyBase58, keyType)
>>>>>>> d2fe29e0
      }
    } catch (error) {
      if (!isError(error)) {
        throw new AriesFrameworkError('Attempted to throw error, but it was not of type Error')
      }
      throw new WalletError(`Error creating key with key type '${keyType}': ${error.message}`, { cause: error })
    }

    throw new WalletError(`Unsupported key type: '${keyType}' for wallet IndyWallet`)
  }

  /**
   * sign a Buffer with an instance of a Key class
   *
   * Bls12381g1g2, Bls12381g1 and X25519 are not supported.
   *
   * @param data Buffer The data that needs to be signed
   * @param key Key The key that is used to sign the data
   *
   * @returns A signature for the data
   */
  public async sign({ data, key }: SignOptions): Promise<Buffer> {
    try {
<<<<<<< HEAD
=======
      // Ed25519 is supported natively in Indy wallet
>>>>>>> d2fe29e0
      if (key.keyType === KeyType.Ed25519) {
        // Checks to see if it is an not an Array of messages, but just a single one
        if (!TypedArrayEncoder.isTypedArray(data)) {
          throw new WalletError(`${KeyType.Ed25519} does not support multiple singing of multiple messages`)
        }
        return await this.indy.cryptoSign(this.handle, key.publicKeyBase58, data as Buffer)
      }

<<<<<<< HEAD
      if (key.keyType === KeyType.Bls12381g2) {
        const blsKeyPair = await this.retrieveKeyPair(key.publicKeyBase58)
        return BbsService.sign({
          messages: data,
          publicKey: key.publicKey,
          privateKey: TypedArrayEncoder.fromBase58(blsKeyPair.privateKeyBase58),
        })
=======
      // Check if there is a signing key provider for the specified key type.
      if (this.signingKeyProviderRegistry.hasProviderForKeyType(key.keyType)) {
        const signingKeyProvider = this.signingKeyProviderRegistry.getProviderForKeyType(key.keyType)

        const keyPair = await this.retrieveKeyPair(key.publicKeyBase58)
        const signed = await signingKeyProvider.sign({
          data,
          privateKeyBase58: keyPair.privateKeyBase58,
          publicKeyBase58: key.publicKeyBase58,
        })

        return signed
>>>>>>> d2fe29e0
      }
    } catch (error) {
      if (!isError(error)) {
        throw new AriesFrameworkError('Attempted to throw error, but it was not of type Error')
      }
      throw new WalletError(`Error signing data with verkey ${key.publicKeyBase58}`, { cause: error })
    }
    throw new WalletError(`Unsupported keyType: ${key.keyType}`)
  }

  /**
   * Verify the signature with the data and the used key
   *
   * Bls12381g1g2, Bls12381g1 and X25519 are not supported.
   *
   * @param data Buffer The data that has to be confirmed to be signed
   * @param key Key The key that was used in the signing process
   * @param signature Buffer The signature that was created by the signing process
   *
   * @returns A boolean whether the signature was created with the supplied data and key
   *
   * @throws {WalletError} When it could not do the verification
   * @throws {WalletError} When an unsupported keytype is used
   */
  public async verify({ data, key, signature }: VerifyOptions): Promise<boolean> {
    try {
<<<<<<< HEAD
=======
      // Ed25519 is supported natively in Indy wallet
>>>>>>> d2fe29e0
      if (key.keyType === KeyType.Ed25519) {
        // Checks to see if it is an not an Array of messages, but just a single one
        if (!TypedArrayEncoder.isTypedArray(data)) {
          throw new WalletError(`${KeyType.Ed25519} does not support multiple singing of multiple messages`)
        }
        return await this.indy.cryptoVerify(key.publicKeyBase58, data as Buffer, signature)
      }

<<<<<<< HEAD
      if (key.keyType === KeyType.Bls12381g2) {
        return await BbsService.verify({ signature, publicKey: key.publicKey, messages: data })
=======
      // Check if there is a signing key provider for the specified key type.
      if (this.signingKeyProviderRegistry.hasProviderForKeyType(key.keyType)) {
        const signingKeyProvider = this.signingKeyProviderRegistry.getProviderForKeyType(key.keyType)

        const signed = await signingKeyProvider.verify({
          data,
          signature,
          publicKeyBase58: key.publicKeyBase58,
        })

        return signed
>>>>>>> d2fe29e0
      }
    } catch (error) {
      if (!isError(error)) {
        throw new AriesFrameworkError('Attempted to throw error, but it was not of type Error')
      }
      throw new WalletError(`Error verifying signature of data signed with verkey ${key.publicKeyBase58}`, {
        cause: error,
      })
    }
    throw new WalletError(`Unsupported keyType: ${key.keyType}`)
  }

  public async pack(
    payload: Record<string, unknown>,
    recipientKeys: string[],
    senderVerkey?: string
  ): Promise<EncryptedMessage> {
    try {
      const messageRaw = JsonEncoder.toBuffer(payload)
      const packedMessage = await this.indy.packMessage(this.handle, messageRaw, recipientKeys, senderVerkey ?? null)
      return JsonEncoder.fromBuffer(packedMessage)
    } catch (error) {
      if (!isError(error)) {
        throw new AriesFrameworkError('Attempted to throw error, but it was not of type Error')
      }
      throw new WalletError('Error packing message', { cause: error })
    }
  }

  public async unpack(messagePackage: EncryptedMessage): Promise<UnpackedMessageContext> {
    try {
      const unpackedMessageBuffer = await this.indy.unpackMessage(this.handle, JsonEncoder.toBuffer(messagePackage))
      const unpackedMessage = JsonEncoder.fromBuffer(unpackedMessageBuffer)
      return {
        senderKey: unpackedMessage.sender_verkey,
        recipientKey: unpackedMessage.recipient_verkey,
        plaintextMessage: JsonEncoder.fromString(unpackedMessage.message),
      }
    } catch (error) {
      if (!isError(error)) {
        throw new AriesFrameworkError('Attempted to throw error, but it was not of type Error')
      }
      throw new WalletError('Error unpacking message', { cause: error })
    }
  }

  public async generateNonce(): Promise<string> {
    try {
      return await this.indy.generateNonce()
    } catch (error) {
      if (!isError(error)) {
        throw new AriesFrameworkError('Attempted to throw error, but it was not of type Error')
      }
      throw new WalletError('Error generating nonce', { cause: error })
    }
  }

<<<<<<< HEAD
  private async retrieveKeyPair(publicKeyBase58: string): Promise<BlsKeyPair> {
    try {
      const { value } = await this.indy.getWalletRecord(this.handle, 'KeyPairRecord', `keypair-${publicKeyBase58}`, {})
      if (value) {
        return JsonEncoder.fromString(value) as BlsKeyPair
      } else {
        throw new WalletError(`No content found for record with public key: ${publicKeyBase58}`)
      }
    } catch (error) {
      if (isIndyError(error, 'WalletItemNotFound')) {
        throw new RecordNotFoundError(`KeyPairRecord not found for public key: ${publicKeyBase58}.`, {
          recordType: 'KeyPairRecord',
          cause: error,
        })
=======
  private async retrieveKeyPair(publicKeyBase58: string): Promise<KeyPair> {
    try {
      const { value } = await this.indy.getWalletRecord(this.handle, 'KeyPairRecord', `key-${publicKeyBase58}`, {})
      if (value) {
        return JsonEncoder.fromString(value) as KeyPair
      } else {
        throw new WalletError(`No content found for record with public key: ${publicKeyBase58}`)
      }
    } catch (error) {
      if (isIndyError(error, 'WalletItemNotFound')) {
        throw new RecordNotFoundError(`KeyPairRecord not found for public key: ${publicKeyBase58}.`, {
          recordType: 'KeyPairRecord',
          cause: error,
        })
      }
      throw isIndyError(error) ? new IndySdkError(error) : error
    }
  }

  private async storeKeyPair(keyPair: KeyPair): Promise<void> {
    try {
      await this.indy.addWalletRecord(
        this.handle,
        'KeyPairRecord',
        `key-${keyPair.publicKeyBase58}`,
        JSON.stringify(keyPair),
        {
          keyType: keyPair.keyType,
        }
      )
    } catch (error) {
      if (isIndyError(error, 'WalletItemAlreadyExists')) {
        throw new RecordDuplicateError(`Record already exists`, { recordType: 'KeyPairRecord' })
>>>>>>> d2fe29e0
      }
      throw isIndyError(error) ? new IndySdkError(error) : error
    }
  }

<<<<<<< HEAD
  private async storeKeyPair(blsKeyPair: BlsKeyPair): Promise<void> {
    try {
      await this.indy.addWalletRecord(
        this.handle,
        'KeyPairRecord',
        `keypair-${blsKeyPair.publicKeyBase58}`,
        JSON.stringify(blsKeyPair),
        {}
      )
    } catch (error) {
      if (isIndyError(error, 'WalletItemAlreadyExists')) {
        throw new RecordDuplicateError(`Record already exists`, { recordType: 'KeyPairRecord' })
      }
      throw isIndyError(error) ? new IndySdkError(error) : error
=======
  public async generateWalletKey() {
    try {
      return await this.indy.generateWalletKey()
    } catch (error) {
      throw new WalletError('Error generating wallet key', { cause: error })
>>>>>>> d2fe29e0
    }
  }
}<|MERGE_RESOLUTION|>--- conflicted
+++ resolved
@@ -1,9 +1,4 @@
-<<<<<<< HEAD
-import type { BlsKeyPair } from '../crypto/BbsService'
-import type { Logger } from '../logger'
-=======
 import type { KeyPair } from '../crypto/signing-provider/SigningProvider'
->>>>>>> d2fe29e0
 import type {
   EncryptedMessage,
   KeyDerivationMethod,
@@ -13,15 +8,6 @@
 } from '../types'
 import type { Buffer } from '../utils/buffer'
 import type {
-<<<<<<< HEAD
-  Wallet,
-  DidInfo,
-  DidConfig,
-  CreateKeyOptions,
-  VerifyOptions,
-  SignOptions,
-  UnpackedMessageContext,
-=======
   CreateKeyOptions,
   DidConfig,
   DidInfo,
@@ -29,20 +15,11 @@
   UnpackedMessageContext,
   VerifyOptions,
   Wallet,
->>>>>>> d2fe29e0
 } from './Wallet'
 import type { default as Indy, WalletStorageConfig } from 'indy-sdk'
 
 import { inject, injectable } from 'tsyringe'
 
-<<<<<<< HEAD
-import { AgentConfig } from '../agent/AgentConfig'
-import { BbsService } from '../crypto/BbsService'
-import { Key } from '../crypto/Key'
-import { KeyType } from '../crypto/KeyType'
-import { AriesFrameworkError, IndySdkError, RecordDuplicateError, RecordNotFoundError } from '../error'
-import { TypedArrayEncoder, JsonEncoder } from '../utils'
-=======
 import { AgentDependencies } from '../agent/AgentDependencies'
 import { InjectionSymbols } from '../constants'
 import { KeyType } from '../crypto'
@@ -52,7 +29,6 @@
 import { Logger } from '../logger'
 import { TypedArrayEncoder } from '../utils'
 import { JsonEncoder } from '../utils/JsonEncoder'
->>>>>>> d2fe29e0
 import { isError } from '../utils/error'
 import { isIndyError } from '../utils/indyError'
 
@@ -496,10 +472,7 @@
    */
   public async createKey({ seed, keyType }: CreateKeyOptions): Promise<Key> {
     try {
-<<<<<<< HEAD
-=======
       // Ed25519 is supported natively in Indy wallet
->>>>>>> d2fe29e0
       if (keyType === KeyType.Ed25519) {
         // eslint-disable-next-line @typescript-eslint/ban-ts-comment
         //@ts-ignore
@@ -507,12 +480,6 @@
         return Key.fromPublicKeyBase58(verkey, keyType)
       }
 
-<<<<<<< HEAD
-      if (keyType === KeyType.Bls12381g1 || keyType === KeyType.Bls12381g2) {
-        const blsKeyPair = await BbsService.createKey({ keyType, seed })
-        await this.storeKeyPair(blsKeyPair)
-        return Key.fromPublicKeyBase58(blsKeyPair.publicKeyBase58, keyType)
-=======
       // Check if there is a signing key provider for the specified key type.
       if (this.signingKeyProviderRegistry.hasProviderForKeyType(keyType)) {
         const signingKeyProvider = this.signingKeyProviderRegistry.getProviderForKeyType(keyType)
@@ -520,7 +487,6 @@
         const keyPair = await signingKeyProvider.createKeyPair({ seed })
         await this.storeKeyPair(keyPair)
         return Key.fromPublicKeyBase58(keyPair.publicKeyBase58, keyType)
->>>>>>> d2fe29e0
       }
     } catch (error) {
       if (!isError(error)) {
@@ -544,10 +510,7 @@
    */
   public async sign({ data, key }: SignOptions): Promise<Buffer> {
     try {
-<<<<<<< HEAD
-=======
       // Ed25519 is supported natively in Indy wallet
->>>>>>> d2fe29e0
       if (key.keyType === KeyType.Ed25519) {
         // Checks to see if it is an not an Array of messages, but just a single one
         if (!TypedArrayEncoder.isTypedArray(data)) {
@@ -556,15 +519,6 @@
         return await this.indy.cryptoSign(this.handle, key.publicKeyBase58, data as Buffer)
       }
 
-<<<<<<< HEAD
-      if (key.keyType === KeyType.Bls12381g2) {
-        const blsKeyPair = await this.retrieveKeyPair(key.publicKeyBase58)
-        return BbsService.sign({
-          messages: data,
-          publicKey: key.publicKey,
-          privateKey: TypedArrayEncoder.fromBase58(blsKeyPair.privateKeyBase58),
-        })
-=======
       // Check if there is a signing key provider for the specified key type.
       if (this.signingKeyProviderRegistry.hasProviderForKeyType(key.keyType)) {
         const signingKeyProvider = this.signingKeyProviderRegistry.getProviderForKeyType(key.keyType)
@@ -577,7 +531,6 @@
         })
 
         return signed
->>>>>>> d2fe29e0
       }
     } catch (error) {
       if (!isError(error)) {
@@ -604,10 +557,7 @@
    */
   public async verify({ data, key, signature }: VerifyOptions): Promise<boolean> {
     try {
-<<<<<<< HEAD
-=======
       // Ed25519 is supported natively in Indy wallet
->>>>>>> d2fe29e0
       if (key.keyType === KeyType.Ed25519) {
         // Checks to see if it is an not an Array of messages, but just a single one
         if (!TypedArrayEncoder.isTypedArray(data)) {
@@ -616,10 +566,6 @@
         return await this.indy.cryptoVerify(key.publicKeyBase58, data as Buffer, signature)
       }
 
-<<<<<<< HEAD
-      if (key.keyType === KeyType.Bls12381g2) {
-        return await BbsService.verify({ signature, publicKey: key.publicKey, messages: data })
-=======
       // Check if there is a signing key provider for the specified key type.
       if (this.signingKeyProviderRegistry.hasProviderForKeyType(key.keyType)) {
         const signingKeyProvider = this.signingKeyProviderRegistry.getProviderForKeyType(key.keyType)
@@ -631,7 +577,6 @@
         })
 
         return signed
->>>>>>> d2fe29e0
       }
     } catch (error) {
       if (!isError(error)) {
@@ -689,22 +634,6 @@
     }
   }
 
-<<<<<<< HEAD
-  private async retrieveKeyPair(publicKeyBase58: string): Promise<BlsKeyPair> {
-    try {
-      const { value } = await this.indy.getWalletRecord(this.handle, 'KeyPairRecord', `keypair-${publicKeyBase58}`, {})
-      if (value) {
-        return JsonEncoder.fromString(value) as BlsKeyPair
-      } else {
-        throw new WalletError(`No content found for record with public key: ${publicKeyBase58}`)
-      }
-    } catch (error) {
-      if (isIndyError(error, 'WalletItemNotFound')) {
-        throw new RecordNotFoundError(`KeyPairRecord not found for public key: ${publicKeyBase58}.`, {
-          recordType: 'KeyPairRecord',
-          cause: error,
-        })
-=======
   private async retrieveKeyPair(publicKeyBase58: string): Promise<KeyPair> {
     try {
       const { value } = await this.indy.getWalletRecord(this.handle, 'KeyPairRecord', `key-${publicKeyBase58}`, {})
@@ -738,34 +667,16 @@
     } catch (error) {
       if (isIndyError(error, 'WalletItemAlreadyExists')) {
         throw new RecordDuplicateError(`Record already exists`, { recordType: 'KeyPairRecord' })
->>>>>>> d2fe29e0
       }
       throw isIndyError(error) ? new IndySdkError(error) : error
     }
   }
 
-<<<<<<< HEAD
-  private async storeKeyPair(blsKeyPair: BlsKeyPair): Promise<void> {
-    try {
-      await this.indy.addWalletRecord(
-        this.handle,
-        'KeyPairRecord',
-        `keypair-${blsKeyPair.publicKeyBase58}`,
-        JSON.stringify(blsKeyPair),
-        {}
-      )
-    } catch (error) {
-      if (isIndyError(error, 'WalletItemAlreadyExists')) {
-        throw new RecordDuplicateError(`Record already exists`, { recordType: 'KeyPairRecord' })
-      }
-      throw isIndyError(error) ? new IndySdkError(error) : error
-=======
   public async generateWalletKey() {
     try {
       return await this.indy.generateWalletKey()
     } catch (error) {
       throw new WalletError('Error generating wallet key', { cause: error })
->>>>>>> d2fe29e0
     }
   }
 }