--- conflicted
+++ resolved
@@ -1,17 +1,10 @@
 import type { Key, KeyType } from '../crypto'
-<<<<<<< HEAD
-=======
 import type { Disposable } from '../plugins'
->>>>>>> d2fe29e0
 import type {
   EncryptedMessage,
   PlaintextMessage,
   WalletConfig,
   WalletConfigRekey,
-<<<<<<< HEAD
-  PlaintextMessage,
-=======
->>>>>>> d2fe29e0
   WalletExportImportConfig,
 } from '../types'
 import type { Buffer } from '../utils/buffer'
