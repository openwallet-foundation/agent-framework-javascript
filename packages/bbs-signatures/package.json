{
  "name": "@aries-framework/bbs-signatures",
  "main": "build/index",
  "types": "build/index",
  "version": "0.4.0",
  "files": [
    "build"
  ],
  "license": "Apache-2.0",
  "publishConfig": {
    "access": "public"
  },
  "homepage": "https://github.com/hyperledger/aries-framework-javascript/tree/main/packages/bbs-signatures",
  "repository": {
    "type": "git",
    "url": "https://github.com/hyperledger/aries-framework-javascript",
    "directory": "packages/bbs-signatures"
  },
  "scripts": {
    "build": "yarn run clean && yarn run compile",
    "clean": "rimraf ./build",
    "compile": "tsc -p tsconfig.build.json",
    "prepublishOnly": "yarn run build",
    "test": "jest"
  },
  "dependencies": {
    "@aries-framework/core": "0.4.0",
    "@mattrglobal/bbs-signatures": "^1.0.0",
    "@mattrglobal/bls12381-key-pair": "^1.0.0",
    "@stablelib/random": "^1.0.2"
  },
  "peerDependencies": {
    "@animo-id/react-native-bbs-signatures": "^0.1.0"
  },
  "devDependencies": {
<<<<<<< HEAD
    "@aries-framework/core": "*",
    "@aries-framework/node": "*",
=======
    "@aries-framework/node": "0.4.0",
>>>>>>> aaa13dc7
    "reflect-metadata": "^0.1.13",
    "rimraf": "^4.4.0",
    "typescript": "~4.9.5"
  },
  "peerDependenciesMeta": {
    "@animo-id/react-native-bbs-signatures": {
      "optional": true
    }
  }
}<|MERGE_RESOLUTION|>--- conflicted
+++ resolved
@@ -33,12 +33,7 @@
     "@animo-id/react-native-bbs-signatures": "^0.1.0"
   },
   "devDependencies": {
-<<<<<<< HEAD
-    "@aries-framework/core": "*",
-    "@aries-framework/node": "*",
-=======
     "@aries-framework/node": "0.4.0",
->>>>>>> aaa13dc7
     "reflect-metadata": "^0.1.13",
     "rimraf": "^4.4.0",
     "typescript": "~4.9.5"
