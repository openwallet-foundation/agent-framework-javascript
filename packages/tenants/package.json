--- conflicted
+++ resolved
@@ -2,11 +2,7 @@
   "name": "@credo-ts/tenants",
   "main": "build/index",
   "types": "build/index",
-<<<<<<< HEAD
-  "version": "0.5.1",
-=======
   "version": "0.5.2",
->>>>>>> 7ea616be
   "files": [
     "build"
   ],
@@ -28,19 +24,11 @@
     "test": "jest"
   },
   "dependencies": {
-<<<<<<< HEAD
-    "@credo-ts/core": "0.5.1",
-    "async-mutex": "^0.4.0"
-  },
-  "devDependencies": {
-    "@credo-ts/node": "0.5.1",
-=======
     "@credo-ts/core": "0.5.2",
     "async-mutex": "^0.4.0"
   },
   "devDependencies": {
     "@credo-ts/node": "0.5.2",
->>>>>>> 7ea616be
     "reflect-metadata": "^0.1.13",
     "rimraf": "^4.4.0",
     "typescript": "~4.9.5"
