--- conflicted
+++ resolved
@@ -1,17 +1,7 @@
 import type { AgentConfig, AgentContext, Repository, Wallet } from '@aries-framework/core'
 import type { QuestionAnswerStateChangedEvent, ValidResponse } from '@aries-framework/question-answer'
 
-<<<<<<< HEAD
-import {
-  EventEmitter,
-  IndyWallet,
-  KeyProviderRegistry,
-  InboundMessageContext,
-  DidExchangeState,
-} from '@aries-framework/core'
-=======
 import { EventEmitter, SigningProviderRegistry, InboundMessageContext, DidExchangeState } from '@aries-framework/core'
->>>>>>> 61daf0cb
 import { agentDependencies } from '@aries-framework/node'
 import { Subject } from 'rxjs'
 
@@ -71,11 +61,7 @@
 
   beforeAll(async () => {
     agentConfig = getAgentConfig('QuestionAnswerServiceTest')
-<<<<<<< HEAD
-    wallet = new IndyWallet(agentConfig.agentDependencies, agentConfig.logger, new KeyProviderRegistry([]))
-=======
     wallet = new IndySdkWallet(indySdk, agentConfig.logger, new SigningProviderRegistry([]))
->>>>>>> 61daf0cb
     agentContext = getAgentContext()
     // eslint-disable-next-line @typescript-eslint/no-non-null-assertion
     await wallet.createAndOpen(agentConfig.walletConfig!)
