{
  "name": "@aries-framework/react-native",
  "main": "build/index",
  "types": "build/index",
  "version": "0.0.0",
  "files": [
    "build"
  ],
  "publishConfig": {
    "access": "public"
  },
  "homepage": "https://github.com/hyperledger/aries-framework-javascript/tree/main/packages/react-native",
  "repository": {
    "type": "git",
    "url": "https://github.com/hyperledger/aries-framework-javascript",
    "directory": "packages/react-native"
  },
  "scripts": {
    "build": "yarn run clean && yarn run compile",
    "clean": "rimraf -rf ./build",
    "compile": "tsc -p tsconfig.build.json",
    "prepublishOnly": "yarn run build",
    "test": "jest"
  },
  "dependencies": {
    "@aries-framework/core": "*",
    "@azure/core-asynciterator-polyfill": "^1.0.0",
    "events": "^3.3.0"
  },
  "devDependencies": {
    "@types/react-native": "^0.64.10",
<<<<<<< HEAD
    "@types/indy-sdk-react-native": "npm:@types/indy-sdk@^1.16.6",
=======
    "@types/rn-indy-sdk": "npm:@types/indy-sdk@^1.16.6",
>>>>>>> 5f2d5126
    "react": "17.0.1",
    "react-native": "0.64.2",
    "rimraf": "~3.0.2",
    "typescript": "~4.3.0",
    "indy-sdk-react-native": ">= 0.1.13",
    "react-native-get-random-values": "^1.7.0",
    "react-native-fs": "^2.18.0"
  },
  "peerDependencies": {
    "indy-sdk-react-native": ">= 0.1.13",
    "react-native-get-random-values": "^1.7.0",
    "react-native-fs": "^2.18.0"
  }
}<|MERGE_RESOLUTION|>--- conflicted
+++ resolved
@@ -29,21 +29,17 @@
   },
   "devDependencies": {
     "@types/react-native": "^0.64.10",
-<<<<<<< HEAD
     "@types/indy-sdk-react-native": "npm:@types/indy-sdk@^1.16.6",
-=======
-    "@types/rn-indy-sdk": "npm:@types/indy-sdk@^1.16.6",
->>>>>>> 5f2d5126
     "react": "17.0.1",
     "react-native": "0.64.2",
     "rimraf": "~3.0.2",
     "typescript": "~4.3.0",
-    "indy-sdk-react-native": ">= 0.1.13",
+    "indy-sdk-react-native": "^0.1.13",
     "react-native-get-random-values": "^1.7.0",
     "react-native-fs": "^2.18.0"
   },
   "peerDependencies": {
-    "indy-sdk-react-native": ">= 0.1.13",
+    "indy-sdk-react-native": "^0.1.13",
     "react-native-get-random-values": "^1.7.0",
     "react-native-fs": "^2.18.0"
   }
