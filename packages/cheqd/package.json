{
  "name": "@credo-ts/cheqd",
  "main": "build/index",
  "types": "build/index",
<<<<<<< HEAD
  "version": "0.5.1",
=======
  "version": "0.5.2",
>>>>>>> 7ea616be
  "files": [
    "build"
  ],
  "license": "Apache-2.0",
  "publishConfig": {
    "access": "public"
  },
  "homepage": "https://github.com/openwallet-foundation/credo-ts/tree/main/packages/cheqd",
  "repository": {
    "type": "git",
    "url": "https://github.com/openwallet-foundation/credo-ts",
    "directory": "packages/cheqd"
  },
  "scripts": {
    "build": "yarn run clean && yarn run compile",
    "clean": "rimraf ./build",
    "compile": "tsc -p tsconfig.build.json",
    "prepublishOnly": "yarn run build",
    "test": "jest"
  },
  "dependencies": {
    "@cheqd/sdk": "^2.4.4",
    "@cheqd/ts-proto": "~2.2.0",
    "@cosmjs/crypto": "~0.30.0",
    "@cosmjs/proto-signing": "~0.30.0",
<<<<<<< HEAD
    "@credo-ts/anoncreds": "0.5.1",
    "@credo-ts/core": "0.5.1",
=======
    "@credo-ts/anoncreds": "0.5.2",
    "@credo-ts/core": "0.5.2",
>>>>>>> 7ea616be
    "@stablelib/ed25519": "^1.0.3",
    "class-transformer": "^0.5.1",
    "class-validator": "0.14.1",
    "rxjs": "^7.8.0",
    "tsyringe": "^4.8.0"
  },
  "devDependencies": {
    "rimraf": "^4.0.7",
    "typescript": "~4.9.4"
  }
}<|MERGE_RESOLUTION|>--- conflicted
+++ resolved
@@ -2,11 +2,7 @@
   "name": "@credo-ts/cheqd",
   "main": "build/index",
   "types": "build/index",
-<<<<<<< HEAD
-  "version": "0.5.1",
-=======
   "version": "0.5.2",
->>>>>>> 7ea616be
   "files": [
     "build"
   ],
@@ -32,13 +28,8 @@
     "@cheqd/ts-proto": "~2.2.0",
     "@cosmjs/crypto": "~0.30.0",
     "@cosmjs/proto-signing": "~0.30.0",
-<<<<<<< HEAD
-    "@credo-ts/anoncreds": "0.5.1",
-    "@credo-ts/core": "0.5.1",
-=======
     "@credo-ts/anoncreds": "0.5.2",
     "@credo-ts/core": "0.5.2",
->>>>>>> 7ea616be
     "@stablelib/ed25519": "^1.0.3",
     "class-transformer": "^0.5.1",
     "class-validator": "0.14.1",
