--- conflicted
+++ resolved
@@ -14,11 +14,7 @@
 } from '@credo-ts/anoncreds'
 import type { AgentContext } from '@credo-ts/core'
 
-<<<<<<< HEAD
-import { AriesFrameworkError, Hasher, JsonTransformer, TypedArrayEncoder, utils } from '@aries-framework/core'
-=======
-import { AriesFrameworkError, Buffer, Hasher, JsonTransformer, TypedArrayEncoder, utils } from '@credo-ts/core'
->>>>>>> f11f8fdf
+import { AriesFrameworkError, Hasher, JsonTransformer, TypedArrayEncoder, utils } from '@credo-ts/core'
 
 import { CheqdDidResolver, CheqdDidRegistrar } from '../../dids'
 import { cheqdSdkAnonCredsRegistryIdentifierRegex, parseCheqdDid } from '../utils/identifiers'
