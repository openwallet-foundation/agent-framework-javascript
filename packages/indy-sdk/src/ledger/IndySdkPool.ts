import type { IndySdk } from '../types'
import type { FileSystem, Logger } from '@aries-framework/core'
import type { LedgerReadReplyResponse, LedgerRequest, LedgerWriteReplyResponse } from 'indy-sdk'
import type { Subject } from 'rxjs'

import { AriesFrameworkError, utils } from '@aries-framework/core'

import { isIndyError, IndySdkError } from '../error'

import { IndySdkPoolError } from './error'
import { isLedgerRejectResponse, isLedgerReqnackResponse } from './util'

export interface TransactionAuthorAgreement {
  version: `${number}.${number}` | `${number}`
  acceptanceMechanism: string
}

export interface IndySdkPoolConfig {
  /**
   * Optional id that influences the pool config that is created by the indy-sdk.
   * Uses the indyNamespace as the pool identifier if not provided.
   */
  id?: string

  genesisPath?: string
  genesisTransactions?: string

  isProduction: boolean
  indyNamespace: string
  transactionAuthorAgreement?: TransactionAuthorAgreement
  connectOnStartup?: boolean
}

export class IndySdkPool {
  private indySdk: IndySdk
  private logger: Logger
  private fileSystem: FileSystem
  private poolConfig: IndySdkPoolConfig
  private _poolHandle?: number
  private poolConnected?: Promise<void>
  public authorAgreement?: AuthorAgreement | null

  public constructor(
    poolConfig: IndySdkPoolConfig,
    indySdk: IndySdk,
    logger: Logger,
    stop$: Subject<boolean>,
    fileSystem: FileSystem
  ) {
    this.indySdk = indySdk
    this.fileSystem = fileSystem
    this.poolConfig = poolConfig
    this.logger = logger

    // Listen to stop$ (shutdown) and close pool
    stop$.subscribe(async () => {
      if (this._poolHandle) {
        await this.close()
      }
    })
  }

  public get didIndyNamespace(): string {
    return this.config.indyNamespace
<<<<<<< HEAD
=======
  }

  public get id() {
    return this.poolConfig.id
>>>>>>> 1d782f54
  }

  public get config() {
    return this.poolConfig
  }

  public async close() {
    const poolHandle = this._poolHandle

    if (!poolHandle) {
      return
    }

    this._poolHandle = undefined
    this.poolConnected = undefined

    await this.indySdk.closePoolLedger(poolHandle)
  }

  public async delete() {
    // Close the pool if currently open
    if (this._poolHandle) {
      await this.close()
    }

    await this.indySdk.deletePoolLedgerConfig(this.poolConfig.indyNamespace)
  }

  public async connect() {
    if (!this.poolConnected) {
      // Save the promise of connectToLedger to determine if we are done connecting
      this.poolConnected = this.connectToLedger()
      this.poolConnected.catch((error) => {
        // Set poolConnected to undefined so we can retry connection upon failure
        this.poolConnected = undefined
        this.logger.error('Connection to pool: ' + this.poolConfig.genesisPath + ' failed.', { error })
      })
      return this.poolConnected
    } else {
      throw new AriesFrameworkError('Cannot attempt connection to ledger, already connecting.')
    }
  }

  private async connectToLedger() {
    const poolName = `${this.poolConfig.indyNamespace}-${utils.uuid()}`
    const genesisPath = await this.getGenesisPath()

    if (!genesisPath) {
      throw new AriesFrameworkError('Cannot connect to ledger without genesis file')
    }

    this.logger.debug(`Connecting to ledger pool '${poolName}'`, { genesisPath })
    await this.indySdk.setProtocolVersion(2)

    try {
      this._poolHandle = await this.indySdk.openPoolLedger(poolName)
      return
    } catch (error) {
      if (!isIndyError(error, 'PoolLedgerNotCreatedError')) {
        throw isIndyError(error) ? new IndySdkError(error) : error
      }
    }

    this.logger.debug(`Pool '${poolName}' does not exist yet, creating.`, {
      indyError: 'PoolLedgerNotCreatedError',
    })
    try {
      await this.indySdk.createPoolLedgerConfig(poolName, { genesis_txn: genesisPath })
      this._poolHandle = await this.indySdk.openPoolLedger(poolName)
      return
    } catch (error) {
      throw isIndyError(error) ? new IndySdkError(error) : error
    }
  }

  private async submitRequest(request: LedgerRequest) {
    return this.indySdk.submitRequest(await this.getPoolHandle(), request)
  }

  public async submitReadRequest(request: LedgerRequest) {
    const response = await this.submitRequest(request)

    if (isLedgerRejectResponse(response) || isLedgerReqnackResponse(response)) {
      throw new IndySdkPoolError(
        `Ledger '${this.didIndyNamespace}' rejected read transaction request: ${response.reason}`
      )
    }

    return response as LedgerReadReplyResponse
  }

  public async submitWriteRequest(request: LedgerRequest) {
    const response = await this.submitRequest(request)

    if (isLedgerRejectResponse(response) || isLedgerReqnackResponse(response)) {
      throw new IndySdkPoolError(
        `Ledger '${this.didIndyNamespace}' rejected write transaction request: ${response.reason}`
      )
    }

    return response as LedgerWriteReplyResponse
  }

  private async getPoolHandle() {
    if (this.poolConnected) {
      // If we have tried to already connect to pool wait for it
      try {
        await this.poolConnected
      } catch (error) {
        this.logger.error('Connection to pool: ' + this.poolConfig.genesisPath + ' failed.', { error })
      }
    }

    if (!this._poolHandle) await this.connect()
    if (!this._poolHandle) throw new IndySdkPoolError('Pool handle not set after connection')

    return this._poolHandle
  }

  private async getGenesisPath() {
    // If the path is already provided return it
    if (this.poolConfig.genesisPath) return this.poolConfig.genesisPath

    // Determine the genesisPath
    const genesisPath = this.fileSystem.basePath + `/afj/genesis-${this.poolConfig.indyNamespace}.txn`
    // Store genesis data if provided
    if (this.poolConfig.genesisTransactions) {
      await this.fileSystem.write(genesisPath, this.poolConfig.genesisTransactions)
      this.poolConfig.genesisPath = genesisPath
      return genesisPath
    }

    // No genesisPath
    return null
  }
}

export interface AuthorAgreement {
  digest: string
  version: string
  text: string
  ratification_ts: number
  acceptanceMechanisms: AcceptanceMechanisms
}

export interface AcceptanceMechanisms {
  aml: Record<string, string>
  amlContext: string
  version: string
}<|MERGE_RESOLUTION|>--- conflicted
+++ resolved
@@ -3,7 +3,7 @@
 import type { LedgerReadReplyResponse, LedgerRequest, LedgerWriteReplyResponse } from 'indy-sdk'
 import type { Subject } from 'rxjs'
 
-import { AriesFrameworkError, utils } from '@aries-framework/core'
+import { AriesFrameworkError } from '@aries-framework/core'
 
 import { isIndyError, IndySdkError } from '../error'
 
@@ -62,13 +62,10 @@
 
   public get didIndyNamespace(): string {
     return this.config.indyNamespace
-<<<<<<< HEAD
-=======
   }
 
   public get id() {
     return this.poolConfig.id
->>>>>>> 1d782f54
   }
 
   public get config() {
@@ -113,7 +110,7 @@
   }
 
   private async connectToLedger() {
-    const poolName = `${this.poolConfig.indyNamespace}-${utils.uuid()}`
+    const poolName = this.poolConfig.id ?? this.poolConfig.indyNamespace
     const genesisPath = await this.getGenesisPath()
 
     if (!genesisPath) {
