import type { IndySdk } from '../../types'
import type {
  AnonCredsRegistry,
  GetCredentialDefinitionReturn,
  GetRevocationStatusListReturn,
  GetRevocationRegistryDefinitionReturn,
  GetSchemaReturn,
  RegisterCredentialDefinitionOptions,
  RegisterCredentialDefinitionReturn,
  RegisterSchemaOptions,
  RegisterSchemaReturn,
} from '@aries-framework/anoncreds'
import type { AgentContext } from '@aries-framework/core'
import type { Schema as IndySdkSchema } from 'indy-sdk'

import { IndySdkError, isIndyError } from '../../error'
import { IndySdkPoolService } from '../../ledger'
import { IndySdkSymbol } from '../../types'
import {
  didFromCredentialDefinitionId,
  didFromRevocationRegistryDefinitionId,
  didFromSchemaId,
  getLegacyCredentialDefinitionId,
  getLegacySchemaId,
  indySdkAnonCredsRegistryIdentifierRegex,
} from '../utils/identifiers'
import {
  anonCredsRevocationStatusListFromIndySdk,
  anonCredsRevocationRegistryDefinitionFromIndySdk,
} from '../utils/transform'

/**
 * TODO: validation of the identifiers. The Indy SDK classes only support the legacy (unqualified) identifiers.
 */
export class IndySdkAnonCredsRegistry implements AnonCredsRegistry {
  /**
   * This class only supports resolving and registering objects with legacy indy identifiers.
   * It needs to include support for the schema, credential definition, revocation registry as well
   * as the issuer id (which is needed when registering objects).
   */
  public readonly supportedIdentifier = indySdkAnonCredsRegistryIdentifierRegex

  public async getSchema(agentContext: AgentContext, schemaId: string): Promise<GetSchemaReturn> {
    try {
      const indySdkPoolService = agentContext.dependencyManager.resolve(IndySdkPoolService)
      const indySdk = agentContext.dependencyManager.resolve<IndySdk>(IndySdkSymbol)

      const did = didFromSchemaId(schemaId)
      const { pool } = await indySdkPoolService.getPoolForDid(agentContext, did)
      agentContext.config.logger.debug(`Getting schema '${schemaId}' from ledger '${pool.didIndyNamespace}'`)

      const request = await indySdk.buildGetSchemaRequest(null, schemaId)

      agentContext.config.logger.trace(
        `Submitting get schema request for schema '${schemaId}' to ledger '${pool.didIndyNamespace}'`
      )
      const response = await indySdkPoolService.submitReadRequest(pool, request)

      agentContext.config.logger.trace(`Got un-parsed schema '${schemaId}' from ledger '${pool.didIndyNamespace}'`, {
        response,
      })

      const [, schema] = await indySdk.parseGetSchemaResponse(response)
      agentContext.config.logger.debug(`Got schema '${schemaId}' from ledger '${pool.didIndyNamespace}'`, {
        schema,
      })

      const issuerId = didFromSchemaId(schema.id)

      return {
        schema: {
          attrNames: schema.attrNames,
          name: schema.name,
          version: schema.version,
          issuerId: issuerId,
        },
        schemaId: schema.id,
        resolutionMetadata: {},
        schemaMetadata: {
          didIndyNamespace: pool.didIndyNamespace,
          // NOTE: the seqNo is required by the indy-sdk even though not present in AnonCreds v1.
          // For this reason we return it in the metadata.
          indyLedgerSeqNo: schema.seqNo,
        },
      }
    } catch (error) {
      agentContext.config.logger.error(`Error retrieving schema '${schemaId}'`, {
        error,
        schemaId,
      })

      return {
        schemaId,
        resolutionMetadata: {
          error: 'notFound',
          message: `unable to resolve credential definition: ${error.message}`,
        },
        schemaMetadata: {},
      }
    }
  }

  public async registerSchema(
    agentContext: AgentContext,
    options: IndySdkRegisterSchemaOptions
  ): Promise<RegisterSchemaReturn> {
    // Make sure didIndyNamespace is passed
    if (!options.options.didIndyNamespace) {
      return {
        schemaMetadata: {},
        registrationMetadata: {},
        schemaState: {
          reason: 'no didIndyNamespace defined in the options. didIndyNamespace is required when using the Indy SDK',
          schema: options.schema,
          state: 'failed',
        },
      }
    }

    try {
      const indySdkPoolService = agentContext.dependencyManager.resolve(IndySdkPoolService)
      const indySdk = agentContext.dependencyManager.resolve<IndySdk>(IndySdkSymbol)

      const pool = indySdkPoolService.getPoolForNamespace(options.options.didIndyNamespace)
      agentContext.config.logger.debug(
        `Register schema on ledger '${pool.didIndyNamespace}' with did '${options.schema.issuerId}'`,
        options.schema
      )

      const schema = {
        attrNames: options.schema.attrNames,
        name: options.schema.name,
        version: options.schema.version,
        id: getLegacySchemaId(options.schema.issuerId, options.schema.name, options.schema.version),
        ver: '1.0',
        // Casted as because the type expect a seqNo, but that's not actually required for the input of
        // buildSchemaRequest (seqNo is not yet known)
      } as IndySdkSchema

      const request = await indySdk.buildSchemaRequest(options.schema.issuerId, schema)

      const response = await indySdkPoolService.submitWriteRequest(agentContext, pool, request, options.schema.issuerId)
      agentContext.config.logger.debug(`Registered schema '${schema.id}' on ledger '${pool.didIndyNamespace}'`, {
        response,
        schema,
      })

      return {
        schemaState: {
          state: 'finished',
          schema: {
            attrNames: schema.attrNames,
            issuerId: options.schema.issuerId,
            name: schema.name,
            version: schema.version,
          },
          schemaId: schema.id,
        },
        registrationMetadata: {},
        schemaMetadata: {
          // NOTE: the seqNo is required by the indy-sdk even though not present in AnonCreds v1.
          // For this reason we return it in the metadata.
          indyLedgerSeqNo: response.result.txnMetadata.seqNo,
          didIndyNamespace: pool.didIndyNamespace,
        },
      }
    } catch (error) {
      agentContext.config.logger.error(`Error registering schema for did '${options.schema.issuerId}'`, {
        error,
        did: options.schema.issuerId,
        schema: options.schema,
      })

      return {
        schemaMetadata: {},
        registrationMetadata: {},
        schemaState: {
          state: 'failed',
          schema: options.schema,
          reason: `unknownError: ${error.message}`,
        },
      }
    }
  }

  public async getCredentialDefinition(
    agentContext: AgentContext,
    credentialDefinitionId: string
  ): Promise<GetCredentialDefinitionReturn> {
    try {
      const indySdkPoolService = agentContext.dependencyManager.resolve(IndySdkPoolService)
      const indySdk = agentContext.dependencyManager.resolve<IndySdk>(IndySdkSymbol)

      const did = didFromCredentialDefinitionId(credentialDefinitionId)
      const { pool } = await indySdkPoolService.getPoolForDid(agentContext, did)

      agentContext.config.logger.debug(
        `Using ledger '${pool.didIndyNamespace}' to retrieve credential definition '${credentialDefinitionId}'`
      )
      const request = await indySdk.buildGetCredDefRequest(null, credentialDefinitionId)

      agentContext.config.logger.trace(
        `Submitting get credential definition request for credential definition '${credentialDefinitionId}' to ledger '${pool.didIndyNamespace}'`
      )

      const response = await indySdkPoolService.submitReadRequest(pool, request)
      agentContext.config.logger.trace(
        `Got un-parsed credential definition '${credentialDefinitionId}' from ledger '${pool.didIndyNamespace}'`,
        {
          response,
        }
      )

      const [, credentialDefinition] = await indySdk.parseGetCredDefResponse(response)
      const { schema } = await this.fetchIndySchemaWithSeqNo(agentContext, Number(credentialDefinition.schemaId), did)

      if (credentialDefinition && schema) {
        agentContext.config.logger.debug(
          `Got credential definition '${credentialDefinitionId}' from ledger '${pool.didIndyNamespace}'`,
          {
            credentialDefinition,
          }
        )

        return {
          credentialDefinitionId: credentialDefinition.id,
          credentialDefinition: {
            issuerId: didFromCredentialDefinitionId(credentialDefinition.id),
            schemaId: schema.schemaId,
            tag: credentialDefinition.tag,
            type: 'CL',
            value: credentialDefinition.value,
          },
          credentialDefinitionMetadata: {
            didIndyNamespace: pool.didIndyNamespace,
          },
          resolutionMetadata: {},
        }
      }

      agentContext.config.logger.error(`Error retrieving credential definition '${credentialDefinitionId}'`, {
        credentialDefinitionId,
      })

      return {
        credentialDefinitionId,
        credentialDefinitionMetadata: {},
        resolutionMetadata: {
          error: 'notFound',
          message: `unable to resolve credential definition`,
        },
      }
    } catch (error) {
      agentContext.config.logger.error(`Error retrieving credential definition '${credentialDefinitionId}'`, {
        error,
        credentialDefinitionId,
      })

      return {
        credentialDefinitionId,
        credentialDefinitionMetadata: {},
        resolutionMetadata: {
          error: 'notFound',
          message: `unable to resolve credential definition: ${error.message}`,
        },
      }
    }
  }

  public async registerCredentialDefinition(
    agentContext: AgentContext,
    options: IndySdkRegisterCredentialDefinitionOptions
  ): Promise<RegisterCredentialDefinitionReturn> {
    // Make sure didIndyNamespace is passed
    if (!options.options.didIndyNamespace) {
      return {
        credentialDefinitionMetadata: {},
        registrationMetadata: {},
        credentialDefinitionState: {
          reason: 'no didIndyNamespace defined in the options. didIndyNamespace is required when using the Indy SDK',
          credentialDefinition: options.credentialDefinition,
          state: 'failed',
        },
      }
    }

    try {
      const indySdkPoolService = agentContext.dependencyManager.resolve(IndySdkPoolService)
      const indySdk = agentContext.dependencyManager.resolve<IndySdk>(IndySdkSymbol)

      const pool = indySdkPoolService.getPoolForNamespace(options.options.didIndyNamespace)
      agentContext.config.logger.debug(
        `Registering credential definition on ledger '${pool.didIndyNamespace}' with did '${options.credentialDefinition.issuerId}'`,
        options.credentialDefinition
      )

      // TODO: this will bypass caching if done on a higher level.
      const { schema, schemaMetadata, resolutionMetadata } = await this.getSchema(
        agentContext,
        options.credentialDefinition.schemaId
      )

      if (!schema || !schemaMetadata.indyLedgerSeqNo || typeof schemaMetadata.indyLedgerSeqNo !== 'number') {
        return {
          registrationMetadata: {},
          credentialDefinitionMetadata: {
            didIndyNamespace: pool.didIndyNamespace,
          },
          credentialDefinitionState: {
            credentialDefinition: options.credentialDefinition,
            state: 'failed',
            reason: `error resolving schema with id ${options.credentialDefinition.schemaId}: ${resolutionMetadata.error} ${resolutionMetadata.message}`,
          },
        }
      }

      const credentialDefinitionId = getLegacyCredentialDefinitionId(
        options.credentialDefinition.issuerId,
        schemaMetadata.indyLedgerSeqNo,
        options.credentialDefinition.tag
      )

      const request = await indySdk.buildCredDefRequest(options.credentialDefinition.issuerId, {
        id: credentialDefinitionId,
<<<<<<< HEAD
        // Indy ledger requires the credential schemaId to be a string of the schema seqNo.
=======
>>>>>>> 1d782f54
        schemaId: schemaMetadata.indyLedgerSeqNo.toString(),
        tag: options.credentialDefinition.tag,
        type: options.credentialDefinition.type,
        value: options.credentialDefinition.value,
        ver: '1.0',
      })

      const response = await indySdkPoolService.submitWriteRequest(
        agentContext,
        pool,
        request,
        options.credentialDefinition.issuerId
      )

      agentContext.config.logger.debug(
        `Registered credential definition '${credentialDefinitionId}' on ledger '${pool.didIndyNamespace}'`,
        {
          response,
          credentialDefinition: options.credentialDefinition,
        }
      )

      return {
        credentialDefinitionMetadata: {
          didIndyNamespace: pool.didIndyNamespace,
        },
        credentialDefinitionState: {
          credentialDefinition: options.credentialDefinition,
          credentialDefinitionId,
          state: 'finished',
        },
        registrationMetadata: {},
      }
    } catch (error) {
      agentContext.config.logger.error(
        `Error registering credential definition for schema '${options.credentialDefinition.schemaId}'`,
        {
          error,
          did: options.credentialDefinition.issuerId,
          credentialDefinition: options.credentialDefinition,
        }
      )

      throw isIndyError(error) ? new IndySdkError(error) : error
    }
  }

  public async getRevocationRegistryDefinition(
    agentContext: AgentContext,
    revocationRegistryDefinitionId: string
  ): Promise<GetRevocationRegistryDefinitionReturn> {
    try {
      const indySdkPoolService = agentContext.dependencyManager.resolve(IndySdkPoolService)
      const indySdk = agentContext.dependencyManager.resolve<IndySdk>(IndySdkSymbol)

      const did = didFromRevocationRegistryDefinitionId(revocationRegistryDefinitionId)
      const { pool } = await indySdkPoolService.getPoolForDid(agentContext, did)

      agentContext.config.logger.debug(
        `Using ledger '${pool.didIndyNamespace}' to retrieve revocation registry definition '${revocationRegistryDefinitionId}'`
      )
      const request = await indySdk.buildGetRevocRegDefRequest(null, revocationRegistryDefinitionId)

      agentContext.config.logger.trace(
        `Submitting get revocation registry definition request for revocation registry definition '${revocationRegistryDefinitionId}' to ledger`
      )
      const response = await indySdkPoolService.submitReadRequest(pool, request)
      agentContext.config.logger.trace(
        `Got un-parsed revocation registry definition '${revocationRegistryDefinitionId}' from ledger '${pool.didIndyNamespace}'`,
        {
          response,
        }
      )

      const [, revocationRegistryDefinition] = await indySdk.parseGetRevocRegDefResponse(response)

      agentContext.config.logger.debug(
        `Got revocation registry definition '${revocationRegistryDefinitionId}' from ledger`,
        {
          revocationRegistryDefinition,
        }
      )

      return {
        resolutionMetadata: {},
        revocationRegistryDefinition: anonCredsRevocationRegistryDefinitionFromIndySdk(revocationRegistryDefinition),
        revocationRegistryDefinitionId,
        revocationRegistryDefinitionMetadata: {
          issuanceType: revocationRegistryDefinition.value.issuanceType,
          didIndyNamespace: pool.didIndyNamespace,
        },
      }
    } catch (error) {
      agentContext.config.logger.error(
        `Error retrieving revocation registry definition '${revocationRegistryDefinitionId}' from ledger`,
        {
          error,
          revocationRegistryDefinitionId: revocationRegistryDefinitionId,
        }
      )

      return {
        resolutionMetadata: {
          error: 'notFound',
          message: `unable to resolve revocation registry definition: ${error.message}`,
        },
        revocationRegistryDefinitionId,
        revocationRegistryDefinitionMetadata: {},
      }
    }
  }

  public async getRevocationStatusList(
    agentContext: AgentContext,
    revocationRegistryId: string,
    timestamp: number
  ): Promise<GetRevocationStatusListReturn> {
    try {
      const indySdkPoolService = agentContext.dependencyManager.resolve(IndySdkPoolService)
      const indySdk = agentContext.dependencyManager.resolve<IndySdk>(IndySdkSymbol)

      const did = didFromRevocationRegistryDefinitionId(revocationRegistryId)
      const { pool } = await indySdkPoolService.getPoolForDid(agentContext, did)

      agentContext.config.logger.debug(
        `Using ledger '${pool.didIndyNamespace}' to retrieve revocation registry deltas with revocation registry definition id '${revocationRegistryId}' until ${timestamp}`
      )

      // TODO: implement caching for returned deltas
      const request = await indySdk.buildGetRevocRegDeltaRequest(null, revocationRegistryId, 0, timestamp)

      agentContext.config.logger.trace(
        `Submitting get revocation registry delta request for revocation registry '${revocationRegistryId}' to ledger`
      )

      const response = await indySdkPoolService.submitReadRequest(pool, request)
      agentContext.config.logger.trace(
        `Got revocation registry delta unparsed-response '${revocationRegistryId}' from ledger`,
        {
          response,
        }
      )

      const [, revocationRegistryDelta, deltaTimestamp] = await indySdk.parseGetRevocRegDeltaResponse(response)

      agentContext.config.logger.debug(
        `Got revocation registry deltas '${revocationRegistryId}' until timestamp ${timestamp} from ledger`,
        {
          revocationRegistryDelta,
          deltaTimestamp,
        }
      )

      const { resolutionMetadata, revocationRegistryDefinition, revocationRegistryDefinitionMetadata } =
        await this.getRevocationRegistryDefinition(agentContext, revocationRegistryId)

      if (
        !revocationRegistryDefinition ||
        !revocationRegistryDefinitionMetadata.issuanceType ||
        typeof revocationRegistryDefinitionMetadata.issuanceType !== 'string'
      ) {
        return {
          resolutionMetadata: {
            error: `error resolving revocation registry definition with id ${revocationRegistryId}: ${resolutionMetadata.error} ${resolutionMetadata.message}`,
          },
          revocationStatusListMetadata: {
            didIndyNamespace: pool.didIndyNamespace,
          },
        }
      }

      const isIssuanceByDefault = revocationRegistryDefinitionMetadata.issuanceType === 'ISSUANCE_BY_DEFAULT'

      return {
        resolutionMetadata: {},
        revocationStatusList: anonCredsRevocationStatusListFromIndySdk(
          revocationRegistryId,
          revocationRegistryDefinition,
          revocationRegistryDelta,
          deltaTimestamp,
          isIssuanceByDefault
        ),
        revocationStatusListMetadata: {
          didIndyNamespace: pool.didIndyNamespace,
        },
      }
    } catch (error) {
      agentContext.config.logger.error(
        `Error retrieving revocation registry delta '${revocationRegistryId}' from ledger, potentially revocation interval ends before revocation registry creation?"`,
        {
          error,
          revocationRegistryId: revocationRegistryId,
        }
      )

      return {
        resolutionMetadata: {
          error: 'notFound',
          message: `Error retrieving revocation registry delta '${revocationRegistryId}' from ledger, potentially revocation interval ends before revocation registry creation: ${error.message}`,
        },
        revocationStatusListMetadata: {},
      }
    }
  }

  private async fetchIndySchemaWithSeqNo(agentContext: AgentContext, seqNo: number, did: string) {
    const indySdkPoolService = agentContext.dependencyManager.resolve(IndySdkPoolService)
    const indySdk = agentContext.dependencyManager.resolve<IndySdk>(IndySdkSymbol)

    const { pool } = await indySdkPoolService.getPoolForDid(agentContext, did)
    agentContext.config.logger.debug(`Getting transaction with seqNo '${seqNo}' from ledger '${pool.didIndyNamespace}'`)

    const request = await indySdk.buildGetTxnRequest(did, 'DOMAIN', seqNo)

    agentContext.config.logger.trace(`Submitting get transaction request to ledger '${pool.didIndyNamespace}'`)
    const response = await indySdkPoolService.submitReadRequest(pool, request)

    const schema = response.result.data as SchemaType

    if (schema.txn.type !== '101') {
      agentContext.config.logger.error(`Could not get schema from ledger for seq no ${seqNo}'`)
      return {}
    }

    const schemaId = getLegacySchemaId(did, schema.txn.data.data.name, schema.txn.data.data.version)

    return {
      schema: {
        schemaId,
        attr_name: schema.txn.data.data.attr_names,
        name: schema.txn.data.data.name,
        version: schema.txn.data.data.version,
        issuerId: did,
        seqNo,
      },
      indyNamespace: pool.didIndyNamespace,
    }
  }
}

interface SchemaType {
  txn: {
    data: {
      data: {
        attr_names: string[]
        version: string
        name: string
      }
    }

    type: string
  }
}

export interface IndySdkRegisterSchemaOptions extends RegisterSchemaOptions {
  options: {
    didIndyNamespace: string
  }
}

export interface IndySdkRegisterCredentialDefinitionOptions extends RegisterCredentialDefinitionOptions {
  options: {
    didIndyNamespace: string
  }
}<|MERGE_RESOLUTION|>--- conflicted
+++ resolved
@@ -322,10 +322,7 @@
 
       const request = await indySdk.buildCredDefRequest(options.credentialDefinition.issuerId, {
         id: credentialDefinitionId,
-<<<<<<< HEAD
         // Indy ledger requires the credential schemaId to be a string of the schema seqNo.
-=======
->>>>>>> 1d782f54
         schemaId: schemaMetadata.indyLedgerSeqNo.toString(),
         tag: options.credentialDefinition.tag,
         type: options.credentialDefinition.type,
