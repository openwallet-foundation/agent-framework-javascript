import type {
  AnonCredsHolderService,
  AnonCredsProof,
  CreateCredentialRequestOptions,
  CreateCredentialRequestReturn,
  CreateProofOptions,
  AnonCredsCredentialInfo,
  GetCredentialOptions,
  StoreCredentialOptions,
  GetCredentialsForProofRequestOptions,
  GetCredentialsForProofRequestReturn,
  AnonCredsRequestedCredentials,
  AnonCredsCredentialRequestMetadata,
<<<<<<< HEAD
  CreateLinkSecretOptions,
  CreateLinkSecretReturn,
=======
>>>>>>> acdb20a7
} from '@aries-framework/anoncreds'
import type { AgentContext } from '@aries-framework/core'
import type {
  CredentialDefs,
  IndyRequestedCredentials,
  RevStates,
  Schemas,
  IndyCredential as IndySdkCredential,
  CredReqMetadata,
<<<<<<< HEAD
=======
  IndyProofRequest,
>>>>>>> acdb20a7
} from 'indy-sdk'

import { injectable, inject, utils } from '@aries-framework/core'

import { IndySdkError, isIndyError } from '../../error'
import { IndySdk, IndySdkSymbol } from '../../types'
import { assertIndySdkWallet } from '../../utils/assertIndySdkWallet'
import { getIndySeqNoFromUnqualifiedCredentialDefinitionId } from '../utils/identifiers'
import { generateLegacyProverDidLikeString } from '../utils/proverDid'
import {
  indySdkCredentialDefinitionFromAnonCreds,
  indySdkRevocationRegistryDefinitionFromAnonCreds,
  indySdkSchemaFromAnonCreds,
} from '../utils/transform'

import { IndySdkRevocationService } from './IndySdkRevocationService'

@injectable()
export class IndySdkHolderService implements AnonCredsHolderService {
  private indySdk: IndySdk
  private indyRevocationService: IndySdkRevocationService

  public constructor(indyRevocationService: IndySdkRevocationService, @inject(IndySdkSymbol) indySdk: IndySdk) {
    this.indySdk = indySdk
    this.indyRevocationService = indyRevocationService
  }

  public async createLinkSecret(
    agentContext: AgentContext,
    options: CreateLinkSecretOptions
  ): Promise<CreateLinkSecretReturn> {
    assertIndySdkWallet(agentContext.wallet)

    const linkSecretId = options.linkSecretId ?? utils.uuid()

    try {
      await this.indySdk.proverCreateMasterSecret(agentContext.wallet.handle, linkSecretId)

      // We don't have the value for the link secret when using the indy-sdk so we can't return it.
      return {
        linkSecretId,
      }
    } catch (error) {
      agentContext.config.logger.error(`Error creating link secret`, {
        error,
        linkSecretId,
      })

      throw isIndyError(error) ? new IndySdkError(error) : error
    }
  }

  public async createProof(agentContext: AgentContext, options: CreateProofOptions): Promise<AnonCredsProof> {
    const { credentialDefinitions, proofRequest, requestedCredentials, schemas } = options

    assertIndySdkWallet(agentContext.wallet)

    try {
      agentContext.config.logger.debug('Creating Indy Proof')
      const indyRevocationStates: RevStates = await this.indyRevocationService.createRevocationState(
        agentContext,
        proofRequest,
        requestedCredentials,
        options.revocationRegistries
      )

      // The AnonCredsSchema doesn't contain the seqNo anymore. However, the indy credential definition id
      // does contain the seqNo, so we can extract it from the credential definition id.
      const seqNoMap: { [schemaId: string]: number } = {}

      // Convert AnonCreds credential definitions to Indy credential definitions
      const indyCredentialDefinitions: CredentialDefs = {}
      for (const credentialDefinitionId in credentialDefinitions) {
        const credentialDefinition = credentialDefinitions[credentialDefinitionId]
        indyCredentialDefinitions[credentialDefinitionId] = indySdkCredentialDefinitionFromAnonCreds(
          credentialDefinitionId,
          credentialDefinition
        )

        // Get the seqNo for the schemas so we can use it when transforming the schemas
        const schemaSeqNo = getIndySeqNoFromUnqualifiedCredentialDefinitionId(credentialDefinitionId)
        seqNoMap[credentialDefinition.schemaId] = schemaSeqNo
      }

      // Convert AnonCreds schemas to Indy schemas
      const indySchemas: Schemas = {}
      for (const schemaId in schemas) {
        const schema = schemas[schemaId]
        indySchemas[schemaId] = indySdkSchemaFromAnonCreds(schemaId, schema, seqNoMap[schemaId])
      }

      const indyProof = await this.indySdk.proverCreateProof(
        agentContext.wallet.handle,
        proofRequest as IndyProofRequest,
        this.parseRequestedCredentials(requestedCredentials),
        agentContext.wallet.masterSecretId,
        indySchemas,
        indyCredentialDefinitions,
        indyRevocationStates
      )

      agentContext.config.logger.trace('Created Indy Proof', {
        indyProof,
      })

      return indyProof
    } catch (error) {
      agentContext.config.logger.error(`Error creating Indy Proof`, {
        error,
        proofRequest,
        requestedCredentials,
      })

      throw isIndyError(error) ? new IndySdkError(error) : error
    }
  }

  public async storeCredential(agentContext: AgentContext, options: StoreCredentialOptions): Promise<string> {
    assertIndySdkWallet(agentContext.wallet)

    const indyRevocationRegistryDefinition = options.revocationRegistry
      ? indySdkRevocationRegistryDefinitionFromAnonCreds(
          options.revocationRegistry.id,
          options.revocationRegistry.definition
        )
      : null

    try {
      return await this.indySdk.proverStoreCredential(
        agentContext.wallet.handle,
        options.credentialId ?? null,
        // The type is typed as a Record<string, unknown> in the indy-sdk, but the anoncreds package contains the correct type
        options.credentialRequestMetadata as unknown as CredReqMetadata,
        options.credential,
        indySdkCredentialDefinitionFromAnonCreds(options.credentialDefinitionId, options.credentialDefinition),
        indyRevocationRegistryDefinition
      )
    } catch (error) {
      agentContext.config.logger.error(`Error storing Indy Credential '${options.credentialId}'`, {
        error,
      })

      throw isIndyError(error) ? new IndySdkError(error) : error
    }
  }

  public async getCredential(
    agentContext: AgentContext,
    options: GetCredentialOptions
  ): Promise<AnonCredsCredentialInfo> {
    assertIndySdkWallet(agentContext.wallet)

    try {
      const result = await this.indySdk.proverGetCredential(agentContext.wallet.handle, options.credentialId)

      return {
        credentialDefinitionId: result.cred_def_id,
        attributes: result.attrs,
        credentialId: result.referent,
        schemaId: result.schema_id,
        credentialRevocationId: result.cred_rev_id,
        revocationRegistryId: result.rev_reg_id,
      }
    } catch (error) {
      agentContext.config.logger.error(`Error getting Indy Credential '${options.credentialId}'`, {
        error,
      })

      throw isIndyError(error) ? new IndySdkError(error) : error
    }
  }

  public async createCredentialRequest(
    agentContext: AgentContext,
    options: CreateCredentialRequestOptions
  ): Promise<CreateCredentialRequestReturn> {
    assertIndySdkWallet(agentContext.wallet)

    // We just generate a prover did like string, as it's not used for anything and we don't need
    // to prove ownership of the did. It's deprecated in AnonCreds v1, but kept for backwards compatibility
    const proverDid = generateLegacyProverDidLikeString()

    try {
      const result = await this.indySdk.proverCreateCredentialReq(
        agentContext.wallet.handle,
        proverDid,
        options.credentialOffer,
        // NOTE: Is it safe to use the cred_def_id from the offer? I think so. You can't create a request
        // for a cred def that is not in the offer
        indySdkCredentialDefinitionFromAnonCreds(options.credentialOffer.cred_def_id, options.credentialDefinition),
        // FIXME: we need to remove the masterSecret from the wallet, as it is AnonCreds specific
        // Issue: https://github.com/hyperledger/aries-framework-javascript/issues/1198
        agentContext.wallet.masterSecretId
      )

      return {
        credentialRequest: result[0],
        // The type is typed as a Record<string, unknown> in the indy-sdk, but the anoncreds package contains the correct type
        credentialRequestMetadata: result[1] as unknown as AnonCredsCredentialRequestMetadata,
      }
    } catch (error) {
      agentContext.config.logger.error(`Error creating Indy Credential Request`, {
        error,
        credentialOffer: options.credentialOffer,
      })

      throw isIndyError(error) ? new IndySdkError(error) : error
    }
  }

  public async deleteCredential(agentContext: AgentContext, credentialId: string): Promise<void> {
    assertIndySdkWallet(agentContext.wallet)

    try {
      return await this.indySdk.proverDeleteCredential(agentContext.wallet.handle, credentialId)
    } catch (error) {
      agentContext.config.logger.error(`Error deleting Indy Credential from Wallet`, {
        error,
      })

      throw isIndyError(error) ? new IndySdkError(error) : error
    }
  }

  public async getCredentialsForProofRequest(
    agentContext: AgentContext,
    options: GetCredentialsForProofRequestOptions
  ): Promise<GetCredentialsForProofRequestReturn> {
    assertIndySdkWallet(agentContext.wallet)

    try {
      // Open indy credential search
      const searchHandle = await this.indySdk.proverSearchCredentialsForProofReq(
        agentContext.wallet.handle,
        options.proofRequest as IndyProofRequest,
        options.extraQuery ?? null
      )

      const start = options.start ?? 0

      try {
        // Make sure database cursors start at 'start' (bit ugly, but no way around in indy)
        if (start > 0) {
          await this.fetchCredentialsForReferent(agentContext, searchHandle, options.attributeReferent, start)
        }

        // Fetch the credentials
        const credentials = await this.fetchCredentialsForReferent(
          agentContext,
          searchHandle,
          options.attributeReferent,
          options.limit
        )

        // TODO: sort the credentials (irrevocable first)
        return credentials.map((credential) => ({
          credentialInfo: {
            credentialDefinitionId: credential.cred_info.cred_def_id,
            credentialId: credential.cred_info.referent,
            attributes: credential.cred_info.attrs,
            schemaId: credential.cred_info.schema_id,
            revocationRegistryId: credential.cred_info.rev_reg_id,
            credentialRevocationId: credential.cred_info.cred_rev_id,
          },
          interval: credential.interval,
        }))
      } finally {
        // Always close search
        await this.indySdk.proverCloseCredentialsSearchForProofReq(searchHandle)
      }
    } catch (error) {
      if (isIndyError(error)) {
        throw new IndySdkError(error)
      }

      throw error
    }
  }

  private async fetchCredentialsForReferent(
    agentContext: AgentContext,
    searchHandle: number,
    referent: string,
    limit?: number
  ) {
    try {
      let credentials: IndySdkCredential[] = []

      // Allow max of 256 per fetch operation
      const chunk = limit ? Math.min(256, limit) : 256

      // Loop while limit not reached (or no limit specified)
      while (!limit || credentials.length < limit) {
        // Retrieve credentials
        const credentialsJson = await this.indySdk.proverFetchCredentialsForProofReq(searchHandle, referent, chunk)
        credentials = [...credentials, ...credentialsJson]

        // If the number of credentials returned is less than chunk
        // It means we reached the end of the iterator (no more credentials)
        if (credentialsJson.length < chunk) {
          return credentials
        }
      }

      return credentials
    } catch (error) {
      agentContext.config.logger.error(`Error Fetching Indy Credentials For Referent`, {
        error,
      })

      throw isIndyError(error) ? new IndySdkError(error) : error
    }
  }

  /**
   * Converts a public api form of {@link RequestedCredentials} interface into a format {@link Indy.IndyRequestedCredentials} that Indy SDK expects.
   **/
  private parseRequestedCredentials(requestedCredentials: AnonCredsRequestedCredentials): IndyRequestedCredentials {
    const indyRequestedCredentials: IndyRequestedCredentials = {
      requested_attributes: {},
      requested_predicates: {},
      self_attested_attributes: {},
    }

    for (const groupName in requestedCredentials.requestedAttributes) {
      indyRequestedCredentials.requested_attributes[groupName] = {
        cred_id: requestedCredentials.requestedAttributes[groupName].credentialId,
        revealed: requestedCredentials.requestedAttributes[groupName].revealed,
        timestamp: requestedCredentials.requestedAttributes[groupName].timestamp,
      }
    }

    for (const groupName in requestedCredentials.requestedPredicates) {
      indyRequestedCredentials.requested_predicates[groupName] = {
        cred_id: requestedCredentials.requestedPredicates[groupName].credentialId,
        timestamp: requestedCredentials.requestedPredicates[groupName].timestamp,
      }
    }

    return indyRequestedCredentials
  }
}<|MERGE_RESOLUTION|>--- conflicted
+++ resolved
@@ -11,11 +11,8 @@
   GetCredentialsForProofRequestReturn,
   AnonCredsRequestedCredentials,
   AnonCredsCredentialRequestMetadata,
-<<<<<<< HEAD
   CreateLinkSecretOptions,
   CreateLinkSecretReturn,
-=======
->>>>>>> acdb20a7
 } from '@aries-framework/anoncreds'
 import type { AgentContext } from '@aries-framework/core'
 import type {
@@ -25,10 +22,7 @@
   Schemas,
   IndyCredential as IndySdkCredential,
   CredReqMetadata,
-<<<<<<< HEAD
-=======
   IndyProofRequest,
->>>>>>> acdb20a7
 } from 'indy-sdk'
 
 import { injectable, inject, utils } from '@aries-framework/core'
