import { Agent, Key, KeyType, TypedArrayEncoder } from '@aries-framework/core'

import {
  agentDependencies,
  getAgentConfig,
  importExistingIndyDidFromPrivateKey,
  publicDidSeed,
} from '../../core/tests/helpers'
import { IndySdkAnonCredsRegistry } from '../src/anoncreds/services/IndySdkAnonCredsRegistry'
import { IndySdkPoolService } from '../src/ledger'
import { assertIndySdkWallet } from '../src/utils/assertIndySdkWallet'

import { credentialDefinitionValue } from './__fixtures__/anoncreds'
import { getIndySdkModules, indySdk } from './setupIndySdkModule'

const agentConfig = getAgentConfig('IndySdkAnonCredsRegistry')
const indySdkModules = getIndySdkModules()

const agent = new Agent({
  config: agentConfig,
  dependencies: agentDependencies,
  modules: indySdkModules,
})

const indySdkAnonCredsRegistry = new IndySdkAnonCredsRegistry()
const indySdkPoolService = agent.dependencyManager.resolve(IndySdkPoolService)
const pool = indySdkPoolService.getPoolForNamespace('pool:localtest')

describe('IndySdkAnonCredsRegistry', () => {
  beforeAll(async () => {
    await agent.initialize()

    // We need to import the endorser did/key into the wallet
    await importExistingIndyDidFromPrivateKey(agent, TypedArrayEncoder.fromString(publicDidSeed))
  })

  afterAll(async () => {
    await agent.shutdown()
    await agent.wallet.delete()
  })

  // TODO: use different issuer for schema and credential definition to catch possible bugs
  // One test as the credential definition depends on the schema
  test('register and resolve a schema and credential definition', async () => {
    const dynamicVersion = `1.${Math.random() * 100}`

    const legacyIssuerId = 'TL1EaPFCZ8Si5aUrqScBDt'
    const signingKey = Key.fromPublicKeyBase58('FMGcFuU3QwAQLywxvmEnSorQT3NwU9wgDMMTaDFtvswm', KeyType.Ed25519)
    const didIndyIssuerId = 'did:indy:pool:localtest:TL1EaPFCZ8Si5aUrqScBDt'

    const legacySchemaId = `TL1EaPFCZ8Si5aUrqScBDt:2:test:${dynamicVersion}`
    const didIndySchemaId = `did:indy:pool:localtest:TL1EaPFCZ8Si5aUrqScBDt/anoncreds/v0/SCHEMA/test/${dynamicVersion}`

    const schemaResult = await indySdkAnonCredsRegistry.registerSchema(agent.context, {
      schema: {
        attrNames: ['name'],
        issuerId: didIndyIssuerId,
        name: 'test',
        version: dynamicVersion,
      },
      options: {},
    })

    expect(schemaResult).toMatchObject({
      schemaState: {
        state: 'finished',
        schema: {
          attrNames: ['name'],
          issuerId: didIndyIssuerId,
          name: 'test',
          version: dynamicVersion,
        },
        schemaId: didIndySchemaId,
      },
      registrationMetadata: {},
      schemaMetadata: {
        indyLedgerSeqNo: expect.any(Number),
      },
    })

    // Wait some time before resolving credential definition object
    await new Promise((res) => setTimeout(res, 1000))

    // Resolve using legacy schema id
    const legacySchema = await indySdkAnonCredsRegistry.getSchema(agent.context, legacySchemaId)
    expect(legacySchema).toMatchObject({
      schema: {
        attrNames: ['name'],
        name: 'test',
        version: dynamicVersion,
        issuerId: 'TL1EaPFCZ8Si5aUrqScBDt',
      },
      schemaId: `TL1EaPFCZ8Si5aUrqScBDt:2:test:${dynamicVersion}`,
      resolutionMetadata: {},
      schemaMetadata: {
        didIndyNamespace: 'pool:localtest',
        indyLedgerSeqNo: expect.any(Number),
      },
    })

    // Resolve using did indy schema id
    const didIndySchema = await indySdkAnonCredsRegistry.getSchema(agent.context, didIndySchemaId)
    expect(didIndySchema).toMatchObject({
      schema: {
        attrNames: ['name'],
        name: 'test',
        version: dynamicVersion,
        issuerId: didIndyIssuerId,
      },
      schemaId: didIndySchemaId,
      resolutionMetadata: {},
      schemaMetadata: {
        didIndyNamespace: 'pool:localtest',
        indyLedgerSeqNo: expect.any(Number),
      },
    })

    const legacyCredentialDefinitionId = `TL1EaPFCZ8Si5aUrqScBDt:3:CL:${schemaResult.schemaMetadata.indyLedgerSeqNo}:TAG`
    const didIndyCredentialDefinitionId = `did:indy:pool:localtest:TL1EaPFCZ8Si5aUrqScBDt/anoncreds/v0/CLAIM_DEF/${schemaResult.schemaMetadata.indyLedgerSeqNo}/TAG`
    const credentialDefinitionResult = await indySdkAnonCredsRegistry.registerCredentialDefinition(agent.context, {
      credentialDefinition: {
        issuerId: didIndyIssuerId,
        tag: 'TAG',
        schemaId: didIndySchemaId,
        type: 'CL',
        value: credentialDefinitionValue,
      },
      options: {},
    })

    expect(credentialDefinitionResult).toMatchObject({
      credentialDefinitionMetadata: {},
      credentialDefinitionState: {
        credentialDefinition: {
          issuerId: didIndyIssuerId,
          tag: 'TAG',
          schemaId: didIndySchemaId,
          type: 'CL',
<<<<<<< HEAD
          value: credentialDefinitionValue,
=======
          value: {},
>>>>>>> 8f6b3446
        },
        credentialDefinitionId: didIndyCredentialDefinitionId,
        state: 'finished',
      },
      registrationMetadata: {},
    })

    // Wait some time before resolving credential definition object
    await new Promise((res) => setTimeout(res, 1000))

    // Resolve using legacy credential definition id
    const legacyCredentialDefinition = await indySdkAnonCredsRegistry.getCredentialDefinition(
      agent.context,
      legacyCredentialDefinitionId
    )
    expect(legacyCredentialDefinition).toMatchObject({
      credentialDefinitionId: legacyCredentialDefinitionId,
      credentialDefinition: {
        issuerId: legacyIssuerId,
        schemaId: legacySchemaId,
        tag: 'TAG',
        type: 'CL',
        value: credentialDefinitionValue,
      },
      credentialDefinitionMetadata: {
        didIndyNamespace: 'pool:localtest',
      },
      resolutionMetadata: {},
    })

    // resolve using did indy credential definition id
    const didIndyCredentialDefinition = await indySdkAnonCredsRegistry.getCredentialDefinition(
      agent.context,
      didIndyCredentialDefinitionId
    )

    expect(didIndyCredentialDefinition).toMatchObject({
      credentialDefinitionId: didIndyCredentialDefinitionId,
      credentialDefinition: {
        issuerId: didIndyIssuerId,
        schemaId: didIndySchemaId,
        tag: 'TAG',
        type: 'CL',
        value: credentialDefinitionValue,
      },
      credentialDefinitionMetadata: {
        didIndyNamespace: 'pool:localtest',
      },
      resolutionMetadata: {},
    })

<<<<<<< HEAD
=======
    assertIndySdkWallet(agent.context.wallet)

>>>>>>> 8f6b3446
    // We don't support creating a revocation registry using AFJ yet, so we directly use indy-sdk to register the revocation registry
    const legacyRevocationRegistryId = `TL1EaPFCZ8Si5aUrqScBDt:4:TL1EaPFCZ8Si5aUrqScBDt:3:CL:${schemaResult.schemaMetadata.indyLedgerSeqNo}:TAG:CL_ACCUM:tag`
    const didIndyRevocationRegistryId = `did:indy:pool:localtest:TL1EaPFCZ8Si5aUrqScBDt/anoncreds/v0/REV_REG_DEF/${schemaResult.schemaMetadata.indyLedgerSeqNo}/TAG/tag`
    const revocationRegistryRequest = await indySdk.buildRevocRegDefRequest('TL1EaPFCZ8Si5aUrqScBDt', {
      id: legacyRevocationRegistryId,
      credDefId: legacyCredentialDefinitionId,
      revocDefType: 'CL_ACCUM',
      tag: 'tag',
      value: {
        issuanceType: 'ISSUANCE_BY_DEFAULT',
        maxCredNum: 100,
        publicKeys: {
          accumKey: {
            z: '1 1812B206EB395D3AEBD4BBF53EBB0FFC3371D8BD6175316AB32C1C5F65452051 1 22A079D49C5351EFDC1410C81A1F6D8B2E3B79CFF20A30690C118FE2050F72CB 1 0FFC28B923A4654E261DB4CB5B9BABEFCB4DB189B20F52412B0CC9CCCBB8A3B2 1 1EE967C43EF1A3F487061D21B07076A26C126AAF7712E7B5CF5A53688DDD5CC0 1 009ED4D65879CA81DA8227D34CEA3B759B4627E1E2FFB273E9645CD4F3B10F19 1 1CF070212E1E213AEB472F56EDFC9D48009796C77B2D8CC16F2836E37B8715C2 1 04954F0B7B468781BAAE3291DD0E6FFA7F1AF66CAA4094D37B24363CC34606FB 1 115367CB755E9DB18781B3825CB1AEE2C334558B2C038E13DF57BB57CE1CF847 1 110D37EC05862EE2757A7DF39E814876FC97376FF8105D2D29619CB575537BDE 1 13C559A9563FCE083B3B39AE7E8FCA4099BEF3A4C8C6672E543D521F9DA88F96 1 137D87CC22ACC1B6B8C20EABE59F6ED456A58FE4CBEEFDFC4FA9B87E3EF32D17 1 00A2A9711737AAF0404F35AE502887AC6172B2B57D236BD4A40B45F659BFC696',
          },
        },
        tailsHash: 'HLKresYcDSZYSKogq8wive4zyXNY84669MygftLFBG1i',
        tailsLocation: '/var/folders/l3/xy8jzyvj4p5_d9g1123rt4bw0000gn/T/HLKresYcDSZYSKogq8wive4zyXNY84669MygftLFBG1i',
      },
      ver: '1.0',
    })

    await indySdkPoolService.submitWriteRequest(agent.context, pool, revocationRegistryRequest, signingKey)

    const legacyRevocationRegistryDefinition = await indySdkAnonCredsRegistry.getRevocationRegistryDefinition(
      agent.context,
      legacyRevocationRegistryId
    )
    expect(legacyRevocationRegistryDefinition).toMatchObject({
      revocationRegistryDefinitionId: legacyRevocationRegistryId,
      revocationRegistryDefinition: {
        issuerId: legacyIssuerId,
        revocDefType: 'CL_ACCUM',
        value: {
          maxCredNum: 100,
          tailsHash: 'HLKresYcDSZYSKogq8wive4zyXNY84669MygftLFBG1i',
          tailsLocation:
            '/var/folders/l3/xy8jzyvj4p5_d9g1123rt4bw0000gn/T/HLKresYcDSZYSKogq8wive4zyXNY84669MygftLFBG1i',
          publicKeys: {
            accumKey: {
              z: '1 1812B206EB395D3AEBD4BBF53EBB0FFC3371D8BD6175316AB32C1C5F65452051 1 22A079D49C5351EFDC1410C81A1F6D8B2E3B79CFF20A30690C118FE2050F72CB 1 0FFC28B923A4654E261DB4CB5B9BABEFCB4DB189B20F52412B0CC9CCCBB8A3B2 1 1EE967C43EF1A3F487061D21B07076A26C126AAF7712E7B5CF5A53688DDD5CC0 1 009ED4D65879CA81DA8227D34CEA3B759B4627E1E2FFB273E9645CD4F3B10F19 1 1CF070212E1E213AEB472F56EDFC9D48009796C77B2D8CC16F2836E37B8715C2 1 04954F0B7B468781BAAE3291DD0E6FFA7F1AF66CAA4094D37B24363CC34606FB 1 115367CB755E9DB18781B3825CB1AEE2C334558B2C038E13DF57BB57CE1CF847 1 110D37EC05862EE2757A7DF39E814876FC97376FF8105D2D29619CB575537BDE 1 13C559A9563FCE083B3B39AE7E8FCA4099BEF3A4C8C6672E543D521F9DA88F96 1 137D87CC22ACC1B6B8C20EABE59F6ED456A58FE4CBEEFDFC4FA9B87E3EF32D17 1 00A2A9711737AAF0404F35AE502887AC6172B2B57D236BD4A40B45F659BFC696',
            },
          },
        },
        tag: 'tag',
        credDefId: legacyCredentialDefinitionId,
      },
      revocationRegistryDefinitionMetadata: {
        issuanceType: 'ISSUANCE_BY_DEFAULT',
<<<<<<< HEAD
=======
        didIndyNamespace: 'pool:localtest',
      },
      resolutionMetadata: {},
    })

    const didIndyRevocationRegistryDefinition = await indySdkAnonCredsRegistry.getRevocationRegistryDefinition(
      agent.context,
      didIndyRevocationRegistryId
    )
    expect(didIndyRevocationRegistryDefinition).toMatchObject({
      revocationRegistryDefinitionId: didIndyRevocationRegistryId,
      revocationRegistryDefinition: {
        issuerId: didIndyIssuerId,
        revocDefType: 'CL_ACCUM',
        value: {
          maxCredNum: 100,
          tailsHash: 'HLKresYcDSZYSKogq8wive4zyXNY84669MygftLFBG1i',
          tailsLocation:
            '/var/folders/l3/xy8jzyvj4p5_d9g1123rt4bw0000gn/T/HLKresYcDSZYSKogq8wive4zyXNY84669MygftLFBG1i',
          publicKeys: {
            accumKey: {
              z: '1 1812B206EB395D3AEBD4BBF53EBB0FFC3371D8BD6175316AB32C1C5F65452051 1 22A079D49C5351EFDC1410C81A1F6D8B2E3B79CFF20A30690C118FE2050F72CB 1 0FFC28B923A4654E261DB4CB5B9BABEFCB4DB189B20F52412B0CC9CCCBB8A3B2 1 1EE967C43EF1A3F487061D21B07076A26C126AAF7712E7B5CF5A53688DDD5CC0 1 009ED4D65879CA81DA8227D34CEA3B759B4627E1E2FFB273E9645CD4F3B10F19 1 1CF070212E1E213AEB472F56EDFC9D48009796C77B2D8CC16F2836E37B8715C2 1 04954F0B7B468781BAAE3291DD0E6FFA7F1AF66CAA4094D37B24363CC34606FB 1 115367CB755E9DB18781B3825CB1AEE2C334558B2C038E13DF57BB57CE1CF847 1 110D37EC05862EE2757A7DF39E814876FC97376FF8105D2D29619CB575537BDE 1 13C559A9563FCE083B3B39AE7E8FCA4099BEF3A4C8C6672E543D521F9DA88F96 1 137D87CC22ACC1B6B8C20EABE59F6ED456A58FE4CBEEFDFC4FA9B87E3EF32D17 1 00A2A9711737AAF0404F35AE502887AC6172B2B57D236BD4A40B45F659BFC696',
            },
          },
        },
        tag: 'tag',
        credDefId: didIndyCredentialDefinitionId,
      },
      revocationRegistryDefinitionMetadata: {
        issuanceType: 'ISSUANCE_BY_DEFAULT',
>>>>>>> 8f6b3446
        didIndyNamespace: 'pool:localtest',
      },
      resolutionMetadata: {},
    })

<<<<<<< HEAD
    const didIndyRevocationRegistryDefinition = await indySdkAnonCredsRegistry.getRevocationRegistryDefinition(
      agent.context,
      didIndyRevocationRegistryId
    )
    expect(didIndyRevocationRegistryDefinition).toMatchObject({
      revocationRegistryDefinitionId: didIndyRevocationRegistryId,
      revocationRegistryDefinition: {
        issuerId: didIndyIssuerId,
        revocDefType: 'CL_ACCUM',
        value: {
          maxCredNum: 100,
          tailsHash: 'HLKresYcDSZYSKogq8wive4zyXNY84669MygftLFBG1i',
          tailsLocation:
            '/var/folders/l3/xy8jzyvj4p5_d9g1123rt4bw0000gn/T/HLKresYcDSZYSKogq8wive4zyXNY84669MygftLFBG1i',
          publicKeys: {
            accumKey: {
              z: '1 1812B206EB395D3AEBD4BBF53EBB0FFC3371D8BD6175316AB32C1C5F65452051 1 22A079D49C5351EFDC1410C81A1F6D8B2E3B79CFF20A30690C118FE2050F72CB 1 0FFC28B923A4654E261DB4CB5B9BABEFCB4DB189B20F52412B0CC9CCCBB8A3B2 1 1EE967C43EF1A3F487061D21B07076A26C126AAF7712E7B5CF5A53688DDD5CC0 1 009ED4D65879CA81DA8227D34CEA3B759B4627E1E2FFB273E9645CD4F3B10F19 1 1CF070212E1E213AEB472F56EDFC9D48009796C77B2D8CC16F2836E37B8715C2 1 04954F0B7B468781BAAE3291DD0E6FFA7F1AF66CAA4094D37B24363CC34606FB 1 115367CB755E9DB18781B3825CB1AEE2C334558B2C038E13DF57BB57CE1CF847 1 110D37EC05862EE2757A7DF39E814876FC97376FF8105D2D29619CB575537BDE 1 13C559A9563FCE083B3B39AE7E8FCA4099BEF3A4C8C6672E543D521F9DA88F96 1 137D87CC22ACC1B6B8C20EABE59F6ED456A58FE4CBEEFDFC4FA9B87E3EF32D17 1 00A2A9711737AAF0404F35AE502887AC6172B2B57D236BD4A40B45F659BFC696',
            },
          },
        },
        tag: 'tag',
        credDefId: didIndyCredentialDefinitionId,
      },
      revocationRegistryDefinitionMetadata: {
        issuanceType: 'ISSUANCE_BY_DEFAULT',
        didIndyNamespace: 'pool:localtest',
      },
      resolutionMetadata: {},
    })

=======
>>>>>>> 8f6b3446
    // indySdk.buildRevRegEntry panics, so we just pass a custom request directly
    const entryResponse = await indySdkPoolService.submitWriteRequest(
      agent.context,
      pool,
      {
        identifier: legacyIssuerId,
        operation: {
          revocDefType: 'CL_ACCUM',
          revocRegDefId: legacyRevocationRegistryId,
          type: '114',
          value: {
            accum:
              '1 0000000000000000000000000000000000000000000000000000000000000000 1 0000000000000000000000000000000000000000000000000000000000000000 2 095E45DDF417D05FB10933FFC63D474548B7FFFF7888802F07FFFFFF7D07A8A8 1 0000000000000000000000000000000000000000000000000000000000000000 1 0000000000000000000000000000000000000000000000000000000000000000 1 0000000000000000000000000000000000000000000000000000000000000000',
          },
        },
        protocolVersion: 2,
        reqId: Math.floor(Math.random() * 1000000),
      },
      signingKey
    )

    const legacyRevocationStatusList = await indySdkAnonCredsRegistry.getRevocationStatusList(
      agent.context,
      legacyRevocationRegistryId,
      entryResponse.result.txnMetadata.txnTime
    )

    expect(legacyRevocationStatusList).toMatchObject({
      resolutionMetadata: {},
      revocationStatusList: {
        issuerId: legacyIssuerId,
        currentAccumulator:
          '1 0000000000000000000000000000000000000000000000000000000000000000 1 0000000000000000000000000000000000000000000000000000000000000000 2 095E45DDF417D05FB10933FFC63D474548B7FFFF7888802F07FFFFFF7D07A8A8 1 0000000000000000000000000000000000000000000000000000000000000000 1 0000000000000000000000000000000000000000000000000000000000000000 1 0000000000000000000000000000000000000000000000000000000000000000',
        revRegId: legacyRevocationRegistryId,
        revocationList: [
          0, 0, 0, 0, 0, 0, 0, 0, 0, 0, 0, 0, 0, 0, 0, 0, 0, 0, 0, 0, 0, 0, 0, 0, 0, 0, 0, 0, 0, 0, 0, 0, 0, 0, 0, 0, 0,
          0, 0, 0, 0, 0, 0, 0, 0, 0, 0, 0, 0, 0, 0, 0, 0, 0, 0, 0, 0, 0, 0, 0, 0, 0, 0, 0, 0, 0, 0, 0, 0, 0, 0, 0, 0, 0,
          0, 0, 0, 0, 0, 0, 0, 0, 0, 0, 0, 0, 0, 0, 0, 0, 0, 0, 0, 0, 0, 0, 0, 0, 0, 0,
        ],
        timestamp: entryResponse.result.txnMetadata.txnTime,
      },
      revocationStatusListMetadata: {
        didIndyNamespace: 'pool:localtest',
      },
    })

    const didIndyRevocationStatusList = await indySdkAnonCredsRegistry.getRevocationStatusList(
      agent.context,
      didIndyRevocationRegistryId,
      entryResponse.result.txnMetadata.txnTime
    )

    expect(didIndyRevocationStatusList).toMatchObject({
      resolutionMetadata: {},
      revocationStatusList: {
        issuerId: didIndyIssuerId,
        currentAccumulator:
          '1 0000000000000000000000000000000000000000000000000000000000000000 1 0000000000000000000000000000000000000000000000000000000000000000 2 095E45DDF417D05FB10933FFC63D474548B7FFFF7888802F07FFFFFF7D07A8A8 1 0000000000000000000000000000000000000000000000000000000000000000 1 0000000000000000000000000000000000000000000000000000000000000000 1 0000000000000000000000000000000000000000000000000000000000000000',
        revRegId: didIndyRevocationRegistryId,
        revocationList: [
          0, 0, 0, 0, 0, 0, 0, 0, 0, 0, 0, 0, 0, 0, 0, 0, 0, 0, 0, 0, 0, 0, 0, 0, 0, 0, 0, 0, 0, 0, 0, 0, 0, 0, 0, 0, 0,
          0, 0, 0, 0, 0, 0, 0, 0, 0, 0, 0, 0, 0, 0, 0, 0, 0, 0, 0, 0, 0, 0, 0, 0, 0, 0, 0, 0, 0, 0, 0, 0, 0, 0, 0, 0, 0,
          0, 0, 0, 0, 0, 0, 0, 0, 0, 0, 0, 0, 0, 0, 0, 0, 0, 0, 0, 0, 0, 0, 0, 0, 0, 0,
        ],
        timestamp: entryResponse.result.txnMetadata.txnTime,
      },
      revocationStatusListMetadata: {
        didIndyNamespace: 'pool:localtest',
      },
    })
  })
})<|MERGE_RESOLUTION|>--- conflicted
+++ resolved
@@ -8,7 +8,6 @@
 } from '../../core/tests/helpers'
 import { IndySdkAnonCredsRegistry } from '../src/anoncreds/services/IndySdkAnonCredsRegistry'
 import { IndySdkPoolService } from '../src/ledger'
-import { assertIndySdkWallet } from '../src/utils/assertIndySdkWallet'
 
 import { credentialDefinitionValue } from './__fixtures__/anoncreds'
 import { getIndySdkModules, indySdk } from './setupIndySdkModule'
@@ -136,11 +135,7 @@
           tag: 'TAG',
           schemaId: didIndySchemaId,
           type: 'CL',
-<<<<<<< HEAD
           value: credentialDefinitionValue,
-=======
-          value: {},
->>>>>>> 8f6b3446
         },
         credentialDefinitionId: didIndyCredentialDefinitionId,
         state: 'finished',
@@ -192,11 +187,6 @@
       resolutionMetadata: {},
     })
 
-<<<<<<< HEAD
-=======
-    assertIndySdkWallet(agent.context.wallet)
-
->>>>>>> 8f6b3446
     // We don't support creating a revocation registry using AFJ yet, so we directly use indy-sdk to register the revocation registry
     const legacyRevocationRegistryId = `TL1EaPFCZ8Si5aUrqScBDt:4:TL1EaPFCZ8Si5aUrqScBDt:3:CL:${schemaResult.schemaMetadata.indyLedgerSeqNo}:TAG:CL_ACCUM:tag`
     const didIndyRevocationRegistryId = `did:indy:pool:localtest:TL1EaPFCZ8Si5aUrqScBDt/anoncreds/v0/REV_REG_DEF/${schemaResult.schemaMetadata.indyLedgerSeqNo}/TAG/tag`
@@ -246,8 +236,6 @@
       },
       revocationRegistryDefinitionMetadata: {
         issuanceType: 'ISSUANCE_BY_DEFAULT',
-<<<<<<< HEAD
-=======
         didIndyNamespace: 'pool:localtest',
       },
       resolutionMetadata: {},
@@ -278,45 +266,11 @@
       },
       revocationRegistryDefinitionMetadata: {
         issuanceType: 'ISSUANCE_BY_DEFAULT',
->>>>>>> 8f6b3446
-        didIndyNamespace: 'pool:localtest',
-      },
-      resolutionMetadata: {},
-    })
-
-<<<<<<< HEAD
-    const didIndyRevocationRegistryDefinition = await indySdkAnonCredsRegistry.getRevocationRegistryDefinition(
-      agent.context,
-      didIndyRevocationRegistryId
-    )
-    expect(didIndyRevocationRegistryDefinition).toMatchObject({
-      revocationRegistryDefinitionId: didIndyRevocationRegistryId,
-      revocationRegistryDefinition: {
-        issuerId: didIndyIssuerId,
-        revocDefType: 'CL_ACCUM',
-        value: {
-          maxCredNum: 100,
-          tailsHash: 'HLKresYcDSZYSKogq8wive4zyXNY84669MygftLFBG1i',
-          tailsLocation:
-            '/var/folders/l3/xy8jzyvj4p5_d9g1123rt4bw0000gn/T/HLKresYcDSZYSKogq8wive4zyXNY84669MygftLFBG1i',
-          publicKeys: {
-            accumKey: {
-              z: '1 1812B206EB395D3AEBD4BBF53EBB0FFC3371D8BD6175316AB32C1C5F65452051 1 22A079D49C5351EFDC1410C81A1F6D8B2E3B79CFF20A30690C118FE2050F72CB 1 0FFC28B923A4654E261DB4CB5B9BABEFCB4DB189B20F52412B0CC9CCCBB8A3B2 1 1EE967C43EF1A3F487061D21B07076A26C126AAF7712E7B5CF5A53688DDD5CC0 1 009ED4D65879CA81DA8227D34CEA3B759B4627E1E2FFB273E9645CD4F3B10F19 1 1CF070212E1E213AEB472F56EDFC9D48009796C77B2D8CC16F2836E37B8715C2 1 04954F0B7B468781BAAE3291DD0E6FFA7F1AF66CAA4094D37B24363CC34606FB 1 115367CB755E9DB18781B3825CB1AEE2C334558B2C038E13DF57BB57CE1CF847 1 110D37EC05862EE2757A7DF39E814876FC97376FF8105D2D29619CB575537BDE 1 13C559A9563FCE083B3B39AE7E8FCA4099BEF3A4C8C6672E543D521F9DA88F96 1 137D87CC22ACC1B6B8C20EABE59F6ED456A58FE4CBEEFDFC4FA9B87E3EF32D17 1 00A2A9711737AAF0404F35AE502887AC6172B2B57D236BD4A40B45F659BFC696',
-            },
-          },
-        },
-        tag: 'tag',
-        credDefId: didIndyCredentialDefinitionId,
-      },
-      revocationRegistryDefinitionMetadata: {
-        issuanceType: 'ISSUANCE_BY_DEFAULT',
-        didIndyNamespace: 'pool:localtest',
-      },
-      resolutionMetadata: {},
-    })
-
-=======
->>>>>>> 8f6b3446
+        didIndyNamespace: 'pool:localtest',
+      },
+      resolutionMetadata: {},
+    })
+
     // indySdk.buildRevRegEntry panics, so we just pass a custom request directly
     const entryResponse = await indySdkPoolService.submitWriteRequest(
       agent.context,
