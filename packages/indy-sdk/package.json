--- conflicted
+++ resolved
@@ -2,11 +2,7 @@
   "name": "@aries-framework/indy-sdk",
   "main": "build/index",
   "types": "build/index",
-<<<<<<< HEAD
-  "version": "0.3.2",
-=======
   "version": "0.3.3",
->>>>>>> 4a572fed
   "private": true,
   "files": [
     "build"
