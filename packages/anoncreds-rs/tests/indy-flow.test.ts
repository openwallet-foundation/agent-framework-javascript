--- conflicted
+++ resolved
@@ -30,10 +30,8 @@
   InjectionSymbols,
   ProofState,
   ProofExchangeRecord,
-<<<<<<< HEAD
   Ed25519Signature2018,
   KeyType,
-  SignatureSuiteRegistry,
   SignatureSuiteToken,
   VERIFICATION_METHOD_TYPE_ED25519_VERIFICATION_KEY_2018,
   VERIFICATION_METHOD_TYPE_ED25519_VERIFICATION_KEY_2020,
@@ -41,10 +39,7 @@
   ConsoleLogger,
   DidResolverService,
   DidsModuleConfig,
-} from '@aries-framework/core'
-=======
 } from '@credo-ts/core'
->>>>>>> 22d5bffc
 import { Subject } from 'rxjs'
 
 import { InMemoryStorageService } from '../../../tests/InMemoryStorageService'
@@ -314,13 +309,8 @@
       },
       schemaId: unqualifiedSchemaId,
       credentialDefinitionId: unqualifiedCredentialDefinitionId,
-<<<<<<< HEAD
-      revocationRegistryId: undefined,
-      credentialRevocationId: undefined, // FIXME: should be null?
-=======
       revocationRegistryId: null,
       credentialRevocationId: null,
->>>>>>> 22d5bffc
       methodName: 'inMemory',
     })
 
