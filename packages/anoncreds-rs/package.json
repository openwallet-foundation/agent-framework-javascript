--- conflicted
+++ resolved
@@ -25,15 +25,10 @@
     "test": "jest"
   },
   "dependencies": {
-<<<<<<< HEAD
     "@astronautlabs/jsonpath": "^1.1.2",
     "big-integer": "^1.6.51",
-    "@aries-framework/anoncreds": "0.4.2",
-    "@aries-framework/core": "0.4.2",
-=======
     "@credo-ts/anoncreds": "0.4.2",
     "@credo-ts/core": "0.4.2",
->>>>>>> 22d5bffc
     "class-transformer": "^0.5.1",
     "class-validator": "0.14.0",
     "rxjs": "^7.2.0",
