import type { Key } from '@credo-ts/core'

<<<<<<< HEAD
=======
import { AskarModule } from '@credo-ts/askar'
>>>>>>> 6f088673
import {
  Agent,
  DidKey,
  DidsModule,
  KeyDidRegistrar,
  KeyDidResolver,
  KeyType,
  TypedArrayEncoder,
<<<<<<< HEAD
} from '@aries-framework/core'
=======
  utils,
} from '@credo-ts/core'
import { ariesAskar } from '@hyperledger/aries-askar-nodejs'
>>>>>>> 6f088673

import { askarModule } from '../../askar/tests/helpers'
import { getAgentOptions } from '../../core/tests'
import { SdJwtVcModule } from '../src'

const getAgent = (label: string) =>
  new Agent(
    getAgentOptions(
      label,
      {},
      {
        sdJwt: new SdJwtVcModule(),
        askar: askarModule,
        dids: new DidsModule({
          resolvers: [new KeyDidResolver()],
          registrars: [new KeyDidRegistrar()],
        }),
      }
    )
  )

describe('sd-jwt-vc end to end test', () => {
  const issuer = getAgent('sdjwtvcissueragent')
  let issuerKey: Key
  let issuerDidUrl: string

  const holder = getAgent('sdjwtvcholderagent')
  let holderKey: Key
  let holderDidUrl: string

  const verifier = getAgent('sdjwtvcverifieragent')
  const verifierDid = 'did:key:zUC74VEqqhEHQcgv4zagSPkqFJxuNWuoBPKjJuHETEUeHLoSqWt92viSsmaWjy82y'

  beforeAll(async () => {
    await issuer.initialize()
    issuerKey = await issuer.context.wallet.createKey({
      keyType: KeyType.Ed25519,
      seed: TypedArrayEncoder.fromString('00000000000000000000000000000000'),
    })

    const issuerDidKey = new DidKey(issuerKey)
    const issuerDidDocument = issuerDidKey.didDocument
    issuerDidUrl = (issuerDidDocument.verificationMethod ?? [])[0].id
    await issuer.dids.import({ didDocument: issuerDidDocument, did: issuerDidDocument.id })

    await holder.initialize()
    holderKey = await holder.context.wallet.createKey({
      keyType: KeyType.Ed25519,
      seed: TypedArrayEncoder.fromString('00000000000000000000000000000001'),
    })

    const holderDidKey = new DidKey(holderKey)
    const holderDidDocument = holderDidKey.didDocument
    holderDidUrl = (holderDidDocument.verificationMethod ?? [])[0].id
    await holder.dids.import({ didDocument: holderDidDocument, did: holderDidDocument.id })

    await verifier.initialize()
  })

  test('end to end flow', async () => {
    const credential = {
      type: 'IdentityCredential',
      given_name: 'John',
      family_name: 'Doe',
      email: 'johndoe@example.com',
      phone_number: '+1-202-555-0101',
      address: {
        street_address: '123 Main St',
        locality: 'Anytown',
        region: 'Anystate',
        country: 'US',
      },
      birthdate: '1940-01-01',
      is_over_18: true,
      is_over_21: true,
      is_over_65: true,
    }

    const { compact } = await issuer.modules.sdJwt.create(credential, {
      holderDidUrl,
      issuerDidUrl,
      disclosureFrame: {
        is_over_65: true,
        is_over_21: true,
        is_over_18: true,
        birthdate: true,
        email: true,
        address: { country: true, region: true, locality: true, __decoyCount: 2, street_address: true },
        __decoyCount: 2,
        given_name: true,
        family_name: true,
        phone_number: true,
      },
    })

    const sdJwtVcRecord = await holder.modules.sdJwt.storeCredential(compact, { issuerDidUrl, holderDidUrl })

    // Metadata created by the verifier and send out of band by the verifier to the holder
    const verifierMetadata = {
      verifierDid,
      issuedAt: new Date().getTime() / 1000,
      nonce: await verifier.wallet.generateNonce(),
    }

    const presentation = await holder.modules.sdJwt.present(sdJwtVcRecord, {
      verifierMetadata,
      includedDisclosureIndices: [0, 1, 2, 3, 4, 5, 6, 7, 8, 9, 10, 11],
    })

    const {
      validation: { isValid },
    } = await verifier.modules.sdJwt.verify(presentation, {
      holderDidUrl,
      challenge: { verifierDid },
      requiredClaimKeys: [
        'is_over_65',
        'is_over_21',
        'is_over_18',
        'birthdate',
        'email',
        'country',
        'region',
        'locality',
        'street_address',
        'given_name',
        'family_name',
        'phone_number',
      ],
    })

    expect(isValid).toBeTruthy()
  })
})<|MERGE_RESOLUTION|>--- conflicted
+++ resolved
@@ -1,24 +1,6 @@
 import type { Key } from '@credo-ts/core'
 
-<<<<<<< HEAD
-=======
-import { AskarModule } from '@credo-ts/askar'
->>>>>>> 6f088673
-import {
-  Agent,
-  DidKey,
-  DidsModule,
-  KeyDidRegistrar,
-  KeyDidResolver,
-  KeyType,
-  TypedArrayEncoder,
-<<<<<<< HEAD
-} from '@aries-framework/core'
-=======
-  utils,
-} from '@credo-ts/core'
-import { ariesAskar } from '@hyperledger/aries-askar-nodejs'
->>>>>>> 6f088673
+import { Agent, DidKey, DidsModule, KeyDidRegistrar, KeyDidResolver, KeyType, TypedArrayEncoder } from '@credo-ts/core'
 
 import { askarModule } from '../../askar/tests/helpers'
 import { getAgentOptions } from '../../core/tests'
