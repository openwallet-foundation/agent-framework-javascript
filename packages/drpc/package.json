{
  "name": "@credo-ts/drpc",
  "main": "build/index",
  "types": "build/index",
<<<<<<< HEAD
  "version": "0.5.1",
=======
  "version": "0.5.2",
>>>>>>> 7ea616be
  "files": [
    "build"
  ],
  "license": "Apache-2.0",
  "publishConfig": {
    "access": "public"
  },
  "homepage": "https://github.com/openwallet-foundation/credo-ts/tree/main/packages/drpc",
  "repository": {
    "type": "git",
    "url": "https://github.com/openwallet-foundation/credo-ts",
    "directory": "packages/drpc"
  },
  "scripts": {
    "build": "yarn run clean && yarn run compile",
    "clean": "rimraf ./build",
    "compile": "tsc -p tsconfig.build.json",
    "prepublishOnly": "yarn run build",
    "test": "jest"
  },
  "dependencies": {
<<<<<<< HEAD
    "@credo-ts/core": "0.5.1",
=======
    "@credo-ts/core": "0.5.2",
>>>>>>> 7ea616be
    "class-transformer": "^0.5.1",
    "class-validator": "0.14.1"
  },
  "devDependencies": {
<<<<<<< HEAD
    "@credo-ts/node": "0.5.1",
=======
    "@credo-ts/node": "0.5.2",
>>>>>>> 7ea616be
    "reflect-metadata": "^0.1.13",
    "rimraf": "^4.4.0",
    "typescript": "~4.9.5"
  }
}<|MERGE_RESOLUTION|>--- conflicted
+++ resolved
@@ -2,11 +2,7 @@
   "name": "@credo-ts/drpc",
   "main": "build/index",
   "types": "build/index",
-<<<<<<< HEAD
-  "version": "0.5.1",
-=======
   "version": "0.5.2",
->>>>>>> 7ea616be
   "files": [
     "build"
   ],
@@ -28,20 +24,12 @@
     "test": "jest"
   },
   "dependencies": {
-<<<<<<< HEAD
-    "@credo-ts/core": "0.5.1",
-=======
     "@credo-ts/core": "0.5.2",
->>>>>>> 7ea616be
     "class-transformer": "^0.5.1",
     "class-validator": "0.14.1"
   },
   "devDependencies": {
-<<<<<<< HEAD
-    "@credo-ts/node": "0.5.1",
-=======
     "@credo-ts/node": "0.5.2",
->>>>>>> 7ea616be
     "reflect-metadata": "^0.1.13",
     "rimraf": "^4.4.0",
     "typescript": "~4.9.5"
