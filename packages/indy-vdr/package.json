--- conflicted
+++ resolved
@@ -26,17 +26,10 @@
   "dependencies": {
     "@aries-framework/anoncreds": "0.3.3",
     "@aries-framework/core": "0.3.3",
-<<<<<<< HEAD
     "@hyperledger/indy-vdr-shared": "^0.1.0-dev.14"
   },
   "devDependencies": {
     "@hyperledger/indy-vdr-nodejs": "^0.1.0-dev.14",
-=======
-    "@hyperledger/indy-vdr-shared": "0.1.0-dev.13"
-  },
-  "devDependencies": {
-    "@hyperledger/indy-vdr-nodejs": "0.1.0-dev.13",
->>>>>>> b35fec43
     "@stablelib/ed25519": "^1.0.2",
     "rimraf": "^4.4.0",
     "rxjs": "^7.2.0",
