--- conflicted
+++ resolved
@@ -26,12 +26,8 @@
   },
   "dependencies": {
     "@aries-framework/core": "0.3.3",
-<<<<<<< HEAD
     "@aries-framework/anoncreds": "0.3.3",
-    "indy-vdr-test-shared": "^0.1.3"
-=======
     "@hyperledger/indy-vdr-shared": "^0.1.0-dev.4"
->>>>>>> f1e49379
   },
   "devDependencies": {
     "@hyperledger/indy-vdr-nodejs": "^0.1.0-dev.4",
