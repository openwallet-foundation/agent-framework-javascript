--- conflicted
+++ resolved
@@ -27,12 +27,8 @@
   "dependencies": {
     "@aries-framework/anoncreds": "0.3.3",
     "@aries-framework/core": "0.3.3",
-<<<<<<< HEAD
-    "indy-vdr-test-shared": "^0.1.3",
+    "@hyperledger/indy-vdr-shared": "^0.1.0-dev.4",
     "lodash": "^4.17.21"
-=======
-    "@hyperledger/indy-vdr-shared": "^0.1.0-dev.4"
->>>>>>> d0563167
   },
   "devDependencies": {
     "@hyperledger/indy-vdr-nodejs": "^0.1.0-dev.4",
