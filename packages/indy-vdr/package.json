--- conflicted
+++ resolved
@@ -28,13 +28,8 @@
     "@aries-framework/core": "0.4.2"
   },
   "devDependencies": {
-<<<<<<< HEAD
-    "@hyperledger/indy-vdr-nodejs": "^0.2.0-dev.4",
-    "@hyperledger/indy-vdr-shared": "^0.2.0-dev.4",
-=======
     "@hyperledger/indy-vdr-nodejs": "^0.2.0-dev.5",
     "@hyperledger/indy-vdr-shared": "^0.2.0-dev.5",
->>>>>>> a641a969
     "@stablelib/ed25519": "^1.0.2",
     "@types/ref-array-di": "^1.2.6",
     "@types/ref-struct-di": "^1.1.10",
@@ -43,10 +38,6 @@
     "typescript": "~4.9.5"
   },
   "peerDependencies": {
-<<<<<<< HEAD
-    "@hyperledger/indy-vdr-shared": "^0.2.0-dev.4"
-=======
     "@hyperledger/indy-vdr-shared": "^0.2.0-dev.5"
->>>>>>> a641a969
   }
 }