--- conflicted
+++ resolved
@@ -1,13 +1,8 @@
 import type { IndyVdrDidCreateOptions } from '../src/dids/IndyVdrIndyDidRegistrar'
 import type { Agent } from '@aries-framework/core'
 
-<<<<<<< HEAD
-import { KeyType } from '@aries-framework/core'
 import { indyVdr } from '@hyperledger/indy-vdr-nodejs'
-import { AttribRequest, NymRequest } from '@hyperledger/indy-vdr-shared'
-=======
 import { DidCommV1Service, DidCommV2Service, DidDocumentService, KeyType } from '@aries-framework/core'
->>>>>>> c72ba149
 
 import { genesisTransactions } from '../../core/tests/helpers'
 import { IndyVdrModuleConfig } from '../src/IndyVdrModuleConfig'
