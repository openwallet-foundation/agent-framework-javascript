--- conflicted
+++ resolved
@@ -16,7 +16,6 @@
 } from '@aries-framework/anoncreds'
 import type { AgentContext } from '@aries-framework/core'
 
-import { AriesFrameworkError } from '@aries-framework/core'
 import {
   getUnqualifiedCredentialDefinitionId,
   getUnqualifiedRevocationRegistryId,
@@ -26,6 +25,7 @@
   parseIndyRevocationRegistryId,
   parseIndySchemaId,
 } from '@aries-framework/anoncreds'
+import { AriesFrameworkError } from '@aries-framework/core'
 import {
   GetSchemaRequest,
   SchemaRequest,
@@ -43,12 +43,6 @@
   indyVdrAnonCredsRegistryIdentifierRegex,
   getDidIndySchemaId,
   getDidIndyCredentialDefinitionId,
-<<<<<<< HEAD
-  parseRevocationRegistryId,
-  getLegacyRevocationRegistryId,
-  getDidIndyRevocationRegistryId,
-=======
->>>>>>> 66afda2f
 } from './utils/identifiers'
 import { anonCredsRevocationStatusListFromIndyVdr } from './utils/transform'
 
@@ -494,10 +488,7 @@
     }
   }
 
-  public async registerRevocationRegistryDefinition(
-    agentContext: AgentContext,
-    options: RegisterRevocationRegistryDefinitionOptions
-  ): Promise<RegisterRevocationRegistryDefinitionReturn> {
+  public async registerRevocationRegistryDefinition(): Promise<RegisterRevocationRegistryDefinitionReturn> {
     throw new AriesFrameworkError('Not implemented!')
   }
 
@@ -605,10 +596,7 @@
     }
   }
 
-  public async registerRevocationStatusList(
-    agentContext: AgentContext,
-    options: RegisterRevocationStatusListOptions
-  ): Promise<RegisterRevocationStatusListReturn> {
+  public async registerRevocationStatusList(): Promise<RegisterRevocationStatusListReturn> {
     throw new AriesFrameworkError('Not implemented!')
   }
 
