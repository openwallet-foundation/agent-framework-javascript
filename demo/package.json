{
  "name": "afj-demo",
  "version": "1.0.0",
  "private": true,
  "repository": {
    "type": "git",
    "url": "https://github.com/hyperledger/aries-framework-javascript",
    "directory": "demo/"
  },
  "license": "Apache-2.0",
  "scripts": {
    "alice": "ts-node src/AliceInquirer.ts",
    "faber": "ts-node src/FaberInquirer.ts",
    "refresh": "rm -rf ./node_modules ./yarn.lock && yarn"
  },
  "dependencies": {
<<<<<<< HEAD
    "@hyperledger/indy-vdr-nodejs": "0.1.0-dev.14",
=======
    "@hyperledger/indy-vdr-nodejs": "^0.1.0-dev.14",
>>>>>>> 8a933c05
    "@hyperledger/anoncreds-nodejs": "^0.1.0-dev.14",
    "@hyperledger/aries-askar-nodejs": "^0.1.0-dev.8",
    "inquirer": "^8.2.5"
  },
  "devDependencies": {
    "@aries-framework/anoncreds": "*",
    "@aries-framework/anoncreds-rs": "*",
    "@aries-framework/askar": "*",
    "@aries-framework/core": "*",
    "@aries-framework/indy-sdk": "*",
    "@aries-framework/indy-vdr": "*",
    "@aries-framework/node": "*",
    "@types/figlet": "^1.5.4",
    "@types/indy-sdk": "^1.16.26",
    "@types/inquirer": "^8.2.6",
    "clear": "^0.1.0",
    "figlet": "^1.5.2",
    "ts-node": "^10.4.0"
  }
}<|MERGE_RESOLUTION|>--- conflicted
+++ resolved
@@ -14,11 +14,7 @@
     "refresh": "rm -rf ./node_modules ./yarn.lock && yarn"
   },
   "dependencies": {
-<<<<<<< HEAD
-    "@hyperledger/indy-vdr-nodejs": "0.1.0-dev.14",
-=======
     "@hyperledger/indy-vdr-nodejs": "^0.1.0-dev.14",
->>>>>>> 8a933c05
     "@hyperledger/anoncreds-nodejs": "^0.1.0-dev.14",
     "@hyperledger/aries-askar-nodejs": "^0.1.0-dev.8",
     "inquirer": "^8.2.5"
