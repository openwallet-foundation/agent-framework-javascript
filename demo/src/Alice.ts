--- conflicted
+++ resolved
@@ -5,18 +5,10 @@
 
 export class Alice extends BaseAgent {
   public connected: boolean
-<<<<<<< HEAD
-  public static seed = '6b8b882e2618fa5d45ee7229ca880083'
-=======
   public connectionRecordFaberId?: string
->>>>>>> 0d14a715
 
   public constructor(port: number, name: string) {
-    super({
-      port,
-      name,
-      publicDidSeed: Alice.seed,
-    })
+    super(port, name)
     this.connected = false
   }
 
