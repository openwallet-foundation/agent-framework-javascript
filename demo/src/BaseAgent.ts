--- conflicted
+++ resolved
@@ -2,12 +2,8 @@
 import type { IndySdkPoolConfig } from '@aries-framework/indy-sdk'
 import type { IndyVdrPoolConfig } from '@aries-framework/indy-vdr'
 
-<<<<<<< HEAD
 import { Agent, AutoAcceptCredential, AutoAcceptProof, HttpOutboundTransport } from '@aries-framework/core'
 import { DidCommV2Module } from '@aries-framework/didcomm-v2'
-import { agentDependencies, HttpInboundTransport } from '@aries-framework/node'
-import * as didcomm from 'didcomm-node'
-=======
 import {
   AnonCredsCredentialFormatService,
   AnonCredsModule,
@@ -41,12 +37,12 @@
 import { IndySdkAnonCredsRegistry, IndySdkModule, IndySdkSovDidResolver } from '@aries-framework/indy-sdk'
 import { IndyVdrIndyDidResolver, IndyVdrAnonCredsRegistry, IndyVdrModule } from '@aries-framework/indy-vdr'
 import { agentDependencies, HttpInboundTransport } from '@aries-framework/node'
+import * as didcomm from 'didcomm-node'
 import { anoncreds } from '@hyperledger/anoncreds-nodejs'
 import { ariesAskar } from '@hyperledger/aries-askar-nodejs'
 import { indyVdr } from '@hyperledger/indy-vdr-nodejs'
 import { randomUUID } from 'crypto'
 import indySdk from 'indy-sdk'
->>>>>>> 61daf0cb
 
 import { greenText } from './OutputClass'
 
@@ -96,14 +92,6 @@
 
     this.config = config
 
-<<<<<<< HEAD
-    // Enable also didcomm-v2 module
-    const didCommV2Module = new DidCommV2Module({ didcomm })
-    const modules = { didCommV2: didCommV2Module }
-
-    this.agent = new Agent({ config, modules, dependencies: agentDependencies })
-
-=======
     this.useLegacyIndySdk = useLegacyIndySdk
 
     this.agent = new Agent({
@@ -111,7 +99,6 @@
       dependencies: agentDependencies,
       modules: getAskarAnonCredsIndyModules(),
     })
->>>>>>> 61daf0cb
     this.agent.registerInboundTransport(new HttpInboundTransport({ port }))
     this.agent.registerOutboundTransport(new HttpOutboundTransport())
   }
@@ -126,6 +113,9 @@
 function getAskarAnonCredsIndyModules() {
   const legacyIndyCredentialFormatService = new LegacyIndyCredentialFormatService()
   const legacyIndyProofFormatService = new LegacyIndyProofFormatService()
+
+  // Enable also didcomm-v2 module
+  const didCommV2Module = new DidCommV2Module({ didcomm })
 
   return {
     connections: new ConnectionsModule({
@@ -181,6 +171,7 @@
     askar: new AskarModule({
       ariesAskar,
     }),
+    didCommV2: didCommV2Module,
   } as const
 }
 
