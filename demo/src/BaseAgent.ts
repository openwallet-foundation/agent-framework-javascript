import type { InitConfig } from '@credo-ts/core'
import type { IndyVdrPoolConfig } from '@credo-ts/indy-vdr'

import {
  AnonCredsCredentialFormatService,
  AnonCredsModule,
  AnonCredsProofFormatService,
  LegacyIndyCredentialFormatService,
  LegacyIndyProofFormatService,
  V1CredentialProtocol,
  V1ProofProtocol,
} from '@credo-ts/anoncreds'
import { AskarModule } from '@credo-ts/askar'
import {
  CheqdAnonCredsRegistry,
  CheqdDidRegistrar,
  CheqdDidResolver,
  CheqdModule,
  CheqdModuleConfig,
} from '@credo-ts/cheqd'
import {
  ConnectionsModule,
  DidsModule,
  V2ProofProtocol,
  V2CredentialProtocol,
  ProofsModule,
  AutoAcceptProof,
  AutoAcceptCredential,
  CredentialsModule,
  Agent,
  HttpOutboundTransport,
<<<<<<< HEAD
} from '@aries-framework/core'
import { IndyVdrIndyDidResolver, IndyVdrAnonCredsRegistry, IndyVdrModule } from '@aries-framework/indy-vdr'
import { agentDependencies, HttpInboundTransport } from '@aries-framework/node'
import { anoncreds } from '@hyperledger/anoncreds-nodejs'
import { ariesAskar } from '@hyperledger/aries-askar-nodejs'
import { indyVdr } from '@hyperledger/indy-vdr-nodejs'
import { randomUUID } from 'crypto'
=======
} from '@credo-ts/core'
import { IndyVdrIndyDidResolver, IndyVdrAnonCredsRegistry, IndyVdrModule } from '@credo-ts/indy-vdr'
import { agentDependencies, HttpInboundTransport } from '@credo-ts/node'
import { anoncreds } from '@hyperledger/anoncreds-nodejs'
import { ariesAskar } from '@hyperledger/aries-askar-nodejs'
import { indyVdr } from '@hyperledger/indy-vdr-nodejs'
>>>>>>> f11f8fdf

import { greenText } from './OutputClass'

const bcovrin = `{"reqSignature":{},"txn":{"data":{"data":{"alias":"Node1","blskey":"4N8aUNHSgjQVgkpm8nhNEfDf6txHznoYREg9kirmJrkivgL4oSEimFF6nsQ6M41QvhM2Z33nves5vfSn9n1UwNFJBYtWVnHYMATn76vLuL3zU88KyeAYcHfsih3He6UHcXDxcaecHVz6jhCYz1P2UZn2bDVruL5wXpehgBfBaLKm3Ba","blskey_pop":"RahHYiCvoNCtPTrVtP7nMC5eTYrsUA8WjXbdhNc8debh1agE9bGiJxWBXYNFbnJXoXhWFMvyqhqhRoq737YQemH5ik9oL7R4NTTCz2LEZhkgLJzB3QRQqJyBNyv7acbdHrAT8nQ9UkLbaVL9NBpnWXBTw4LEMePaSHEw66RzPNdAX1","client_ip":"138.197.138.255","client_port":9702,"node_ip":"138.197.138.255","node_port":9701,"services":["VALIDATOR"]},"dest":"Gw6pDLhcBcoQesN72qfotTgFa7cbuqZpkX3Xo6pLhPhv"},"metadata":{"from":"Th7MpTaRZVRYnPiabds81Y"},"type":"0"},"txnMetadata":{"seqNo":1,"txnId":"fea82e10e894419fe2bea7d96296a6d46f50f93f9eeda954ec461b2ed2950b62"},"ver":"1"}
{"reqSignature":{},"txn":{"data":{"data":{"alias":"Node2","blskey":"37rAPpXVoxzKhz7d9gkUe52XuXryuLXoM6P6LbWDB7LSbG62Lsb33sfG7zqS8TK1MXwuCHj1FKNzVpsnafmqLG1vXN88rt38mNFs9TENzm4QHdBzsvCuoBnPH7rpYYDo9DZNJePaDvRvqJKByCabubJz3XXKbEeshzpz4Ma5QYpJqjk","blskey_pop":"Qr658mWZ2YC8JXGXwMDQTzuZCWF7NK9EwxphGmcBvCh6ybUuLxbG65nsX4JvD4SPNtkJ2w9ug1yLTj6fgmuDg41TgECXjLCij3RMsV8CwewBVgVN67wsA45DFWvqvLtu4rjNnE9JbdFTc1Z4WCPA3Xan44K1HoHAq9EVeaRYs8zoF5","client_ip":"138.197.138.255","client_port":9704,"node_ip":"138.197.138.255","node_port":9703,"services":["VALIDATOR"]},"dest":"8ECVSk179mjsjKRLWiQtssMLgp6EPhWXtaYyStWPSGAb"},"metadata":{"from":"EbP4aYNeTHL6q385GuVpRV"},"type":"0"},"txnMetadata":{"seqNo":2,"txnId":"1ac8aece2a18ced660fef8694b61aac3af08ba875ce3026a160acbc3a3af35fc"},"ver":"1"}
{"reqSignature":{},"txn":{"data":{"data":{"alias":"Node3","blskey":"3WFpdbg7C5cnLYZwFZevJqhubkFALBfCBBok15GdrKMUhUjGsk3jV6QKj6MZgEubF7oqCafxNdkm7eswgA4sdKTRc82tLGzZBd6vNqU8dupzup6uYUf32KTHTPQbuUM8Yk4QFXjEf2Usu2TJcNkdgpyeUSX42u5LqdDDpNSWUK5deC5","blskey_pop":"QwDeb2CkNSx6r8QC8vGQK3GRv7Yndn84TGNijX8YXHPiagXajyfTjoR87rXUu4G4QLk2cF8NNyqWiYMus1623dELWwx57rLCFqGh7N4ZRbGDRP4fnVcaKg1BcUxQ866Ven4gw8y4N56S5HzxXNBZtLYmhGHvDtk6PFkFwCvxYrNYjh","client_ip":"138.197.138.255","client_port":9706,"node_ip":"138.197.138.255","node_port":9705,"services":["VALIDATOR"]},"dest":"DKVxG2fXXTU8yT5N7hGEbXB3dfdAnYv1JczDUHpmDxya"},"metadata":{"from":"4cU41vWW82ArfxJxHkzXPG"},"type":"0"},"txnMetadata":{"seqNo":3,"txnId":"7e9f355dffa78ed24668f0e0e369fd8c224076571c51e2ea8be5f26479edebe4"},"ver":"1"}
{"reqSignature":{},"txn":{"data":{"data":{"alias":"Node4","blskey":"2zN3bHM1m4rLz54MJHYSwvqzPchYp8jkHswveCLAEJVcX6Mm1wHQD1SkPYMzUDTZvWvhuE6VNAkK3KxVeEmsanSmvjVkReDeBEMxeDaayjcZjFGPydyey1qxBHmTvAnBKoPydvuTAqx5f7YNNRAdeLmUi99gERUU7TD8KfAa6MpQ9bw","blskey_pop":"RPLagxaR5xdimFzwmzYnz4ZhWtYQEj8iR5ZU53T2gitPCyCHQneUn2Huc4oeLd2B2HzkGnjAff4hWTJT6C7qHYB1Mv2wU5iHHGFWkhnTX9WsEAbunJCV2qcaXScKj4tTfvdDKfLiVuU2av6hbsMztirRze7LvYBkRHV3tGwyCptsrP","client_ip":"138.197.138.255","client_port":9708,"node_ip":"138.197.138.255","node_port":9707,"services":["VALIDATOR"]},"dest":"4PS3EDQ3dW1tci1Bp6543CfuuebjFrg36kLAUcskGfaA"},"metadata":{"from":"TWwCRQRZ2ZHMJFn9TzLp7W"},"type":"0"},"txnMetadata":{"seqNo":4,"txnId":"aa5e817d7cc626170eca175822029339a444eb0ee8f0bd20d3b0b76e566fb008"},"ver":"1"}`

export const indyNetworkConfig = {
  genesisTransactions: bcovrin,
  indyNamespace: 'bcovrin:test',
  isProduction: false,
  connectOnStartup: true,
} satisfies IndyVdrPoolConfig

type DemoAgent = Agent<ReturnType<typeof getAskarAnonCredsIndyModules>>

export class BaseAgent {
  public port: number
  public name: string
  public config: InitConfig
  public agent: DemoAgent

  public constructor({ port, name }: { port: number; name: string }) {
    this.name = name
    this.port = port

    const config = {
      label: name,
      walletConfig: {
        id: name,
        key: name,
      },
      endpoints: [`http://localhost:${this.port}`],
    } satisfies InitConfig

    this.config = config

    this.agent = new Agent({
      config,
      dependencies: agentDependencies,
      modules: getAskarAnonCredsIndyModules(),
    })
    this.agent.registerInboundTransport(new HttpInboundTransport({ port }))
    this.agent.registerOutboundTransport(new HttpOutboundTransport())
  }

  public async initializeAgent() {
    await this.agent.initialize()

    console.log(greenText(`\nAgent ${this.name} created!\n`))
  }
}

function getAskarAnonCredsIndyModules() {
  const legacyIndyCredentialFormatService = new LegacyIndyCredentialFormatService()
  const legacyIndyProofFormatService = new LegacyIndyProofFormatService()

  return {
    connections: new ConnectionsModule({
      autoAcceptConnections: true,
    }),
    credentials: new CredentialsModule({
      autoAcceptCredentials: AutoAcceptCredential.ContentApproved,
      credentialProtocols: [
        new V1CredentialProtocol({
          indyCredentialFormat: legacyIndyCredentialFormatService,
        }),
        new V2CredentialProtocol({
          credentialFormats: [legacyIndyCredentialFormatService, new AnonCredsCredentialFormatService()],
        }),
      ],
    }),
    proofs: new ProofsModule({
      autoAcceptProofs: AutoAcceptProof.ContentApproved,
      proofProtocols: [
        new V1ProofProtocol({
          indyProofFormat: legacyIndyProofFormatService,
        }),
        new V2ProofProtocol({
          proofFormats: [legacyIndyProofFormatService, new AnonCredsProofFormatService()],
        }),
      ],
    }),
    anoncreds: new AnonCredsModule({
      registries: [new IndyVdrAnonCredsRegistry(), new CheqdAnonCredsRegistry()],
      anoncreds,
    }),
    indyVdr: new IndyVdrModule({
      indyVdr,
      networks: [indyNetworkConfig],
    }),
    cheqd: new CheqdModule(
      new CheqdModuleConfig({
        networks: [
          {
            network: 'testnet',
            cosmosPayerSeed:
              'robust across amount corn curve panther opera wish toe ring bleak empower wreck party abstract glad average muffin picnic jar squeeze annual long aunt',
          },
        ],
      })
    ),
    dids: new DidsModule({
      resolvers: [new IndyVdrIndyDidResolver(), new CheqdDidResolver()],
      registrars: [new CheqdDidRegistrar()],
    }),
    askar: new AskarModule({
      ariesAskar,
    }),
  } as const
}<|MERGE_RESOLUTION|>--- conflicted
+++ resolved
@@ -29,22 +29,12 @@
   CredentialsModule,
   Agent,
   HttpOutboundTransport,
-<<<<<<< HEAD
-} from '@aries-framework/core'
-import { IndyVdrIndyDidResolver, IndyVdrAnonCredsRegistry, IndyVdrModule } from '@aries-framework/indy-vdr'
-import { agentDependencies, HttpInboundTransport } from '@aries-framework/node'
-import { anoncreds } from '@hyperledger/anoncreds-nodejs'
-import { ariesAskar } from '@hyperledger/aries-askar-nodejs'
-import { indyVdr } from '@hyperledger/indy-vdr-nodejs'
-import { randomUUID } from 'crypto'
-=======
 } from '@credo-ts/core'
 import { IndyVdrIndyDidResolver, IndyVdrAnonCredsRegistry, IndyVdrModule } from '@credo-ts/indy-vdr'
 import { agentDependencies, HttpInboundTransport } from '@credo-ts/node'
 import { anoncreds } from '@hyperledger/anoncreds-nodejs'
 import { ariesAskar } from '@hyperledger/aries-askar-nodejs'
 import { indyVdr } from '@hyperledger/indy-vdr-nodejs'
->>>>>>> f11f8fdf
 
 import { greenText } from './OutputClass'
 
