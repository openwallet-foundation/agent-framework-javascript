import type { InitConfig } from '@credo-ts/core'
import type { IndyVdrPoolConfig } from '@credo-ts/indy-vdr'

<<<<<<< HEAD
import { AnonCredsModule, DataIntegrityCredentialFormatService } from '@aries-framework/anoncreds'
import { AnonCredsRsModule } from '@aries-framework/anoncreds-rs'
import { AskarModule } from '@aries-framework/askar'
=======
import {
  AnonCredsCredentialFormatService,
  AnonCredsModule,
  AnonCredsProofFormatService,
  LegacyIndyCredentialFormatService,
  LegacyIndyProofFormatService,
  V1CredentialProtocol,
  V1ProofProtocol,
} from '@credo-ts/anoncreds'
import { AnonCredsRsModule } from '@credo-ts/anoncreds-rs'
import { AskarModule } from '@credo-ts/askar'
>>>>>>> 22d5bffc
import {
  CheqdAnonCredsRegistry,
  CheqdDidRegistrar,
  CheqdDidResolver,
  CheqdModule,
  CheqdModuleConfig,
} from '@credo-ts/cheqd'
import {
  ConnectionsModule,
  DidsModule,
  V2ProofProtocol,
  V2CredentialProtocol,
  ProofsModule,
  AutoAcceptProof,
  AutoAcceptCredential,
  CredentialsModule,
  Agent,
  HttpOutboundTransport,
<<<<<<< HEAD
  PresentationExchangeProofFormatService,
  KeyDidResolver,
  KeyDidRegistrar,
} from '@aries-framework/core'
import { IndyVdrIndyDidResolver, IndyVdrAnonCredsRegistry, IndyVdrModule } from '@aries-framework/indy-vdr'
import { agentDependencies, HttpInboundTransport } from '@aries-framework/node'
import { anoncreds } from '@hyperledger/anoncreds-nodejs'
import { ariesAskar } from '@hyperledger/aries-askar-nodejs'
import { indyVdr } from '@hyperledger/indy-vdr-nodejs'
import { randomUUID } from 'crypto'
=======
} from '@credo-ts/core'
import { IndyVdrIndyDidResolver, IndyVdrAnonCredsRegistry, IndyVdrModule } from '@credo-ts/indy-vdr'
import { agentDependencies, HttpInboundTransport } from '@credo-ts/node'
import { anoncreds } from '@hyperledger/anoncreds-nodejs'
import { ariesAskar } from '@hyperledger/aries-askar-nodejs'
import { indyVdr } from '@hyperledger/indy-vdr-nodejs'
>>>>>>> 22d5bffc

import { greenText } from './OutputClass'

const bcovrin = `{"reqSignature":{},"txn":{"data":{"data":{"alias":"Node1","blskey":"4N8aUNHSgjQVgkpm8nhNEfDf6txHznoYREg9kirmJrkivgL4oSEimFF6nsQ6M41QvhM2Z33nves5vfSn9n1UwNFJBYtWVnHYMATn76vLuL3zU88KyeAYcHfsih3He6UHcXDxcaecHVz6jhCYz1P2UZn2bDVruL5wXpehgBfBaLKm3Ba","blskey_pop":"RahHYiCvoNCtPTrVtP7nMC5eTYrsUA8WjXbdhNc8debh1agE9bGiJxWBXYNFbnJXoXhWFMvyqhqhRoq737YQemH5ik9oL7R4NTTCz2LEZhkgLJzB3QRQqJyBNyv7acbdHrAT8nQ9UkLbaVL9NBpnWXBTw4LEMePaSHEw66RzPNdAX1","client_ip":"138.197.138.255","client_port":9702,"node_ip":"138.197.138.255","node_port":9701,"services":["VALIDATOR"]},"dest":"Gw6pDLhcBcoQesN72qfotTgFa7cbuqZpkX3Xo6pLhPhv"},"metadata":{"from":"Th7MpTaRZVRYnPiabds81Y"},"type":"0"},"txnMetadata":{"seqNo":1,"txnId":"fea82e10e894419fe2bea7d96296a6d46f50f93f9eeda954ec461b2ed2950b62"},"ver":"1"}
{"reqSignature":{},"txn":{"data":{"data":{"alias":"Node2","blskey":"37rAPpXVoxzKhz7d9gkUe52XuXryuLXoM6P6LbWDB7LSbG62Lsb33sfG7zqS8TK1MXwuCHj1FKNzVpsnafmqLG1vXN88rt38mNFs9TENzm4QHdBzsvCuoBnPH7rpYYDo9DZNJePaDvRvqJKByCabubJz3XXKbEeshzpz4Ma5QYpJqjk","blskey_pop":"Qr658mWZ2YC8JXGXwMDQTzuZCWF7NK9EwxphGmcBvCh6ybUuLxbG65nsX4JvD4SPNtkJ2w9ug1yLTj6fgmuDg41TgECXjLCij3RMsV8CwewBVgVN67wsA45DFWvqvLtu4rjNnE9JbdFTc1Z4WCPA3Xan44K1HoHAq9EVeaRYs8zoF5","client_ip":"138.197.138.255","client_port":9704,"node_ip":"138.197.138.255","node_port":9703,"services":["VALIDATOR"]},"dest":"8ECVSk179mjsjKRLWiQtssMLgp6EPhWXtaYyStWPSGAb"},"metadata":{"from":"EbP4aYNeTHL6q385GuVpRV"},"type":"0"},"txnMetadata":{"seqNo":2,"txnId":"1ac8aece2a18ced660fef8694b61aac3af08ba875ce3026a160acbc3a3af35fc"},"ver":"1"}
{"reqSignature":{},"txn":{"data":{"data":{"alias":"Node3","blskey":"3WFpdbg7C5cnLYZwFZevJqhubkFALBfCBBok15GdrKMUhUjGsk3jV6QKj6MZgEubF7oqCafxNdkm7eswgA4sdKTRc82tLGzZBd6vNqU8dupzup6uYUf32KTHTPQbuUM8Yk4QFXjEf2Usu2TJcNkdgpyeUSX42u5LqdDDpNSWUK5deC5","blskey_pop":"QwDeb2CkNSx6r8QC8vGQK3GRv7Yndn84TGNijX8YXHPiagXajyfTjoR87rXUu4G4QLk2cF8NNyqWiYMus1623dELWwx57rLCFqGh7N4ZRbGDRP4fnVcaKg1BcUxQ866Ven4gw8y4N56S5HzxXNBZtLYmhGHvDtk6PFkFwCvxYrNYjh","client_ip":"138.197.138.255","client_port":9706,"node_ip":"138.197.138.255","node_port":9705,"services":["VALIDATOR"]},"dest":"DKVxG2fXXTU8yT5N7hGEbXB3dfdAnYv1JczDUHpmDxya"},"metadata":{"from":"4cU41vWW82ArfxJxHkzXPG"},"type":"0"},"txnMetadata":{"seqNo":3,"txnId":"7e9f355dffa78ed24668f0e0e369fd8c224076571c51e2ea8be5f26479edebe4"},"ver":"1"}
{"reqSignature":{},"txn":{"data":{"data":{"alias":"Node4","blskey":"2zN3bHM1m4rLz54MJHYSwvqzPchYp8jkHswveCLAEJVcX6Mm1wHQD1SkPYMzUDTZvWvhuE6VNAkK3KxVeEmsanSmvjVkReDeBEMxeDaayjcZjFGPydyey1qxBHmTvAnBKoPydvuTAqx5f7YNNRAdeLmUi99gERUU7TD8KfAa6MpQ9bw","blskey_pop":"RPLagxaR5xdimFzwmzYnz4ZhWtYQEj8iR5ZU53T2gitPCyCHQneUn2Huc4oeLd2B2HzkGnjAff4hWTJT6C7qHYB1Mv2wU5iHHGFWkhnTX9WsEAbunJCV2qcaXScKj4tTfvdDKfLiVuU2av6hbsMztirRze7LvYBkRHV3tGwyCptsrP","client_ip":"138.197.138.255","client_port":9708,"node_ip":"138.197.138.255","node_port":9707,"services":["VALIDATOR"]},"dest":"4PS3EDQ3dW1tci1Bp6543CfuuebjFrg36kLAUcskGfaA"},"metadata":{"from":"TWwCRQRZ2ZHMJFn9TzLp7W"},"type":"0"},"txnMetadata":{"seqNo":4,"txnId":"aa5e817d7cc626170eca175822029339a444eb0ee8f0bd20d3b0b76e566fb008"},"ver":"1"}`

export const indyNetworkConfig = {
  genesisTransactions: bcovrin,
  indyNamespace: 'bcovrin:test',
  isProduction: false,
  connectOnStartup: true,
} satisfies IndyVdrPoolConfig

type DemoAgent = Agent<ReturnType<typeof getAskarAnonCredsIndyModules>>

export class BaseAgent {
  public port: number
  public name: string
  public config: InitConfig
  public agent: DemoAgent

  public constructor({ port, name }: { port: number; name: string }) {
    this.name = name
    this.port = port

    const config = {
      label: name,
      walletConfig: {
        id: name,
        key: name,
      },
      endpoints: [`http://localhost:${this.port}`],
    } satisfies InitConfig

    this.config = config

    this.agent = new Agent({
      config,
      dependencies: agentDependencies,
      modules: getAskarAnonCredsIndyModules(),
    })
    this.agent.registerInboundTransport(new HttpInboundTransport({ port }))
    this.agent.registerOutboundTransport(new HttpOutboundTransport())
  }

  public async initializeAgent() {
    await this.agent.initialize()

    console.log(greenText(`\nAgent ${this.name} created!\n`))
  }
}

function getAskarAnonCredsIndyModules() {
  return {
    connections: new ConnectionsModule({
      autoAcceptConnections: true,
    }),
    credentials: new CredentialsModule({
      autoAcceptCredentials: AutoAcceptCredential.Never,
      credentialProtocols: [
        new V2CredentialProtocol({
          credentialFormats: [new DataIntegrityCredentialFormatService()],
        }),
      ],
    }),
    proofs: new ProofsModule({
      autoAcceptProofs: AutoAcceptProof.Never,
      proofProtocols: [
        new V2ProofProtocol({
          proofFormats: [new PresentationExchangeProofFormatService()],
        }),
      ],
    }),
    anoncreds: new AnonCredsModule({
      registries: [new IndyVdrAnonCredsRegistry(), new CheqdAnonCredsRegistry()],
    }),
    anoncredsRs: new AnonCredsRsModule({
      anoncreds,
    }),
    indyVdr: new IndyVdrModule({
      indyVdr,
      networks: [indyNetworkConfig],
    }),
    cheqd: new CheqdModule(
      new CheqdModuleConfig({
        networks: [
          {
            network: 'testnet',
            cosmosPayerSeed:
              'robust across amount corn curve panther opera wish toe ring bleak empower wreck party abstract glad average muffin picnic jar squeeze annual long aunt',
          },
        ],
      })
    ),
    dids: new DidsModule({
      resolvers: [new IndyVdrIndyDidResolver(), new CheqdDidResolver(), new KeyDidResolver()],
      registrars: [new CheqdDidRegistrar(), new KeyDidRegistrar()],
    }),
    askar: new AskarModule({
      ariesAskar,
    }),
  } as const
}<|MERGE_RESOLUTION|>--- conflicted
+++ resolved
@@ -1,23 +1,9 @@
 import type { InitConfig } from '@credo-ts/core'
 import type { IndyVdrPoolConfig } from '@credo-ts/indy-vdr'
 
-<<<<<<< HEAD
-import { AnonCredsModule, DataIntegrityCredentialFormatService } from '@aries-framework/anoncreds'
-import { AnonCredsRsModule } from '@aries-framework/anoncreds-rs'
-import { AskarModule } from '@aries-framework/askar'
-=======
-import {
-  AnonCredsCredentialFormatService,
-  AnonCredsModule,
-  AnonCredsProofFormatService,
-  LegacyIndyCredentialFormatService,
-  LegacyIndyProofFormatService,
-  V1CredentialProtocol,
-  V1ProofProtocol,
-} from '@credo-ts/anoncreds'
+import { AnonCredsModule, DataIntegrityCredentialFormatService } from '@credo-ts/anoncreds'
 import { AnonCredsRsModule } from '@credo-ts/anoncreds-rs'
 import { AskarModule } from '@credo-ts/askar'
->>>>>>> 22d5bffc
 import {
   CheqdAnonCredsRegistry,
   CheqdDidRegistrar,
@@ -26,35 +12,25 @@
   CheqdModuleConfig,
 } from '@credo-ts/cheqd'
 import {
+  Agent,
+  AutoAcceptCredential,
+  AutoAcceptProof,
   ConnectionsModule,
+  CredentialsModule,
   DidsModule,
+  HttpOutboundTransport,
+  KeyDidRegistrar,
+  KeyDidResolver,
+  PresentationExchangeProofFormatService,
+  ProofsModule,
+  V2CredentialProtocol,
   V2ProofProtocol,
-  V2CredentialProtocol,
-  ProofsModule,
-  AutoAcceptProof,
-  AutoAcceptCredential,
-  CredentialsModule,
-  Agent,
-  HttpOutboundTransport,
-<<<<<<< HEAD
-  PresentationExchangeProofFormatService,
-  KeyDidResolver,
-  KeyDidRegistrar,
-} from '@aries-framework/core'
-import { IndyVdrIndyDidResolver, IndyVdrAnonCredsRegistry, IndyVdrModule } from '@aries-framework/indy-vdr'
-import { agentDependencies, HttpInboundTransport } from '@aries-framework/node'
+} from '@credo-ts/core'
+import { IndyVdrAnonCredsRegistry, IndyVdrIndyDidResolver, IndyVdrModule } from '@credo-ts/indy-vdr'
+import { HttpInboundTransport, agentDependencies } from '@credo-ts/node'
 import { anoncreds } from '@hyperledger/anoncreds-nodejs'
 import { ariesAskar } from '@hyperledger/aries-askar-nodejs'
 import { indyVdr } from '@hyperledger/indy-vdr-nodejs'
-import { randomUUID } from 'crypto'
-=======
-} from '@credo-ts/core'
-import { IndyVdrIndyDidResolver, IndyVdrAnonCredsRegistry, IndyVdrModule } from '@credo-ts/indy-vdr'
-import { agentDependencies, HttpInboundTransport } from '@credo-ts/node'
-import { anoncreds } from '@hyperledger/anoncreds-nodejs'
-import { ariesAskar } from '@hyperledger/aries-askar-nodejs'
-import { indyVdr } from '@hyperledger/indy-vdr-nodejs'
->>>>>>> 22d5bffc
 
 import { greenText } from './OutputClass'
 
