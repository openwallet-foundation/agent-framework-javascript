--- conflicted
+++ resolved
@@ -6,18 +6,13 @@
 import type { ConnectionRecord } from '@aries-framework/core'
 import { CredentialProtocolVersion } from '@aries-framework/core'
 
-<<<<<<< HEAD
 import {
   AttributeFilter,
-  CredentialPreview,
+  V1CredentialPreview,
   ProofAttributeInfo,
   utils,
   ProofProtocolVersion,
 } from '@aries-framework/core'
-=======
-// eslint-disable-next-line import/no-unresolved
-import { V1CredentialPreview, AttributeFilter, ProofAttributeInfo, utils } from '@aries-framework/core'
->>>>>>> 06714eee
 import { ui } from 'inquirer'
 
 import { BaseAgent } from './BaseAgent'
