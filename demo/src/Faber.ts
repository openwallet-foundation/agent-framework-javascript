--- conflicted
+++ resolved
@@ -1,11 +1,7 @@
 import type { ConnectionRecord } from '@aries-framework/core'
 import type { CredDef, Schema } from 'indy-sdk'
 import type BottomBar from 'inquirer/lib/ui/bottom-bar'
-<<<<<<< HEAD
-import type { ConnectionRecord } from '@aries-framework/core'
-=======
 
->>>>>>> e924e343
 import {
   AttributeFilter,
   ProofAttributeInfo,
