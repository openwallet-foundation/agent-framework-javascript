import type { RegisterCredentialDefinitionReturnStateFinished } from '@aries-framework/anoncreds'
import type { ConnectionRecord, ConnectionStateChangedEvent } from '@aries-framework/core'
import type {
  IndyVdrRegisterSchemaOptions,
  IndyVdrRegisterCredentialDefinitionOptions,
} from '@aries-framework/indy-vdr'
import type BottomBar from 'inquirer/lib/ui/bottom-bar'

<<<<<<< HEAD
import { KeyType, TypedArrayEncoder, utils, ConnectionEventTypes, OutOfBandVersion } from '@aries-framework/core'
=======
import { ConnectionEventTypes, KeyType, TypedArrayEncoder, utils } from '@aries-framework/core'
>>>>>>> aaa13dc7
import { ui } from 'inquirer'

import { BaseAgent, indyNetworkConfig } from './BaseAgent'
import { Color, Output, greenText, purpleText, redText } from './OutputClass'

export enum RegistryOptions {
  indy = 'did:indy',
  cheqd = 'did:cheqd',
}

export class Faber extends BaseAgent {
  public outOfBandId?: string
  public credentialDefinition?: RegisterCredentialDefinitionReturnStateFinished
  public anonCredsIssuerId?: string
  public ui: BottomBar

  public constructor(port: number, name: string) {
    super({ port, name, useLegacyIndySdk: true })
    this.ui = new ui.BottomBar()
  }

  public static async build(): Promise<Faber> {
    const faber = new Faber(9001, 'faber')
    await faber.initializeAgent()
    return faber
  }

  public async importDid(registry: string) {
    // NOTE: we assume the did is already registered on the ledger, we just store the private key in the wallet
    // and store the existing did in the wallet
    // indy did is based on private key (seed)
    const unqualifiedIndyDid = '2jEvRuKmfBJTRa7QowDpNN'
    const cheqdDid = 'did:cheqd:testnet:d37eba59-513d-42d3-8f9f-d1df0548b675'
    const indyDid = `did:indy:${indyNetworkConfig.indyNamespace}:${unqualifiedIndyDid}`

    const did = registry === RegistryOptions.indy ? indyDid : cheqdDid
    await this.agent.dids.import({
      did,
      overwrite: true,
      privateKeys: [
        {
          keyType: KeyType.Ed25519,
          privateKey: TypedArrayEncoder.fromString('afjdemoverysercure00000000000000'),
        },
      ],
    })
    this.anonCredsIssuerId = did
  }

  private async getConnectionRecord() {
    if (!this.outOfBandId) {
      throw Error(redText(Output.MissingConnectionRecord))
    }

    const [connection] = await this.agent.connections.findAllByOutOfBandId(this.outOfBandId)

    if (!connection) {
      throw Error(redText(Output.MissingConnectionRecord))
    }

    return connection
  }

  private async printConnectionInvite(version: OutOfBandVersion) {
    const outOfBandRecord = await this.agent.oob.createInvitation({ version })
    this.outOfBandId = outOfBandRecord.id

    const outOfBandInvitation = outOfBandRecord.outOfBandInvitation || outOfBandRecord.v2OutOfBandInvitation
    if (outOfBandInvitation) {
      console.log(Output.ConnectionLink, outOfBandInvitation.toUrl({ domain: `http://localhost:${this.port}` }), '\n')
    }
  }

  private async waitForConnection() {
    if (!this.outOfBandId) {
      return
    }

    console.log('Waiting for Alice to finish connection...')

    const getConnectionRecord = (outOfBandId: string) =>
      new Promise<ConnectionRecord>((resolve, reject) => {
        // Timeout of 20 seconds
        const timeoutId = setTimeout(() => reject(new Error(redText(Output.MissingConnectionRecord))), 20000)

        // Start listener
        this.agent.events.on<ConnectionStateChangedEvent>(ConnectionEventTypes.ConnectionStateChanged, (e) => {
          if (e.payload.connectionRecord.outOfBandId !== outOfBandId) return

          clearTimeout(timeoutId)
          resolve(e.payload.connectionRecord)
        })

        // Also retrieve the connection outOfBandRecord by invitation if the event has already fired
        void this.agent.connections.findAllByOutOfBandId(outOfBandId).then(([connectionRecord]) => {
          if (connectionRecord) {
            clearTimeout(timeoutId)
            resolve(connectionRecord)
          }
        })
      })

    const connectionRecord = await getConnectionRecord(this.outOfBandId)

    try {
      await this.agent.connections.returnWhenIsConnected(connectionRecord.id)
    } catch (e) {
      console.log(redText(`\nTimeout of 20 seconds reached.. Returning to home screen.\n`))
      return
    }
    console.log(greenText(Output.ConnectionEstablished))
  }

  public async setupConnection(version: OutOfBandVersion) {
    await this.printConnectionInvite(version)
    if (version === OutOfBandVersion.V1) await this.waitForConnection()
  }

  private printSchema(name: string, version: string, attributes: string[]) {
    console.log(`\n\nThe credential definition will look like this:\n`)
    console.log(purpleText(`Name: ${Color.Reset}${name}`))
    console.log(purpleText(`Version: ${Color.Reset}${version}`))
    console.log(purpleText(`Attributes: ${Color.Reset}${attributes[0]}, ${attributes[1]}, ${attributes[2]}\n`))
  }

  private async registerSchema() {
    if (!this.anonCredsIssuerId) {
      throw new Error(redText('Missing anoncreds issuerId'))
    }
    const schemaTemplate = {
      name: 'Faber College' + utils.uuid(),
      version: '1.0.0',
      attrNames: ['name', 'degree', 'date'],
      issuerId: this.anonCredsIssuerId,
    }
    this.printSchema(schemaTemplate.name, schemaTemplate.version, schemaTemplate.attrNames)
    this.ui.updateBottomBar(greenText('\nRegistering schema...\n', false))

    const { schemaState } = await this.agent.modules.anoncreds.registerSchema<IndyVdrRegisterSchemaOptions>({
      schema: schemaTemplate,
      options: {
        endorserMode: 'internal',
        endorserDid: this.anonCredsIssuerId,
      },
    })

    if (schemaState.state !== 'finished') {
      throw new Error(
        `Error registering schema: ${schemaState.state === 'failed' ? schemaState.reason : 'Not Finished'}`
      )
    }
    this.ui.updateBottomBar('\nSchema registered!\n')
    return schemaState
  }

  private async registerCredentialDefinition(schemaId: string) {
    if (!this.anonCredsIssuerId) {
      throw new Error(redText('Missing anoncreds issuerId'))
    }

    this.ui.updateBottomBar('\nRegistering credential definition...\n')
    const { credentialDefinitionState } =
      await this.agent.modules.anoncreds.registerCredentialDefinition<IndyVdrRegisterCredentialDefinitionOptions>({
        credentialDefinition: {
          schemaId,
          issuerId: this.anonCredsIssuerId,
          tag: 'latest',
        },
        options: {
          endorserMode: 'internal',
          endorserDid: this.anonCredsIssuerId,
        },
      })

    if (credentialDefinitionState.state !== 'finished') {
      throw new Error(
        `Error registering credential definition: ${
          credentialDefinitionState.state === 'failed' ? credentialDefinitionState.reason : 'Not Finished'
        }}`
      )
    }

    this.credentialDefinition = credentialDefinitionState
    this.ui.updateBottomBar('\nCredential definition registered!!\n')
    return this.credentialDefinition
  }

  public async issueCredential() {
    const schema = await this.registerSchema()
    const credentialDefinition = await this.registerCredentialDefinition(schema.schemaId)
    const connectionRecord = await this.getConnectionRecord()

    this.ui.updateBottomBar('\nSending credential offer...\n')

    await this.agent.credentials.offerCredential({
      connectionId: connectionRecord.id,
      protocolVersion: 'v2',
      credentialFormats: {
        anoncreds: {
          attributes: [
            {
              name: 'name',
              value: 'Alice Smith',
            },
            {
              name: 'degree',
              value: 'Computer Science',
            },
            {
              name: 'date',
              value: '01/01/2022',
            },
          ],
          credentialDefinitionId: credentialDefinition.credentialDefinitionId,
        },
      },
    })
    this.ui.updateBottomBar(
      `\nCredential offer sent!\n\nGo to the Alice agent to accept the credential offer\n\n${Color.Reset}`
    )
  }

  private async printProofFlow(print: string) {
    this.ui.updateBottomBar(print)
    await new Promise((f) => setTimeout(f, 2000))
  }

  private async newProofAttribute() {
    await this.printProofFlow(greenText(`Creating new proof attribute for 'name' ...\n`))
    const proofAttribute = {
      name: {
        name: 'name',
        restrictions: [
          {
            cred_def_id: this.credentialDefinition?.credentialDefinitionId,
          },
        ],
      },
    }

    return proofAttribute
  }

  public async sendProofRequest() {
    const connectionRecord = await this.getConnectionRecord()
    const proofAttribute = await this.newProofAttribute()
    await this.printProofFlow(greenText('\nRequesting proof...\n', false))

    await this.agent.proofs.requestProof({
      protocolVersion: 'v2',
      connectionId: connectionRecord.id,
      proofFormats: {
        anoncreds: {
          name: 'proof-request',
          version: '1.0',
          requested_attributes: proofAttribute,
        },
      },
    })
    this.ui.updateBottomBar(
      `\nProof request sent!\n\nGo to the Alice agent to accept the proof request\n\n${Color.Reset}`
    )
  }

  public async sendMessage(message: string) {
    const connectionRecord = await this.getConnectionRecord()
    await this.agent.basicMessages.sendMessage(connectionRecord.id, message)
  }

  public async listConnections() {
    const connections = await this.agent.connections.getAll()
    this.ui.updateBottomBar(
      `\nConnections:\n\n${JSON.stringify(
        connections.map((connection) => ({ id: connection.id, protocol: connection.protocol }))
      )}`
    )
  }

  public async exit() {
    console.log(Output.Exit)
    await this.agent.shutdown()
    process.exit(0)
  }

  public async restart() {
    await this.agent.shutdown()
  }
}<|MERGE_RESOLUTION|>--- conflicted
+++ resolved
@@ -6,11 +6,7 @@
 } from '@aries-framework/indy-vdr'
 import type BottomBar from 'inquirer/lib/ui/bottom-bar'
 
-<<<<<<< HEAD
 import { KeyType, TypedArrayEncoder, utils, ConnectionEventTypes, OutOfBandVersion } from '@aries-framework/core'
-=======
-import { ConnectionEventTypes, KeyType, TypedArrayEncoder, utils } from '@aries-framework/core'
->>>>>>> aaa13dc7
 import { ui } from 'inquirer'
 
 import { BaseAgent, indyNetworkConfig } from './BaseAgent'
@@ -86,7 +82,7 @@
 
   private async waitForConnection() {
     if (!this.outOfBandId) {
-      return
+      throw new Error(redText(Output.MissingConnectionRecord))
     }
 
     console.log('Waiting for Alice to finish connection...')
@@ -104,7 +100,7 @@
           resolve(e.payload.connectionRecord)
         })
 
-        // Also retrieve the connection outOfBandRecord by invitation if the event has already fired
+        // Also retrieve the connection record by invitation if the event has already fired
         void this.agent.connections.findAllByOutOfBandId(outOfBandId).then(([connectionRecord]) => {
           if (connectionRecord) {
             clearTimeout(timeoutId)
