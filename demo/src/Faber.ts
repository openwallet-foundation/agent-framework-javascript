/* eslint-disable import/no-unresolved */
/* eslint-disable import/no-duplicates */
/* eslint-disable import/order */
import type { CredDef, Schema } from 'indy-sdk'
import type BottomBar from 'inquirer/lib/ui/bottom-bar'
import type { ConnectionRecord } from '@aries-framework/core'
import {
  AttributeFilter,
  ProofAttributeInfo,
  ProofProtocolVersion,
  utils,
<<<<<<< HEAD
  V1CredentialPreview,
=======
  ProofProtocolVersion,
>>>>>>> b7f0548b
} from '@aries-framework/core'
import { CredentialProtocolVersion } from '@aries-framework/core'

import { ui } from 'inquirer'

import { BaseAgent } from './BaseAgent'
import { Color, greenText, Output, purpleText, redText } from './OutputClass'

export class Faber extends BaseAgent {
  public connectionRecordAliceId?: string
  public credentialDefinition?: CredDef
  public ui: BottomBar

  public constructor(port: number, name: string) {
    super(port, name)
    this.ui = new ui.BottomBar()
  }

  public static async build(): Promise<Faber> {
    const faber = new Faber(9001, 'faber')
    await faber.initializeAgent()
    return faber
  }

  private async getConnectionRecord() {
    if (!this.connectionRecordAliceId) {
      throw Error(redText(Output.MissingConnectionRecord))
    }
    return await this.agent.connections.getById(this.connectionRecordAliceId)
  }

  private async receiveConnectionRequest(invitationUrl: string) {
    return await this.agent.connections.receiveInvitationFromUrl(invitationUrl)
  }

  private async waitForConnection(connectionRecord: ConnectionRecord) {
    connectionRecord = await this.agent.connections.returnWhenIsConnected(connectionRecord.id)
    console.log(greenText(Output.ConnectionEstablished))
    return connectionRecord.id
  }

  public async acceptConnection(invitation_url: string) {
    const connectionRecord = await this.receiveConnectionRequest(invitation_url)
    this.connectionRecordAliceId = await this.waitForConnection(connectionRecord)
  }

  private printSchema(name: string, version: string, attributes: string[]) {
    console.log(`\n\nThe credential definition will look like this:\n`)
    console.log(purpleText(`Name: ${Color.Reset}${name}`))
    console.log(purpleText(`Version: ${Color.Reset}${version}`))
    console.log(purpleText(`Attributes: ${Color.Reset}${attributes[0]}, ${attributes[1]}, ${attributes[2]}\n`))
  }

  private async registerSchema() {
    const schemaTemplate = {
      name: 'Faber College' + utils.uuid(),
      version: '1.0.0',
      attributes: ['name', 'degree', 'date'],
    }
    this.printSchema(schemaTemplate.name, schemaTemplate.version, schemaTemplate.attributes)
    this.ui.updateBottomBar(greenText('\nRegistering schema...\n', false))
    const schema = await this.agent.ledger.registerSchema(schemaTemplate)
    this.ui.updateBottomBar('\nSchema registered!\n')
    return schema
  }

  private async registerCredentialDefinition(schema: Schema) {
    this.ui.updateBottomBar('\nRegistering credential definition...\n')
    this.credentialDefinition = await this.agent.ledger.registerCredentialDefinition({
      schema,
      tag: 'latest',
      supportRevocation: false,
    })
    this.ui.updateBottomBar('\nCredential definition registered!!\n')
    return this.credentialDefinition
  }

  private getCredentialPreview() {
    const credentialPreview = V1CredentialPreview.fromRecord({
      name: 'Alice Smith',
      degree: 'Computer Science',
      date: '01/01/2022',
    })
    return credentialPreview
  }

  public async issueCredential() {
    const schema = await this.registerSchema()
    const credDef = await this.registerCredentialDefinition(schema)
    const credentialPreview = this.getCredentialPreview()
    const connectionRecord = await this.getConnectionRecord()

    this.ui.updateBottomBar('\nSending credential offer...\n')

    await this.agent.credentials.offerCredential({
      connectionId: connectionRecord.id,
      protocolVersion: CredentialProtocolVersion.V1,
      credentialFormats: {
        indy: {
          attributes: credentialPreview.attributes,
          credentialDefinitionId: credDef.id,
        },
      },
    })
    this.ui.updateBottomBar(
      `\nCredential offer sent!\n\nGo to the Alice agent to accept the credential offer\n\n${Color.Reset}`
    )
  }

  private async printProofFlow(print: string) {
    this.ui.updateBottomBar(print)
    await new Promise((f) => setTimeout(f, 2000))
  }

  private async newProofAttribute() {
    await this.printProofFlow(greenText(`Creating new proof attribute for 'name' ...\n`))
    const proofAttribute = {
      name: new ProofAttributeInfo({
        name: 'name',
        restrictions: [
          new AttributeFilter({
            credentialDefinitionId: this.credentialDefinition?.id,
          }),
        ],
      }),
    }
    return proofAttribute
  }

  public async sendProofRequest() {
    const connectionRecord = await this.getConnectionRecord()
    const proofAttribute = await this.newProofAttribute()
    await this.printProofFlow(greenText('\nRequesting proof...\n', false))

    await this.agent.proofs.requestProof({
      protocolVersion: ProofProtocolVersion.V1,
      connectionId: connectionRecord.id,
      proofFormats: {
        indy: {
          name: 'proof-request',
          version: '1.0',
          nonce: '1298236324864',
          requestedAttributes: proofAttribute,
        },
      },
    })
    this.ui.updateBottomBar(
      `\nProof request sent!\n\nGo to the Alice agent to accept the proof request\n\n${Color.Reset}`
    )
  }

  public async sendMessage(message: string) {
    const connectionRecord = await this.getConnectionRecord()
    await this.agent.basicMessages.sendMessage(connectionRecord.id, message)
  }

  public async exit() {
    console.log(Output.Exit)
    await this.agent.shutdown()
    process.exit(0)
  }

  public async restart() {
    await this.agent.shutdown()
  }
}<|MERGE_RESOLUTION|>--- conflicted
+++ resolved
@@ -7,15 +7,11 @@
 import {
   AttributeFilter,
   ProofAttributeInfo,
+  utils,
+  V1CredentialPreview,
+  CredentialProtocolVersion,
   ProofProtocolVersion,
-  utils,
-<<<<<<< HEAD
-  V1CredentialPreview,
-=======
-  ProofProtocolVersion,
->>>>>>> b7f0548b
 } from '@aries-framework/core'
-import { CredentialProtocolVersion } from '@aries-framework/core'
 
 import { ui } from 'inquirer'
 
