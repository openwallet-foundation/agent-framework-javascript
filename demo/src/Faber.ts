<<<<<<< HEAD
/* eslint-disable import/no-unresolved */
/* eslint-disable import/no-duplicates */
/* eslint-disable import/order */
import type { CredDef, Schema } from 'indy-sdk-react-native'
=======
import type { ConnectionRecord } from '@aries-framework/core'
import type { CredDef, Schema } from 'indy-sdk'
>>>>>>> 9f04375e
import type BottomBar from 'inquirer/lib/ui/bottom-bar'
import type { ConnectionRecord } from '@aries-framework/core'
import { CredentialProtocolVersion } from '@aries-framework/core'

// eslint-disable-next-line import/no-unresolved
import { V1CredentialPreview, AttributeFilter, ProofAttributeInfo, utils } from '@aries-framework/core'
import { ui } from 'inquirer'

import { BaseAgent } from './BaseAgent'
import { Color, greenText, Output, purpleText, redText } from './OutputClass'

export class Faber extends BaseAgent {
  public connectionRecordAliceId?: string
  public credentialDefinition?: CredDef
  public ui: BottomBar

  public constructor(port: number, name: string) {
    super(port, name)
    this.ui = new ui.BottomBar()
  }

  public static async build(): Promise<Faber> {
    const faber = new Faber(9001, 'faber')
    await faber.initializeAgent()
    return faber
  }

  private async getConnectionRecord() {
    if (!this.connectionRecordAliceId) {
      throw Error(redText(Output.MissingConnectionRecord))
    }
    return await this.agent.connections.getById(this.connectionRecordAliceId)
  }

  private async receiveConnectionRequest(invitationUrl: string) {
    return await this.agent.connections.receiveInvitationFromUrl(invitationUrl)
  }

  private async waitForConnection(connectionRecord: ConnectionRecord) {
    connectionRecord = await this.agent.connections.returnWhenIsConnected(connectionRecord.id)
    console.log(greenText(Output.ConnectionEstablished))
    return connectionRecord.id
  }

  public async acceptConnection(invitation_url: string) {
    const connectionRecord = await this.receiveConnectionRequest(invitation_url)
    this.connectionRecordAliceId = await this.waitForConnection(connectionRecord)
  }

  private printSchema(name: string, version: string, attributes: string[]) {
    console.log(`\n\nThe credential definition will look like this:\n`)
    console.log(purpleText(`Name: ${Color.Reset}${name}`))
    console.log(purpleText(`Version: ${Color.Reset}${version}`))
    console.log(purpleText(`Attributes: ${Color.Reset}${attributes[0]}, ${attributes[1]}, ${attributes[2]}\n`))
  }

  private async registerSchema() {
    const schemaTemplate = {
      name: 'Faber College' + utils.uuid(),
      version: '1.0.0',
      attributes: ['name', 'degree', 'date'],
    }
    this.printSchema(schemaTemplate.name, schemaTemplate.version, schemaTemplate.attributes)
    this.ui.updateBottomBar(greenText('\nRegistering schema...\n', false))
    const schema = await this.agent.ledger.registerSchema(schemaTemplate)
    this.ui.updateBottomBar('\nSchema registerd!\n')
    return schema
  }

  private async registerCredentialDefiniton(schema: Schema) {
    this.ui.updateBottomBar('\nRegistering credential definition...\n')
    this.credentialDefinition = await this.agent.ledger.registerCredentialDefinition({
      schema,
      tag: 'latest',
      supportRevocation: false,
    })
    this.ui.updateBottomBar('\nCredential definition registerd!!\n')
    return this.credentialDefinition
  }

  private getCredentialPreview() {
    const credentialPreview = V1CredentialPreview.fromRecord({
      name: 'Alice Smith',
      degree: 'Computer Science',
      date: '01/01/2022',
    })
    return credentialPreview
  }

  public async issueCredential() {
    const schema = await this.registerSchema()
    const credDef = await this.registerCredentialDefiniton(schema)
    const credentialPreview = this.getCredentialPreview()
    const connectionRecord = await this.getConnectionRecord()

    this.ui.updateBottomBar('\nSending credential offer...\n')

    await this.agent.credentials.offerCredential({
      connectionId: connectionRecord.id,
      protocolVersion: CredentialProtocolVersion.V1,
      credentialFormats: {
        indy: {
          attributes: credentialPreview.attributes,
          credentialDefinitionId: credDef.id,
        },
      },
    })
    this.ui.updateBottomBar(
      `\nCredential offer sent!\n\nGo to the Alice agent to accept the credential offer\n\n${Color.Reset}`
    )
  }

  private async printProofFlow(print: string) {
    this.ui.updateBottomBar(print)
    await new Promise((f) => setTimeout(f, 2000))
  }

  private async newProofAttribute() {
    await this.printProofFlow(greenText(`Creating new proof attribute for 'name' ...\n`))
    const proofAttribute = {
      name: new ProofAttributeInfo({
        name: 'name',
        restrictions: [
          new AttributeFilter({
            credentialDefinitionId: this.credentialDefinition?.id,
          }),
        ],
      }),
    }
    return proofAttribute
  }

  public async sendProofRequest() {
    const connectionRecord = await this.getConnectionRecord()
    const proofAttribute = await this.newProofAttribute()
    await this.printProofFlow(greenText('\nRequesting proof...\n', false))
    await this.agent.proofs.requestProof(connectionRecord.id, {
      requestedAttributes: proofAttribute,
    })
    this.ui.updateBottomBar(
      `\nProof request sent!\n\nGo to the Alice agent to accept the proof request\n\n${Color.Reset}`
    )
  }

  public async sendMessage(message: string) {
    const connectionRecord = await this.getConnectionRecord()
    await this.agent.basicMessages.sendMessage(connectionRecord.id, message)
  }

  public async exit() {
    console.log(Output.Exit)
    await this.agent.shutdown()
    process.exit(0)
  }

  public async restart() {
    await this.agent.shutdown()
  }
}<|MERGE_RESOLUTION|>--- conflicted
+++ resolved
@@ -1,12 +1,7 @@
-<<<<<<< HEAD
 /* eslint-disable import/no-unresolved */
 /* eslint-disable import/no-duplicates */
 /* eslint-disable import/order */
-import type { CredDef, Schema } from 'indy-sdk-react-native'
-=======
-import type { ConnectionRecord } from '@aries-framework/core'
 import type { CredDef, Schema } from 'indy-sdk'
->>>>>>> 9f04375e
 import type BottomBar from 'inquirer/lib/ui/bottom-bar'
 import type { ConnectionRecord } from '@aries-framework/core'
 import { CredentialProtocolVersion } from '@aries-framework/core'
@@ -72,18 +67,18 @@
     this.printSchema(schemaTemplate.name, schemaTemplate.version, schemaTemplate.attributes)
     this.ui.updateBottomBar(greenText('\nRegistering schema...\n', false))
     const schema = await this.agent.ledger.registerSchema(schemaTemplate)
-    this.ui.updateBottomBar('\nSchema registerd!\n')
+    this.ui.updateBottomBar('\nSchema registered!\n')
     return schema
   }
 
-  private async registerCredentialDefiniton(schema: Schema) {
+  private async registerCredentialDefinition(schema: Schema) {
     this.ui.updateBottomBar('\nRegistering credential definition...\n')
     this.credentialDefinition = await this.agent.ledger.registerCredentialDefinition({
       schema,
       tag: 'latest',
       supportRevocation: false,
     })
-    this.ui.updateBottomBar('\nCredential definition registerd!!\n')
+    this.ui.updateBottomBar('\nCredential definition registered!!\n')
     return this.credentialDefinition
   }
 
@@ -98,7 +93,7 @@
 
   public async issueCredential() {
     const schema = await this.registerSchema()
-    const credDef = await this.registerCredentialDefiniton(schema)
+    const credDef = await this.registerCredentialDefinition(schema)
     const credentialPreview = this.getCredentialPreview()
     const connectionRecord = await this.getConnectionRecord()
 
