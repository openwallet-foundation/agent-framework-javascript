--- conflicted
+++ resolved
@@ -31,16 +31,12 @@
     "class-validator": "^0.13.1",
     "events": "^3.3.0",
     "js-sha256": "^0.9.0",
-<<<<<<< HEAD
     "multibase": "4.0.2",
     "multihashes": "^4.0.2",
-    "node-fetch": "^2.6.1",
-=======
     "make-error": "^1.3.6",
     "node-fetch": "^2.6.1",
     "object-inspect": "^1.10.3",
     "react-native-fs": "^2.18.0",
->>>>>>> 0b3726f2
     "reflect-metadata": "^0.1.13",
     "tsyringe": "^4.5.0",
     "uuid": "^8.3.0",
