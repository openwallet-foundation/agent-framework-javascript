<p align="center">
  <br />
  <img
    alt="Hyperledger Aries logo"
    src="https://raw.githubusercontent.com/openwallet-foundation/credo-ts/aa31131825e3331dc93694bc58414d955dcb1129/images/aries-logo.png"
    height="250px"
  />
</p>
<h1 align="center"><b>Credo</b></h1>
<p align="center">
  <img
    alt="Pipeline Status"
    src="https://github.com/openwallet-foundation/credo-ts/workflows/Continuous%20Integration/badge.svg?branch=main"
  />
  <a href="https://codecov.io/gh/openwallet-foundation/credo-ts/"
    ><img
      alt="Codecov Coverage"
      src="https://img.shields.io/codecov/c/github/openwallet-foundation/credo-ts/coverage.svg?style=flat-square"
  /></a>
  <a
    href="https://raw.githubusercontent.com/openwallet-foundation/credo-ts/main/LICENSE"
    ><img
      alt="License"
      src="https://img.shields.io/badge/License-Apache%202.0-blue.svg"
  /></a>
  <a href="https://www.typescriptlang.org/"
    ><img
      alt="typescript"
      src="https://img.shields.io/badge/%3C%2F%3E-TypeScript-%230074c1.svg"
  /></a>
</p>
<br />

<p align="center">
  <a href="#features">Features</a> &nbsp;|&nbsp;
  <a href="#getting-started">Getting started</a> &nbsp;|&nbsp;
  <a href="#contributing">Contributing</a> &nbsp;|&nbsp;
  <a href="#license">License</a> 
</p>

Credo is a framework written in TypeScript for building **SSI Agents and DIDComm services** that aims to be **compliant and interoperable** with the standards defined in the [Aries RFCs](https://github.com/hyperledger/aries-rfcs).

> **Note**
> The Aries Framework JavaScript project has recently been rebranded to "Credo" and was moved from the Hyperledger Foundation to the Open Wallet Foundation.
> We are currently in the process of changing the name of the project to Credo, and updating all the documentation and links to reflect this change.
> You may encounter some broken links, or references to the old name, but we are working hard to fix this. Once the new name has been decided
> we will update this README and all the documentation to reflect this change.
> You can follow this discussion for updates about the name: https://github.com/openwallet-foundation/agent-framework-javascript/discussions/1668

## Features

- 🏃 Runs in React Native & Node.JS
- 🔒 DIDComm v1 support
- 🌎 [Aries Interop Profile](https://github.com/hyperledger/aries-rfcs/blob/main/concepts/0302-aries-interop-profile/README.md) v1 & v2 support
  - With support for Chat, Mediator Coordination, Indy Credentials & and JSON-LD Credentials sub-targets
- `did:sov`, `did:web`, `did:key` and `did:peer`, with pluggable interface for registering custom did methods.
- OpenID for Verifiable Credential Issuance (only receiving JSON-LD credentials for now)
- 💡 Smart Auto Acceptance of Connections, Credentials and Proofs
- 🏢 Multi tenant module for managing multiple tenants under a single agent.

### Packages

<table>
  <tr>
    <th><b>Package</b></th>
    <th><b>Version</b></th>
  </tr>
  <tr>
    <td>@credo-ts/core</td>
    <td>
      <a href="https://npmjs.com/package/@credo-ts/core">
        <img alt="@credo-ts/core version" src="https://img.shields.io/npm/v/@credo-ts/core"/>
      </a>
    </td>
  </tr>
  <tr>
    <td>@credo-ts/node</td>
    <td>
      <a href="https://npmjs.com/package/@credo-ts/node">
        <img alt="@credo-ts/node version" src="https://img.shields.io/npm/v/@credo-ts/node"/>
      </a>
    </td>
  </tr>
  <tr>
    <td>@credo-ts/react-native</td>
    <td>
      <a href="https://npmjs.com/package/@credo-ts/react-native">
        <img alt="@credo-ts/react-native version" src="https://img.shields.io/npm/v/@credo-ts/react-native"/>
      </a>
    </td>
  </tr>
  <tr>
<<<<<<< HEAD
    <td>@aries-framework/indy-vdr</td>
=======
    <td>@credo-ts/indy-sdk</td>
    <td>
      <a href="https://npmjs.com/package/@credo-ts/indy-sdk">
        <img alt="@credo-ts/indy-sdk version" src="https://img.shields.io/npm/v/@credo-ts/indy-sdk"/>
      </a>
    </td>
  </tr>
  <tr>
    <td>@credo-ts/indy-vdr</td>
>>>>>>> 6f088673
    <td>
      <a href="https://npmjs.com/package/@credo-ts/indy-vdr">
        <img alt="@credo-ts/indy-vdr version" src="https://img.shields.io/npm/v/@credo-ts/indy-vdr"/>
      </a>
    </td>
  </tr>
  <tr>
    <td>@credo-ts/cheqd</td>
    <td>
      <a href="https://npmjs.com/package/@credo-ts/cheqd">
        <img alt="@credo-ts/cheqd version" src="https://img.shields.io/npm/v/@credo-ts/cheqd"/>
      </a>
    </td>
  </tr>  
  <tr>
    <td>@credo-ts/askar</td>
    <td>
      <a href="https://npmjs.com/package/@credo-ts/askar">
        <img alt="@credo-ts/askar version" src="https://img.shields.io/npm/v/@credo-ts/askar"/>
      </a>
    </td>
  </tr>
  <tr>
    <td>@credo-ts/anoncreds</td>
    <td>
      <a href="https://npmjs.com/package/@credo-ts/anoncreds">
        <img alt="@credo-ts/anoncreds version" src="https://img.shields.io/npm/v/@credo-ts/anoncreds"/>
      </a>
    </td>
  </tr>
  <tr>
    <td>@credo-ts/anoncreds-rs</td>
    <td>
      <a href="https://npmjs.com/package/@credo-ts/anoncreds-rs">
        <img alt="@credo-ts/anoncreds-rs version" src="https://img.shields.io/npm/v/@credo-ts/anoncreds-rs"/>
      </a>
    </td>
  </tr>
  <tr>
    <td>@credo-ts/openid4vc-client</td>
    <td>
      <a href="https://npmjs.com/package/@credo-ts/openid4vc-client">
        <img alt="@credo-ts/openid4vc-client version" src="https://img.shields.io/npm/v/@credo-ts/openid4vc-client"/>
      </a>
    </td>
  </tr>
   <tr>
    <td>@credo-ts/action-menu</td>
    <td>
      <a href="https://npmjs.com/package/@credo-ts/action-menu">
        <img alt="@credo-ts/action-menu version" src="https://img.shields.io/npm/v/@credo-ts/action-menu"/>
      </a>
    </td>
  </tr>
    <td>@credo-ts/question-answer</td>
    <td>
      <a href="https://npmjs.com/package/@credo-ts/question-answer">
        <img alt="@credo-ts/question-answer version" src="https://img.shields.io/npm/v/@credo-ts/question-answer"/>
      </a>
    </td>
  </tr>
  <tr>
    <td>@credo-ts/tenants</td>
    <td>
      <a href="https://npmjs.com/package/@credo-ts/tenants">
        <img alt="@credo-ts/tenants version" src="https://img.shields.io/npm/v/@credo-ts/tenants"/>
      </a>
    </td>
  </tr>
  <tr>
      <td>~~@aries-framework/indy-sdk~~ (deprecated, unmaintained after 0.4.x)</td>
      <td>
        <a href="https://npmjs.com/package/@aries-framework/indy-sdk">
          <img alt="@aries-framework/indy-sdk version" src="https://img.shields.io/npm/v/@aries-framework/indy-sdk"/>
        </a>
      </td>
  </tr>
</table>

## Getting Started

Documentation on how to get started with Credo can be found at https://credo.js.org/

### Demo

To get to know the Credo flow, we built a demo to walk through it yourself together with agents Alice and Faber.

- [Demo](/demo)

### Divergence from Aries RFCs

Although Credo tries to follow the standards as described in the Aries RFCs as much as possible, some features in Credo slightly diverge from the written spec. Below is an overview of the features that diverge from the spec, their impact and the reasons for diverging.

| Feature                                                                                                                                                        | Impact                                                                                                                                                                                                                                                                                                                                                                                                     | Reason                                                                                                                                                                    |
| -------------------------------------------------------------------------------------------------------------------------------------------------------------- | ---------------------------------------------------------------------------------------------------------------------------------------------------------------------------------------------------------------------------------------------------------------------------------------------------------------------------------------------------------------------------------------------------------- | ------------------------------------------------------------------------------------------------------------------------------------------------------------------------- |
| Support for `imageUrl` attribute in connection invitation and connection request                                                                               | Properties that are not recognized should be ignored, meaning this shouldn't limit interoperability between agents. As the image url is self-attested it could give a false sense of trust. Better, credential based, method for visually identifying an entity are not present yet.                                                                                                                       | Even though not documented, almost all agents support this feature. Not including this feature means Credo is lacking in features in comparison to other implementations. |
| Revocation Notification v1 uses a different `thread_id` format ( `indy::<revocation_registry_id>::<credential_revocation_id>`) than specified in the Aries RFC | Any agents adhering to the [revocation notification v1 RFC](https://github.com/hyperledger/aries-rfcs/tree/main/features/0183-revocation-notification) will not be interoperable with Credo. However, revocation notification is considered an optional portion of revocation, therefore this will not break core revocation behavior. Ideally agents should use and implement revocation notification v2. | Actual implementations (ACA-Py) of revocation notification v1 so far have implemented this different format, so this format change was made to remain interoperable.      |

## Contributing

If you would like to contribute to the framework, please read the [Framework Developers README](/DEVREADME.md) and the [CONTRIBUTING](/CONTRIBUTING.md) guidelines. These documents will provide more information to get you started!

There are regular community working groups to discuss ongoing efforts within the framework, showcase items you've built with Credo, or ask questions. See [Meeting Information](https://github.com/openwallet-foundation/credo-ts/wiki/Meeting-Information) for up to date information on the meeting schedule. Everyone is welcome to join!

## License

OpenWallet Foundation Credo is licensed under the [Apache License Version 2.0 (Apache-2.0)](/LICENSE).<|MERGE_RESOLUTION|>--- conflicted
+++ resolved
@@ -90,19 +90,7 @@
     </td>
   </tr>
   <tr>
-<<<<<<< HEAD
     <td>@aries-framework/indy-vdr</td>
-=======
-    <td>@credo-ts/indy-sdk</td>
-    <td>
-      <a href="https://npmjs.com/package/@credo-ts/indy-sdk">
-        <img alt="@credo-ts/indy-sdk version" src="https://img.shields.io/npm/v/@credo-ts/indy-sdk"/>
-      </a>
-    </td>
-  </tr>
-  <tr>
-    <td>@credo-ts/indy-vdr</td>
->>>>>>> 6f088673
     <td>
       <a href="https://npmjs.com/package/@credo-ts/indy-vdr">
         <img alt="@credo-ts/indy-vdr version" src="https://img.shields.io/npm/v/@credo-ts/indy-vdr"/>
