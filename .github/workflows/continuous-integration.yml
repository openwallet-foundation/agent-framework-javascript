--- conflicted
+++ resolved
@@ -80,11 +80,7 @@
         run: yarn build
 
   integration-test:
-<<<<<<< HEAD
-    runs-on: ubuntu-latest
-=======
-    runs-on: aries-ubuntu-latest
->>>>>>> 1ffb0111
+    runs-on: aries-ubuntu-latest
     name: Integration Tests
 
     strategy:
