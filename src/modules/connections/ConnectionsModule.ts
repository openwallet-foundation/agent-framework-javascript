import type { ConnectionRecord } from './repository/ConnectionRecord'
import type { Verkey } from 'indy-sdk'

import { Lifecycle, scoped } from 'tsyringe'

import { AgentConfig } from '../../agent/AgentConfig'
import { Dispatcher } from '../../agent/Dispatcher'
import { MessageSender } from '../../agent/MessageSender'
import { createOutboundMessage } from '../../agent/helpers'
<<<<<<< HEAD
import { Dispatcher } from '../../agent/Dispatcher'
import { ConnectionService, TrustPingService } from './services'
import { ConnectionRecord } from './repository/ConnectionRecord'
import { ConnectionInvitationMessage, TrustPingMessage, TrustPingMessageOptions } from './messages'
=======
import { ConsumerRoutingService } from '../routing/services/ConsumerRoutingService'

>>>>>>> 6a26337f
import {
  ConnectionRequestHandler,
  ConnectionResponseHandler,
  AckMessageHandler,
  TrustPingMessageHandler,
  TrustPingResponseMessageHandler,
} from './handlers'
<<<<<<< HEAD
import { ReturnRouteTypes } from '../../decorators/transport/TransportDecorator'
import { DID_COMM_TRANSPORT_QUEUE } from '../../agent/TransportService'
import { RecipientService } from '../routing'
=======
import { ConnectionInvitationMessage } from './messages'
import { ConnectionService, TrustPingService } from './services'
>>>>>>> 6a26337f

@scoped(Lifecycle.ContainerScoped)
export class ConnectionsModule {
  private agentConfig: AgentConfig
  private connectionService: ConnectionService
  private messageSender: MessageSender
  private trustPingService: TrustPingService
  private recipientService: RecipientService

  public constructor(
    dispatcher: Dispatcher,
    agentConfig: AgentConfig,
    connectionService: ConnectionService,
    trustPingService: TrustPingService,
    messageSender: MessageSender,
    recipientService: RecipientService
  ) {
    this.agentConfig = agentConfig
    this.connectionService = connectionService
    this.trustPingService = trustPingService
    this.messageSender = messageSender
    this.recipientService = recipientService
    this.registerHandlers(dispatcher)
  }

  public async createConnection(config?: {
    autoAcceptConnection?: boolean
    alias?: string
    mediatorId?: string
  }): Promise<{
    invitation: ConnectionInvitationMessage
    connectionRecord: ConnectionRecord
  }> {
    const mediationRecord = await this.recipientService.discoverMediation(config?.mediatorId)
    const { connectionRecord: connectionRecord, message: invitation } = await this.connectionService.createInvitation({
      autoAcceptConnection: config?.autoAcceptConnection,
      alias: config?.alias,
      mediator: mediationRecord,
    })

    return { connectionRecord, invitation }
  }

  /**
   * Receive connection invitation as invitee and create connection. If auto accepting is enabled
   * via either the config passed in the function or the global agent config, a connection
   * request message will be send.
   *
   * @param invitationJson json object containing the invitation to receive
   * @param config config for handling of invitation
   * @returns new connection record
   */
  public async receiveInvitation(
    invitation: ConnectionInvitationMessage,
    config?: {
      autoAcceptConnection?: boolean
      alias?: string
      mediatorId?: string
    }
  ): Promise<ConnectionRecord> {
    const mediationRecord = await this.recipientService.discoverMediation(config?.mediatorId)
    let connection = await this.connectionService.processInvitation(invitation, {
      autoAcceptConnection: config?.autoAcceptConnection,
      alias: config?.alias,
      mediator: mediationRecord,
    })
    // if auto accept is enabled (either on the record or the global agent config)
    // we directly send a connection request
    if (connection.autoAcceptConnection ?? this.agentConfig.autoAcceptConnections) {
      if (!config?.mediatorId && this.agentConfig.getEndpoint() == DID_COMM_TRANSPORT_QUEUE) {
        connection = await this.acceptInvitation(connection.id, ReturnRouteTypes.all)
      } else {
        //Todo: update to use send and wait for response flow
        connection = await this.acceptInvitation(connection.id)
        await this.connectionService.returnWhenIsConnected(connection.id)
      }
    }
    return connection
  }

  /**
   * Receive connection invitation as invitee encoded as url and create connection. If auto accepting is enabled
   * via either the config passed in the function or the global agent config, a connection
   * request message will be send.
   *
   * @param invitationUrl url containing a base64 encoded invitation to receive
   * @param config config for handling of invitation
   * @returns new connection record
   */
  public async receiveInvitationFromUrl(
    invitationUrl: string,
    config?: {
      autoAcceptConnection?: boolean
      alias?: string
      mediatorId?: string
    }
  ): Promise<ConnectionRecord> {
    const invitation = await ConnectionInvitationMessage.fromUrl(invitationUrl)
    return this.receiveInvitation(invitation, config)
  }

  /**
   * Accept a connection invitation as invitee (by sending a connection request message) for the connection with the specified connection id.
   * This is not needed when auto accepting of connections is enabled.
   *
   * @param connectionId the id of the connection for which to accept the invitation
   * @returns connection record
   */
  public async acceptInvitation(connectionId: string, returnRouting?: ReturnRouteTypes): Promise<ConnectionRecord> {
    const { message, connectionRecord: connectionRecord } = await this.connectionService.createRequest(connectionId)
<<<<<<< HEAD
    const outbound = createOutboundMessage(connectionRecord, message, connectionRecord.invitation)
    if (returnRouting) {
      outbound.payload.setReturnRouting(returnRouting)
    }
=======

    // If agent has inbound connection, which means it's using a mediator,
    // we need to create a route for newly created connection verkey at mediator.
    if (this.agentConfig.inboundConnection) {
      await this.consumerRoutingService.createRoute(connectionRecord.verkey)
    }

    const outbound = createOutboundMessage(connectionRecord, message)
>>>>>>> 6a26337f
    await this.messageSender.sendMessage(outbound)

    return connectionRecord
  }

  /**
   * Accept a connection request as inviter (by sending a connection response message) for the connection with the specified connection id.
   * This is not needed when auto accepting of connection is enabled.
   *
   * @param connectionId the id of the connection for which to accept the request
   * @returns connection record
   */
  public async acceptRequest(connectionId: string): Promise<ConnectionRecord> {
    const { message, connectionRecord: connectionRecord } = await this.connectionService.createResponse(connectionId)

    const outbound = createOutboundMessage(connectionRecord, message)
    await this.messageSender.sendMessage(outbound)

    return connectionRecord
  }

  /**
   * Accept a connection response as invitee (by sending a trust ping message) for the connection with the specified connection id.
   * This is not needed when auto accepting of connection is enabled.
   *
   * @param connectionId the id of the connection for which to accept the response
   * @returns connection record
   */
  public async acceptResponse(connectionId: string): Promise<ConnectionRecord> {
    const { message, connectionRecord: connectionRecord } = await this.connectionService.createTrustPing(connectionId)

    const outbound = createOutboundMessage(connectionRecord, message)
    await this.messageSender.sendMessage(outbound)

    return connectionRecord
  }

  public async pingMediator(connection: ConnectionRecord, options?: TrustPingMessageOptions) {
    const message = new TrustPingMessage(options)
    message.responseRequested = false
    const outboundMessage = createOutboundMessage(connection, message)
    outboundMessage.payload.setReturnRouting(ReturnRouteTypes.all)
    await this.messageSender.sendMessage(outboundMessage)
  }

  public async returnWhenIsConnected(connectionId: string): Promise<ConnectionRecord> {
    return this.connectionService.returnWhenIsConnected(connectionId)
  }

  /**
   * Retrieve all connections records
   *
   * @returns List containing all connection records
   */
  public getAll() {
    return this.connectionService.getAll()
  }

  /**
   * Retrieve a connection record by id
   *
   * @param connectionId The connection record id
   * @throws {RecordNotFoundError} If no record is found
   * @return The connection record
   *
   */
  public getById(connectionId: string): Promise<ConnectionRecord> {
    return this.connectionService.getById(connectionId)
  }

  /**
   * Find a connection record by id
   *
   * @param connectionId the connection record id
   * @returns The connection record or null if not found
   */
  public findById(connectionId: string): Promise<ConnectionRecord | null> {
    return this.connectionService.findById(connectionId)
  }

  /**
   * Find connection by verkey.
   *
   * @param verkey the verkey to search for
   * @returns the connection record, or null if not found
   * @throws {RecordDuplicateError} if multiple connections are found for the given verkey
   */
  public findByVerkey(verkey: Verkey): Promise<ConnectionRecord | null> {
    return this.connectionService.findByVerkey(verkey)
  }

  /**
   * Find connection by their verkey.
   *
   * @param verkey the verkey to search for
   * @returns the connection record, or null if not found
   * @throws {RecordDuplicateError} if multiple connections are found for the given verkey
   */
  public findByTheirKey(verkey: Verkey): Promise<ConnectionRecord | null> {
    return this.connectionService.findByTheirKey(verkey)
  }

  /**
   * Retrieve a connection record by thread id
   *
   * @param threadId The thread id
   * @throws {RecordNotFoundError} If no record is found
   * @throws {RecordDuplicateError} If multiple records are found
   * @returns The connection record
   */
  public getByThreadId(threadId: string): Promise<ConnectionRecord> {
    return this.connectionService.getByThreadId(threadId)
  }

  private registerHandlers(dispatcher: Dispatcher) {
    dispatcher.registerHandler(new ConnectionRequestHandler(this.connectionService, this.agentConfig))
    dispatcher.registerHandler(new ConnectionResponseHandler(this.connectionService, this.agentConfig))
    dispatcher.registerHandler(new AckMessageHandler(this.connectionService))
    dispatcher.registerHandler(new TrustPingMessageHandler(this.trustPingService, this.connectionService))
    dispatcher.registerHandler(new TrustPingResponseMessageHandler(this.trustPingService))
  }
}<|MERGE_RESOLUTION|>--- conflicted
+++ resolved
@@ -7,15 +7,7 @@
 import { Dispatcher } from '../../agent/Dispatcher'
 import { MessageSender } from '../../agent/MessageSender'
 import { createOutboundMessage } from '../../agent/helpers'
-<<<<<<< HEAD
-import { Dispatcher } from '../../agent/Dispatcher'
-import { ConnectionService, TrustPingService } from './services'
-import { ConnectionRecord } from './repository/ConnectionRecord'
-import { ConnectionInvitationMessage, TrustPingMessage, TrustPingMessageOptions } from './messages'
-=======
-import { ConsumerRoutingService } from '../routing/services/ConsumerRoutingService'
-
->>>>>>> 6a26337f
+
 import {
   ConnectionRequestHandler,
   ConnectionResponseHandler,
@@ -23,14 +15,12 @@
   TrustPingMessageHandler,
   TrustPingResponseMessageHandler,
 } from './handlers'
-<<<<<<< HEAD
 import { ReturnRouteTypes } from '../../decorators/transport/TransportDecorator'
-import { DID_COMM_TRANSPORT_QUEUE } from '../../agent/TransportService'
+import { DID_COMM_TRANSPORT_QUEUE } from '../../constants'
+import { ConnectionInvitationMessage, TrustPingMessage } from './messages'
+import type { TrustPingMessageOptions } from './messages'
+import { ConnectionService, TrustPingService } from './services'
 import { RecipientService } from '../routing'
-=======
-import { ConnectionInvitationMessage } from './messages'
-import { ConnectionService, TrustPingService } from './services'
->>>>>>> 6a26337f
 
 @scoped(Lifecycle.ContainerScoped)
 export class ConnectionsModule {
@@ -141,21 +131,10 @@
    */
   public async acceptInvitation(connectionId: string, returnRouting?: ReturnRouteTypes): Promise<ConnectionRecord> {
     const { message, connectionRecord: connectionRecord } = await this.connectionService.createRequest(connectionId)
-<<<<<<< HEAD
-    const outbound = createOutboundMessage(connectionRecord, message, connectionRecord.invitation)
+    const outbound = createOutboundMessage(connectionRecord, message)
     if (returnRouting) {
       outbound.payload.setReturnRouting(returnRouting)
     }
-=======
-
-    // If agent has inbound connection, which means it's using a mediator,
-    // we need to create a route for newly created connection verkey at mediator.
-    if (this.agentConfig.inboundConnection) {
-      await this.consumerRoutingService.createRoute(connectionRecord.verkey)
-    }
-
-    const outbound = createOutboundMessage(connectionRecord, message)
->>>>>>> 6a26337f
     await this.messageSender.sendMessage(outbound)
 
     return connectionRecord
@@ -193,7 +172,7 @@
     return connectionRecord
   }
 
-  public async pingMediator(connection: ConnectionRecord, options?: TrustPingMessageOptions) {
+  public async pingMediator(connection: ConnectionRecord, options?: TrustPingMessageOptions): Promise<void> {
     const message = new TrustPingMessage(options)
     message.responseRequested = false
     const outboundMessage = createOutboundMessage(connection, message)
