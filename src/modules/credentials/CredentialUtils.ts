--- conflicted
+++ resolved
@@ -4,11 +4,8 @@
 import BigNumber from 'bn.js'
 import { sha256 } from 'js-sha256'
 
-<<<<<<< HEAD
 import { AutoAcceptCredential } from '../../types'
-=======
 import { isBoolean, isNumber, isString } from '../../utils/type'
->>>>>>> 4e9a48b0
 
 export class CredentialUtils {
   /**
