import type { AgentMessage } from '../../../agent/AgentMessage'
import type { InboundMessageContext } from '../../../agent/models/InboundMessageContext'
import type { Logger } from '../../../logger'
import type { AutoAcceptCredential } from '../../../types'
import type { ConnectionRecord } from '../../connections'
import type { CredentialStateChangedEvent } from '../CredentialEvents'
import type { CredentialPreview, ProposeCredentialMessageOptions } from '../messages'
import type { CredDefId } from 'indy-sdk'

import { scoped, Lifecycle } from 'tsyringe'

import { AgentConfig } from '../../../agent/AgentConfig'
import { EventEmitter } from '../../../agent/EventEmitter'
import { Attachment, AttachmentData } from '../../../decorators/attachment/Attachment'
import { AriesFrameworkError } from '../../../error'
import { JsonEncoder } from '../../../utils/JsonEncoder'
import { uuid } from '../../../utils/uuid'
import { AckStatus } from '../../common'
import { ConnectionService } from '../../connections'
import { IndyIssuerService, IndyHolderService } from '../../indy'
import { LedgerService } from '../../ledger/services/LedgerService'
import { CredentialEventTypes } from '../CredentialEvents'
import { CredentialState } from '../CredentialState'
import { CredentialUtils } from '../CredentialUtils'
import {
  OfferCredentialMessage,
  INDY_CREDENTIAL_OFFER_ATTACHMENT_ID,
  RequestCredentialMessage,
  IssueCredentialMessage,
  CredentialAckMessage,
  INDY_CREDENTIAL_REQUEST_ATTACHMENT_ID,
  INDY_CREDENTIAL_ATTACHMENT_ID,
  ProposeCredentialMessage,
} from '../messages'
import { CredentialRepository } from '../repository'
import { CredentialRecord } from '../repository/CredentialRecord'

@scoped(Lifecycle.ContainerScoped)
export class CredentialService {
  private credentialRepository: CredentialRepository
  private connectionService: ConnectionService
  private ledgerService: LedgerService
  private logger: Logger
  private indyIssuerService: IndyIssuerService
  private indyHolderService: IndyHolderService
  private eventEmitter: EventEmitter

  public constructor(
    credentialRepository: CredentialRepository,
    connectionService: ConnectionService,
    ledgerService: LedgerService,
    agentConfig: AgentConfig,
    indyIssuerService: IndyIssuerService,
    indyHolderService: IndyHolderService,
    eventEmitter: EventEmitter
  ) {
    this.credentialRepository = credentialRepository
    this.connectionService = connectionService
    this.ledgerService = ledgerService
    this.logger = agentConfig.logger
    this.indyIssuerService = indyIssuerService
    this.indyHolderService = indyHolderService
    this.eventEmitter = eventEmitter
  }

  /**
   * Create a {@link ProposeCredentialMessage} not bound to an existing credential exchange.
   * To create a proposal as response to an existing credential exchange, use {@link CredentialService#createProposalAsResponse}.
   *
   * @param connectionRecord The connection for which to create the credential proposal
   * @param config Additional configuration to use for the proposal
   * @returns Object containing proposal message and associated credential record
   *
   */
  public async createProposal(
    connectionRecord: ConnectionRecord,
    config?: Omit<ProposeCredentialMessageOptions, 'id'> & { autoAcceptCredential?: AutoAcceptCredential }
  ): Promise<CredentialProtocolMsgReturnType<ProposeCredentialMessage>> {
    // Assert
    connectionRecord.assertReady()

    // Create message
    const proposalMessage = new ProposeCredentialMessage(config ?? {})

    // Create record
    const credentialRecord = new CredentialRecord({
      connectionId: connectionRecord.id,
      threadId: proposalMessage.threadId,
      state: CredentialState.ProposalSent,
      proposalMessage,
      credentialAttributes: proposalMessage.credentialProposal?.attributes,
<<<<<<< HEAD
      tags: { threadId: proposalMessage.threadId, connectionId: connectionRecord.id },
      autoAcceptCredential: config?.autoAcceptCredential,
=======
>>>>>>> 4e9a48b0
    })
    await this.credentialRepository.save(credentialRecord)
    this.eventEmitter.emit<CredentialStateChangedEvent>({
      type: CredentialEventTypes.CredentialStateChanged,
      payload: {
        credentialRecord,
        previousState: null,
      },
    })

    return { message: proposalMessage, credentialRecord }
  }

  /**
   * Create a {@link ProposePresentationMessage} as response to a received credential offer.
   * To create a proposal not bound to an existing credential exchange, use {@link CredentialService#createProposal}.
   *
   * @param credentialRecord The credential record for which to create the credential proposal
   * @param config Additional configuration to use for the proposal
   * @returns Object containing proposal message and associated credential record
   *
   */
  public async createProposalAsResponse(
    credentialRecord: CredentialRecord,
    config?: Omit<ProposeCredentialMessageOptions, 'id'> & { autoAcceptCredential?: AutoAcceptCredential }
  ): Promise<CredentialProtocolMsgReturnType<ProposeCredentialMessage>> {
    // Assert
    credentialRecord.assertState(CredentialState.OfferReceived)

    // Create message
    const proposalMessage = new ProposeCredentialMessage(config ?? {})
    proposalMessage.setThread({ threadId: credentialRecord.threadId })

    // Update record
    credentialRecord.proposalMessage = proposalMessage
    credentialRecord.credentialAttributes = proposalMessage.credentialProposal?.attributes
    this.updateState(credentialRecord, CredentialState.ProposalSent)

    return { message: proposalMessage, credentialRecord }
  }

  /**
   * Process a received {@link ProposeCredentialMessage}. This will not accept the credential proposal
   * or send a credential offer. It will only create a new, or update the existing credential record with
   * the information from the credential proposal message. Use {@link CredentialService#createOfferAsResponse}
   * after calling this method to create a credential offer.
   *
   * @param messageContext The message context containing a credential proposal message
   * @returns credential record associated with the credential proposal message
   *
   */
  public async processProposal(
    messageContext: InboundMessageContext<ProposeCredentialMessage>
  ): Promise<CredentialRecord> {
    let credentialRecord: CredentialRecord
    const { message: proposalMessage, connection } = messageContext

    // Assert connection
    connection?.assertReady()
    if (!connection) {
      throw new AriesFrameworkError(
        `No connection associated with incoming credential proposal message with thread id ${proposalMessage.threadId}`
      )
    }

    try {
      // Credential record already exists
      credentialRecord = await this.getByConnectionAndThreadId(connection.id, proposalMessage.threadId)

      // Assert
      credentialRecord.assertState(CredentialState.OfferSent)

      // Update record
      credentialRecord.proposalMessage = proposalMessage
      credentialRecord.credentialAttributes = proposalMessage.credentialProposal?.attributes
      await this.updateState(credentialRecord, CredentialState.ProposalReceived)
    } catch {
      // No credential record exists with thread id
      credentialRecord = new CredentialRecord({
        connectionId: connection.id,
        threadId: proposalMessage.threadId,
        proposalMessage,
        credentialAttributes: proposalMessage.credentialProposal?.attributes,
        state: CredentialState.ProposalReceived,
      })

      // Save record
      await this.credentialRepository.save(credentialRecord)
      this.eventEmitter.emit<CredentialStateChangedEvent>({
        type: CredentialEventTypes.CredentialStateChanged,
        payload: {
          credentialRecord,
          previousState: null,
        },
      })
    }

    return credentialRecord
  }

  /**
   * Create a {@link OfferCredentialMessage} as response to a received credential proposal.
   * To create an offer not bound to an existing credential exchange, use {@link CredentialService#createOffer}.
   *
   * @param credentialRecord The credential record for which to create the credential offer
   * @param credentialTemplate The credential template to use for the offer
   * @returns Object containing offer message and associated credential record
   *
   */
  public async createOfferAsResponse(
    credentialRecord: CredentialRecord,
    credentialTemplate: CredentialOfferTemplate & { autoAcceptCredential?: AutoAcceptCredential }
  ): Promise<CredentialProtocolMsgReturnType<OfferCredentialMessage>> {
    // Assert
    credentialRecord.assertState(CredentialState.ProposalReceived)

    // Create message
    const { credentialDefinitionId, comment, preview } = credentialTemplate
    const credOffer = await this.indyIssuerService.createCredentialOffer(credentialDefinitionId)
    const attachment = new Attachment({
      id: INDY_CREDENTIAL_OFFER_ATTACHMENT_ID,
      mimeType: 'application/json',
      data: new AttachmentData({
        base64: JsonEncoder.toBase64(credOffer),
      }),
    })
    const credentialOfferMessage = new OfferCredentialMessage({
      comment,
      offerAttachments: [attachment],
      credentialPreview: preview,
    })
    credentialOfferMessage.setThread({
      threadId: credentialRecord.threadId,
    })

    credentialRecord.offerMessage = credentialOfferMessage
    credentialRecord.credentialAttributes = preview.attributes
    credentialRecord.metadata.credentialDefinitionId = credOffer.cred_def_id
    credentialRecord.metadata.schemaId = credOffer.schema_id
    credentialRecord.autoAcceptCredential =
      credentialTemplate.autoAcceptCredential ?? credentialRecord.autoAcceptCredential

    await this.updateState(credentialRecord, CredentialState.OfferSent)

    return { message: credentialOfferMessage, credentialRecord }
  }

  /**
   * Create a {@link OfferCredentialMessage} not bound to an existing credential exchange.
   * To create an offer as response to an existing credential exchange, use {@link ProofService#createOfferAsResponse}.
   *
   * @param connectionRecord The connection for which to create the credential offer
   * @param credentialTemplate The credential template to use for the offer
   * @returns Object containing offer message and associated credential record
   *
   */
  public async createOffer(
    connectionRecord: ConnectionRecord,
    credentialTemplate: CredentialOfferTemplate & { autoAcceptCredential?: AutoAcceptCredential }
  ): Promise<CredentialProtocolMsgReturnType<OfferCredentialMessage>> {
    // Assert
    connectionRecord.assertReady()

    // Create message
    const { credentialDefinitionId, comment, preview } = credentialTemplate
    const credOffer = await this.indyIssuerService.createCredentialOffer(credentialDefinitionId)
    const attachment = new Attachment({
      id: INDY_CREDENTIAL_OFFER_ATTACHMENT_ID,
      mimeType: 'application/json',
      data: new AttachmentData({
        base64: JsonEncoder.toBase64(credOffer),
      }),
    })
    const credentialOfferMessage = new OfferCredentialMessage({
      comment,
      offerAttachments: [attachment],
      credentialPreview: preview,
    })

    // Create record
    const credentialRecord = new CredentialRecord({
      connectionId: connectionRecord.id,
      threadId: credentialOfferMessage.id,
      offerMessage: credentialOfferMessage,
      credentialAttributes: preview.attributes,
      metadata: {
        credentialDefinitionId: credOffer.cred_def_id,
        schemaId: credOffer.schema_id,
      },
      state: CredentialState.OfferSent,
<<<<<<< HEAD
      tags: { threadId: credentialOfferMessage.id, connectionId: connectionRecord.id },
      autoAcceptCredential: credentialTemplate.autoAcceptCredential,
=======
>>>>>>> 4e9a48b0
    })

    await this.credentialRepository.save(credentialRecord)
    this.eventEmitter.emit<CredentialStateChangedEvent>({
      type: CredentialEventTypes.CredentialStateChanged,
      payload: {
        credentialRecord,
        previousState: null,
      },
    })

    return { message: credentialOfferMessage, credentialRecord }
  }

  /**
   * Process a received {@link OfferCredentialMessage}. This will not accept the credential offer
   * or send a credential request. It will only create a new credential record with
   * the information from the credential offer message. Use {@link CredentialService#createRequest}
   * after calling this method to create a credential request.
   *
   * @param messageContext The message context containing a credential request message
   * @returns credential record associated with the credential offer message
   *
   */
  public async processOffer(messageContext: InboundMessageContext<OfferCredentialMessage>): Promise<CredentialRecord> {
    let credentialRecord: CredentialRecord
    const { message: credentialOfferMessage, connection } = messageContext

    // Assert connection
    connection?.assertReady()
    if (!connection) {
      throw new AriesFrameworkError(
        `No connection associated with incoming credential offer message with thread id ${credentialOfferMessage.threadId}`
      )
    }

    const indyCredentialOffer = credentialOfferMessage.indyCredentialOffer

    if (!indyCredentialOffer) {
      throw new AriesFrameworkError(
        `Missing required base64 encoded attachment data for credential offer with thread id ${credentialOfferMessage.threadId}`
      )
    }

    try {
      // Credential record already exists
      credentialRecord = await this.getByConnectionAndThreadId(connection.id, credentialOfferMessage.threadId)

      // Assert
      credentialRecord.assertState(CredentialState.ProposalSent)

      credentialRecord.offerMessage = credentialOfferMessage
      credentialRecord.credentialAttributes = credentialOfferMessage.credentialPreview.attributes
      credentialRecord.metadata.credentialDefinitionId = indyCredentialOffer.cred_def_id
      credentialRecord.metadata.schemaId = indyCredentialOffer.schema_id
      await this.updateState(credentialRecord, CredentialState.OfferReceived)
    } catch {
      // No credential record exists with thread id
      credentialRecord = new CredentialRecord({
        connectionId: connection.id,
        threadId: credentialOfferMessage.id,
        offerMessage: credentialOfferMessage,
        credentialAttributes: credentialOfferMessage.credentialPreview.attributes,
        metadata: {
          credentialDefinitionId: indyCredentialOffer.cred_def_id,
          schemaId: indyCredentialOffer.schema_id,
        },
        state: CredentialState.OfferReceived,
      })

      // Save in repository
      await this.credentialRepository.save(credentialRecord)
      this.eventEmitter.emit<CredentialStateChangedEvent>({
        type: CredentialEventTypes.CredentialStateChanged,
        payload: {
          credentialRecord,
          previousState: null,
        },
      })
    }

    return credentialRecord
  }

  /**
   * Create a {@link RequestCredentialMessage} as response to a received credential offer.
   *
   * @param credentialRecord The credential record for which to create the credential request
   * @param options Additional configuration to use for the credential request
   * @returns Object containing request message and associated credential record
   *
   */
  public async createRequest(
    credentialRecord: CredentialRecord,
    options: CredentialRequestOptions & { autoAcceptCredential?: AutoAcceptCredential } = {}
  ): Promise<CredentialProtocolMsgReturnType<RequestCredentialMessage>> {
    // Assert credential
    credentialRecord.assertState(CredentialState.OfferReceived)

    const connection = await this.connectionService.getById(credentialRecord.connectionId)
    const holderDid = connection.did

    const credentialOffer = credentialRecord.offerMessage?.indyCredentialOffer

    if (!credentialOffer) {
      throw new AriesFrameworkError(
        `Missing required base64 encoded attachment data for credential offer with thread id ${credentialRecord.threadId}`
      )
    }

    const credentialDefinition = await this.ledgerService.getCredentialDefinition(credentialOffer.cred_def_id)

    const [credReq, credReqMetadata] = await this.indyHolderService.createCredentialRequest({
      holderDid,
      credentialOffer,
      credentialDefinition,
    })
    const attachment = new Attachment({
      id: INDY_CREDENTIAL_REQUEST_ATTACHMENT_ID,
      mimeType: 'application/json',
      data: new AttachmentData({
        base64: JsonEncoder.toBase64(credReq),
      }),
    })

    const { comment } = options
    const credentialRequest = new RequestCredentialMessage({
      comment,
      requestAttachments: [attachment],
    })
    credentialRequest.setThread({ threadId: credentialRecord.threadId })

    credentialRecord.metadata.requestMetadata = credReqMetadata
    credentialRecord.requestMessage = credentialRequest
    credentialRecord.autoAcceptCredential = options.autoAcceptCredential ?? credentialRecord.autoAcceptCredential

    await this.updateState(credentialRecord, CredentialState.RequestSent)

    return { message: credentialRequest, credentialRecord }
  }

  /**
   * Process a received {@link RequestCredentialMessage}. This will not accept the credential request
   * or send a credential. It will only update the existing credential record with
   * the information from the credential request message. Use {@link CredentialService#createCredential}
   * after calling this method to create a credential.
   *
   * @param messageContext The message context containing a credential request message
   * @returns credential record associated with the credential request message
   *
   */
  public async processRequest(
    messageContext: InboundMessageContext<RequestCredentialMessage>
  ): Promise<CredentialRecord> {
    const { message: credentialRequestMessage, connection } = messageContext

    // Assert connection
    connection?.assertReady()
    if (!connection) {
      throw new AriesFrameworkError(
        `No connection associated with incoming credential request message with thread id ${credentialRequestMessage.threadId}`
      )
    }

    const indyCredentialRequest = credentialRequestMessage?.indyCredentialRequest

    if (!indyCredentialRequest) {
      throw new AriesFrameworkError(
        `Missing required base64 encoded attachment data for credential request with thread id ${credentialRequestMessage.threadId}`
      )
    }

    const credentialRecord = await this.getByConnectionAndThreadId(connection.id, credentialRequestMessage.threadId)
    credentialRecord.assertState(CredentialState.OfferSent)

    this.logger.debug('Credential record found when processing credential request', credentialRecord)

    credentialRecord.requestMessage = credentialRequestMessage
    await this.updateState(credentialRecord, CredentialState.RequestReceived)

    return credentialRecord
  }

  /**
   * Create a {@link IssueCredentialMessage} as response to a received credential request.
   *
   * @param credentialRecord The credential record for which to create the credential
   * @param options Additional configuration to use for the credential
   * @returns Object containing issue credential message and associated credential record
   *
   */
  public async createCredential(
    credentialRecord: CredentialRecord,
    options: CredentialResponseOptions & { autoAcceptCredential?: AutoAcceptCredential } = {}
  ): Promise<CredentialProtocolMsgReturnType<IssueCredentialMessage>> {
    // Assert
    credentialRecord.assertState(CredentialState.RequestReceived)

    const requestMessage = credentialRecord.requestMessage
    const offerMessage = credentialRecord.offerMessage

    if (!offerMessage) {
      throw new AriesFrameworkError(
        `Missing credential offer for credential exchange with thread id ${credentialRecord.threadId}`
      )
    }

    // Assert credential attributes
    const credentialAttributes = credentialRecord.credentialAttributes
    if (!credentialAttributes) {
      throw new Error(
        `Missing required credential attribute values on credential record with id ${credentialRecord.id}`
      )
    }

    // Assert Indy offer
    const indyCredentialOffer = offerMessage?.indyCredentialOffer
    if (!indyCredentialOffer) {
      throw new AriesFrameworkError(
        `Missing required base64 encoded attachment data for credential offer with thread id ${credentialRecord.threadId}`
      )
    }

    // Assert Indy request
    const indyCredentialRequest = requestMessage?.indyCredentialRequest
    if (!indyCredentialRequest) {
      throw new AriesFrameworkError(
        `Missing required base64 encoded attachment data for credential request with thread id ${credentialRecord.threadId}`
      )
    }

    const [credential] = await this.indyIssuerService.createCredential({
      credentialOffer: indyCredentialOffer,
      credentialRequest: indyCredentialRequest,
      credentialValues: CredentialUtils.convertAttributesToValues(credentialAttributes),
    })

    const credentialAttachment = new Attachment({
      id: INDY_CREDENTIAL_ATTACHMENT_ID,
      mimeType: 'application/json',
      data: new AttachmentData({
        base64: JsonEncoder.toBase64(credential),
      }),
    })

    const { comment, autoAcceptCredential } = options
    const issueCredentialMessage = new IssueCredentialMessage({
      comment,
      credentialAttachments: [credentialAttachment],
    })
    issueCredentialMessage.setThread({
      threadId: credentialRecord.threadId,
    })
    issueCredentialMessage.setPleaseAck()

    credentialRecord.credentialMessage = issueCredentialMessage
    credentialRecord.autoAcceptCredential = autoAcceptCredential ?? credentialRecord.autoAcceptCredential

    await this.updateState(credentialRecord, CredentialState.CredentialIssued)

    return { message: issueCredentialMessage, credentialRecord }
  }

  /**
   * Process a received {@link IssueCredentialMessage}. This will not accept the credential
   * or send a credential acknowledgement. It will only update the existing credential record with
   * the information from the issue credential message. Use {@link CredentialService#createAck}
   * after calling this method to create a credential acknowledgement.
   *
   * @param messageContext The message context containing an issue credential message
   *
   * @returns credential record associated with the issue credential message
   *
   */
  public async processCredential(
    messageContext: InboundMessageContext<IssueCredentialMessage>
  ): Promise<CredentialRecord> {
    const { message: issueCredentialMessage, connection } = messageContext

    // Assert connection
    connection?.assertReady()
    if (!connection) {
      throw new AriesFrameworkError(
        `No connection associated with incoming presentation message with thread id ${issueCredentialMessage.threadId}`
      )
    }

    // Assert credential record
    const credentialRecord = await this.getByConnectionAndThreadId(connection.id, issueCredentialMessage.threadId)
    credentialRecord.assertState(CredentialState.RequestSent)

    if (!credentialRecord.metadata.requestMetadata) {
      throw new AriesFrameworkError(`Missing required request metadata for credential with id ${credentialRecord.id}`)
    }

    const indyCredential = issueCredentialMessage.indyCredential
    if (!indyCredential) {
      throw new AriesFrameworkError(
        `Missing required base64 encoded attachment data for credential with thread id ${issueCredentialMessage.threadId}`
      )
    }

    // Assert the values in the received credential match the values
    // that were negotiated in the credential exchange
    // TODO: Ideally we don't throw here, but instead store that it's not equal.
    // the credential may still have value, and we could just respond with an ack
    // status of fail
    if (credentialRecord.credentialAttributes) {
      CredentialUtils.assertValuesMatch(
        indyCredential.values,
        CredentialUtils.convertAttributesToValues(credentialRecord.credentialAttributes)
      )
    }

    const credentialDefinition = await this.ledgerService.getCredentialDefinition(indyCredential.cred_def_id)

    const credentialId = await this.indyHolderService.storeCredential({
      credentialId: uuid(),
      credentialRequestMetadata: credentialRecord.metadata.requestMetadata,
      credential: indyCredential,
      credentialDefinition,
    })

    credentialRecord.credentialId = credentialId
    credentialRecord.credentialMessage = issueCredentialMessage
    await this.updateState(credentialRecord, CredentialState.CredentialReceived)

    return credentialRecord
  }

  /**
   * Create a {@link CredentialAckMessage} as response to a received credential.
   *
   * @param credentialRecord The credential record for which to create the credential acknowledgement
   * @returns Object containing credential acknowledgement message and associated credential record
   *
   */
  public async createAck(
    credentialRecord: CredentialRecord
  ): Promise<CredentialProtocolMsgReturnType<CredentialAckMessage>> {
    credentialRecord.assertState(CredentialState.CredentialReceived)

    // Create message
    const ackMessage = new CredentialAckMessage({
      status: AckStatus.OK,
      threadId: credentialRecord.threadId,
    })

    await this.updateState(credentialRecord, CredentialState.Done)

    return { message: ackMessage, credentialRecord }
  }

  /**
   * Process a received {@link CredentialAckMessage}.
   *
   * @param messageContext The message context containing a credential acknowledgement message
   * @returns credential record associated with the credential acknowledgement message
   *
   */
  public async processAck(messageContext: InboundMessageContext<CredentialAckMessage>): Promise<CredentialRecord> {
    const { message: credentialAckMessage, connection } = messageContext

    // Assert connection
    connection?.assertReady()
    if (!connection) {
      throw new AriesFrameworkError(
        `No connection associated with incoming presentation acknowledgement message with thread id ${credentialAckMessage.threadId}`
      )
    }

    // Assert credential record
    const credentialRecord = await this.getByConnectionAndThreadId(connection.id, credentialAckMessage.threadId)
    credentialRecord.assertState(CredentialState.CredentialIssued)

    // Update record
    await this.updateState(credentialRecord, CredentialState.Done)

    return credentialRecord
  }

  /**
   * Retrieve all credential records
   *
   * @returns List containing all credential records
   */
  public getAll(): Promise<CredentialRecord[]> {
    return this.credentialRepository.getAll()
  }

  /**
   * Retrieve a credential record by id
   *
   * @param credentialRecordId The credential record id
   * @throws {RecordNotFoundError} If no record is found
   * @return The credential record
   *
   */
  public getById(credentialRecordId: string): Promise<CredentialRecord> {
    return this.credentialRepository.getById(credentialRecordId)
  }

  /**
   * Find a credential record by id
   *
   * @param credentialRecordId the credential record id
   * @returns The credential record or null if not found
   */
  public findById(connectionId: string): Promise<CredentialRecord | null> {
    return this.credentialRepository.findById(connectionId)
  }

  /**
   * Retrieve a credential record by connection id and thread id
   *
   * @param connectionId The connection id
   * @param threadId The thread id
   * @throws {RecordNotFoundError} If no record is found
   * @throws {RecordDuplicateError} If multiple records are found
   * @returns The credential record
   */
  public getByConnectionAndThreadId(connectionId: string, threadId: string): Promise<CredentialRecord> {
    return this.credentialRepository.getSingleByQuery({
      threadId,
      connectionId,
    })
  }

  /**
   * Update the record to a new state and emit an state changed event. Also updates the record
   * in storage.
   *
   * @param credentialRecord The credential record to update the state for
   * @param newState The state to update to
   *
   */
  private async updateState(credentialRecord: CredentialRecord, newState: CredentialState) {
    const previousState = credentialRecord.state
    credentialRecord.state = newState
    await this.credentialRepository.update(credentialRecord)

    this.eventEmitter.emit<CredentialStateChangedEvent>({
      type: CredentialEventTypes.CredentialStateChanged,
      payload: {
        credentialRecord,
        previousState: previousState,
      },
    })
  }
}

export interface CredentialProtocolMsgReturnType<MessageType extends AgentMessage> {
  message: MessageType
  credentialRecord: CredentialRecord
}

export interface CredentialOfferTemplate {
  credentialDefinitionId: CredDefId
  comment?: string
  preview: CredentialPreview
}

export interface CredentialRequestOptions {
  comment?: string
}

export interface CredentialResponseOptions {
  comment?: string
}<|MERGE_RESOLUTION|>--- conflicted
+++ resolved
@@ -89,11 +89,8 @@
       state: CredentialState.ProposalSent,
       proposalMessage,
       credentialAttributes: proposalMessage.credentialProposal?.attributes,
-<<<<<<< HEAD
       tags: { threadId: proposalMessage.threadId, connectionId: connectionRecord.id },
       autoAcceptCredential: config?.autoAcceptCredential,
-=======
->>>>>>> 4e9a48b0
     })
     await this.credentialRepository.save(credentialRecord)
     this.eventEmitter.emit<CredentialStateChangedEvent>({
@@ -284,11 +281,8 @@
         schemaId: credOffer.schema_id,
       },
       state: CredentialState.OfferSent,
-<<<<<<< HEAD
       tags: { threadId: credentialOfferMessage.id, connectionId: connectionRecord.id },
       autoAcceptCredential: credentialTemplate.autoAcceptCredential,
-=======
->>>>>>> 4e9a48b0
     })
 
     await this.credentialRepository.save(credentialRecord)
