import type { AgentMessage } from '../../../agent/AgentMessage'
import type { InboundMessageContext } from '../../../agent/models/InboundMessageContext'
import type { Logger } from '../../../logger'
import type { ConnectionRecord } from '../../connections'
import type { ProofStateChangedEvent } from '../ProofEvents'
import type { PresentationPreview, PresentationPreviewAttribute } from '../messages'
import type { IndyProof, Schema, CredDef } from 'indy-sdk'

import { validateOrReject } from 'class-validator'
import { inject, scoped, Lifecycle } from 'tsyringe'

import { AgentConfig } from '../../../agent/AgentConfig'
import { EventEmitter } from '../../../agent/EventEmitter'
import { InjectionSymbols } from '../../../constants'
import { Attachment, AttachmentData } from '../../../decorators/attachment/Attachment'
import { AriesFrameworkError } from '../../../error'
import { JsonEncoder } from '../../../utils/JsonEncoder'
import { JsonTransformer } from '../../../utils/JsonTransformer'
import { uuid } from '../../../utils/uuid'
import { Wallet } from '../../../wallet/Wallet'
import { AckStatus } from '../../common'
<<<<<<< HEAD
import { CredentialUtils, Credential, IndyCredentialInfo, CredentialRepository } from '../../credentials'
=======
import { CredentialUtils, Credential } from '../../credentials'
>>>>>>> 6a26337f
import { IndyHolderService, IndyVerifierService } from '../../indy'
import { LedgerService } from '../../ledger/services/LedgerService'
import { ProofEventTypes } from '../ProofEvents'
import { ProofState } from '../ProofState'
import {
  INDY_PROOF_ATTACHMENT_ID,
  INDY_PROOF_REQUEST_ATTACHMENT_ID,
  PresentationAckMessage,
  PresentationMessage,
  ProposePresentationMessage,
  RequestPresentationMessage,
} from '../messages'
import {
  AttributeFilter,
  PartialProof,
  ProofAttributeInfo,
  ProofPredicateInfo,
  ProofRequest,
  RequestedAttribute,
  RequestedCredentials,
  RequestedPredicate,
  RetrievedCredentials,
} from '../models'
import { ProofRepository } from '../repository'
import { ProofRecord } from '../repository/ProofRecord'

/**
 * @todo add method to check if request matches proposal. Useful to see if a request I received is the same as the proposal I sent.
 * @todo add method to reject / revoke messages
 * @todo validate attachments / messages
 */
@scoped(Lifecycle.ContainerScoped)
export class ProofService {
  private proofRepository: ProofRepository
  private credentialRepository: CredentialRepository
  private ledgerService: LedgerService
  private wallet: Wallet
  private logger: Logger
  private indyHolderService: IndyHolderService
  private indyVerifierService: IndyVerifierService
  private eventEmitter: EventEmitter

  public constructor(
    proofRepository: ProofRepository,
    ledgerService: LedgerService,
    @inject(InjectionSymbols.Wallet) wallet: Wallet,
    agentConfig: AgentConfig,
    indyHolderService: IndyHolderService,
    indyVerifierService: IndyVerifierService,
    eventEmitter: EventEmitter,
    credentialRepository: CredentialRepository
  ) {
    this.proofRepository = proofRepository
    this.credentialRepository = credentialRepository
    this.ledgerService = ledgerService
    this.wallet = wallet
    this.logger = agentConfig.logger
    this.indyHolderService = indyHolderService
    this.indyVerifierService = indyVerifierService
    this.eventEmitter = eventEmitter
  }

  /**
   * Create a {@link ProposePresentationMessage} not bound to an existing presentation exchange.
   * To create a proposal as response to an existing presentation exchange, use {@link ProofService#createProposalAsResponse}.
   *
   * @param connectionRecord The connection for which to create the presentation proposal
   * @param presentationProposal The presentation proposal to include in the message
   * @param config Additional configuration to use for the proposal
   * @returns Object containing proposal message and associated proof record
   *
   */
  public async createProposal(
    connectionRecord: ConnectionRecord,
    presentationProposal: PresentationPreview,
    config?: {
      comment?: string
    }
  ): Promise<ProofProtocolMsgReturnType<ProposePresentationMessage>> {
    // Assert
    connectionRecord.assertReady()

    // Create message
    const proposalMessage = new ProposePresentationMessage({
      comment: config?.comment,
      presentationProposal,
    })

    // Create record
    const proofRecord = new ProofRecord({
      connectionId: connectionRecord.id,
      state: ProofState.ProposalSent,
      proposalMessage,
      tags: { threadId: proposalMessage.threadId, connectionId: connectionRecord.id },
    })
    await this.proofRepository.save(proofRecord)
    this.eventEmitter.emit<ProofStateChangedEvent>({
      type: ProofEventTypes.ProofStateChanged,
      payload: { proofRecord, previousState: null },
    })

    return { message: proposalMessage, proofRecord }
  }

  /**
   * Create a {@link ProposePresentationMessage} as response to a received presentation request.
   * To create a proposal not bound to an existing presentation exchange, use {@link ProofService#createProposal}.
   *
   * @param proofRecord The proof record for which to create the presentation proposal
   * @param presentationProposal The presentation proposal to include in the message
   * @param config Additional configuration to use for the proposal
   * @returns Object containing proposal message and associated proof record
   *
   */
  public async createProposalAsResponse(
    proofRecord: ProofRecord,
    presentationProposal: PresentationPreview,
    config?: {
      comment?: string
    }
  ): Promise<ProofProtocolMsgReturnType<ProposePresentationMessage>> {
    // Assert
    proofRecord.assertState(ProofState.RequestReceived)

    // Create message
    const proposalMessage = new ProposePresentationMessage({
      comment: config?.comment,
      presentationProposal,
    })
    proposalMessage.setThread({ threadId: proofRecord.tags.threadId })

    // Update record
    proofRecord.proposalMessage = proposalMessage
    this.updateState(proofRecord, ProofState.ProposalSent)

    return { message: proposalMessage, proofRecord }
  }

  /**
   * Process a received {@link ProposePresentationMessage}. This will not accept the presentation proposal
   * or send a presentation request. It will only create a new, or update the existing proof record with
   * the information from the presentation proposal message. Use {@link ProofService#createRequestAsResponse}
   * after calling this method to create a presentation request.
   *
   * @param messageContext The message context containing a presentation proposal message
   * @returns proof record associated with the presentation proposal message
   *
   */
  public async processProposal(
    messageContext: InboundMessageContext<ProposePresentationMessage>
  ): Promise<ProofRecord> {
    let proofRecord: ProofRecord
    const { message: proposalMessage, connection } = messageContext

    // Assert connection
    connection?.assertReady()
    if (!connection) {
      throw new AriesFrameworkError(
        `No connection associated with incoming presentation proposal message with thread id ${proposalMessage.threadId}`
      )
    }

    try {
      // Proof record already exists
      proofRecord = await this.getByConnectionAndThreadId(connection.id, proposalMessage.threadId)

      // Assert
      proofRecord.assertState(ProofState.RequestSent)

      // Update record
      proofRecord.proposalMessage = proposalMessage
      await this.updateState(proofRecord, ProofState.ProposalReceived)
    } catch {
      // No proof record exists with thread id
      proofRecord = new ProofRecord({
        connectionId: connection.id,
        proposalMessage,
        state: ProofState.ProposalReceived,
        tags: { threadId: proposalMessage.threadId, connectionId: connection.id },
      })

      // Save record
      await this.proofRepository.save(proofRecord)
      this.eventEmitter.emit<ProofStateChangedEvent>({
        type: ProofEventTypes.ProofStateChanged,
        payload: {
          proofRecord,
          previousState: null,
        },
      })
    }

    return proofRecord
  }

  /**
   * Create a {@link RequestPresentationMessage} as response to a received presentation proposal.
   * To create a request not bound to an existing presentation exchange, use {@link ProofService#createRequest}.
   *
   * @param proofRecord The proof record for which to create the presentation request
   * @param proofRequest The proof request to include in the message
   * @param config Additional configuration to use for the request
   * @returns Object containing request message and associated proof record
   *
   */
  public async createRequestAsResponse(
    proofRecord: ProofRecord,
    proofRequest: ProofRequest,
    config?: {
      comment?: string
    }
  ): Promise<ProofProtocolMsgReturnType<RequestPresentationMessage>> {
    // Assert
    proofRecord.assertState(ProofState.ProposalReceived)

    // Create message
    const attachment = new Attachment({
      id: INDY_PROOF_REQUEST_ATTACHMENT_ID,
      mimeType: 'application/json',
      data: new AttachmentData({
        base64: JsonEncoder.toBase64(proofRequest),
      }),
    })
    const requestPresentationMessage = new RequestPresentationMessage({
      comment: config?.comment,
      requestPresentationAttachments: [attachment],
    })
    requestPresentationMessage.setThread({
      threadId: proofRecord.tags.threadId,
    })

    // Update record
    proofRecord.requestMessage = requestPresentationMessage
    await this.updateState(proofRecord, ProofState.RequestSent)

    return { message: requestPresentationMessage, proofRecord }
  }

  /**
   * Create a {@link RequestPresentationMessage} not bound to an existing presentation exchange.
   * To create a request as response to an existing presentation exchange, use {@link ProofService#createRequestAsResponse}.
   *
   * @param connectionRecord The connection for which to create the presentation request
   * @param proofRequest The proof request to include in the message
   * @param config Additional configuration to use for the request
   * @returns Object containing request message and associated proof record
   *
   */
  public async createRequest(
    connectionRecord: ConnectionRecord,
    proofRequest: ProofRequest,
    config?: {
      comment?: string
    }
  ): Promise<ProofProtocolMsgReturnType<RequestPresentationMessage>> {
    // Assert
    connectionRecord.assertReady()

    // Create message
    const attachment = new Attachment({
      id: INDY_PROOF_REQUEST_ATTACHMENT_ID,
      mimeType: 'application/json',
      data: new AttachmentData({
        base64: JsonEncoder.toBase64(proofRequest),
      }),
    })
    const requestPresentationMessage = new RequestPresentationMessage({
      comment: config?.comment,
      requestPresentationAttachments: [attachment],
    })

    // Create record
    const proofRecord = new ProofRecord({
      connectionId: connectionRecord.id,
      requestMessage: requestPresentationMessage,
      state: ProofState.RequestSent,
      tags: { threadId: requestPresentationMessage.threadId, connectionId: connectionRecord.id },
    })

    await this.proofRepository.save(proofRecord)
    this.eventEmitter.emit<ProofStateChangedEvent>({
      type: ProofEventTypes.ProofStateChanged,
      payload: { proofRecord, previousState: null },
    })

    return { message: requestPresentationMessage, proofRecord }
  }

  /**
   * Process a received {@link RequestPresentationMessage}. This will not accept the presentation request
   * or send a presentation. It will only create a new, or update the existing proof record with
   * the information from the presentation request message. Use {@link ProofService#createPresentation}
   * after calling this method to create a presentation.
   *
   * @param messageContext The message context containing a presentation request message
   * @returns proof record associated with the presentation request message
   *
   */
  public async processRequest(messageContext: InboundMessageContext<RequestPresentationMessage>): Promise<ProofRecord> {
    let proofRecord: ProofRecord
    const { message: proofRequestMessage, connection } = messageContext

    // Assert connection
    connection?.assertReady()
    if (!connection) {
      throw new AriesFrameworkError(
        `No connection associated with incoming presentation request message with thread id ${proofRequestMessage.threadId}`
      )
    }

    const proofRequest = proofRequestMessage.indyProofRequest

    // Assert attachment
    if (!proofRequest) {
      throw new AriesFrameworkError(
        `Missing required base64 encoded attachment data for presentation request with thread id ${proofRequestMessage.threadId}`
      )
    }
    await validateOrReject(proofRequest)

    this.logger.debug('received proof request', proofRequest)

    try {
      // Proof record already exists
      proofRecord = await this.getByConnectionAndThreadId(connection.id, proofRequestMessage.threadId)

      // Assert
      proofRecord.assertState(ProofState.ProposalSent)

      // Update record
      proofRecord.requestMessage = proofRequestMessage
      await this.updateState(proofRecord, ProofState.RequestReceived)
    } catch {
      // No proof record exists with thread id
      proofRecord = new ProofRecord({
        connectionId: connection.id,
        requestMessage: proofRequestMessage,
        state: ProofState.RequestReceived,
        tags: { threadId: proofRequestMessage.threadId, connectionId: connection.id },
      })

      // Save in repository
      await this.proofRepository.save(proofRecord)
      this.eventEmitter.emit<ProofStateChangedEvent>({
        type: ProofEventTypes.ProofStateChanged,
        payload: { proofRecord, previousState: null },
      })
    }

    return proofRecord
  }

  /**
   * Create a {@link PresentationMessage} as response to a received presentation request.
   *
   * @param proofRecord The proof record for which to create the presentation
   * @param requestedCredentials The requested credentials object specifying which credentials to use for the proof
   * @param config Additional configuration to use for the presentation
   * @returns Object containing presentation message and associated proof record
   *
   */
  public async createPresentation(
    proofRecord: ProofRecord,
    requestedCredentials: RequestedCredentials,
    config?: {
      comment?: string
    }
  ): Promise<ProofProtocolMsgReturnType<PresentationMessage>> {
    // Assert
    proofRecord.assertState(ProofState.RequestReceived)

    const indyProofRequest = proofRecord.requestMessage?.indyProofRequest
    if (!indyProofRequest) {
      throw new AriesFrameworkError(
        `Missing required base64 encoded attachment data for presentation with thread id ${proofRecord.tags.threadId}`
      )
    }

    // Get the matching attachments to the requested credentials
    const attachments = await this.getRequestedAttachmentsForRequestedCredentials(
      indyProofRequest,
      requestedCredentials
    )

    // Create proof
    const proof = await this.createProof(indyProofRequest, requestedCredentials)

    // Create message
    const attachment = new Attachment({
      id: INDY_PROOF_ATTACHMENT_ID,
      mimeType: 'application/json',
      data: new AttachmentData({
        base64: JsonEncoder.toBase64(proof),
      }),
    })

    const presentationMessage = new PresentationMessage({
      comment: config?.comment,
      presentationAttachments: [attachment],
      attachments,
    })
    presentationMessage.setThread({ threadId: proofRecord.tags.threadId })

    // Update record
    proofRecord.presentationMessage = presentationMessage
    await this.updateState(proofRecord, ProofState.PresentationSent)

    return { message: presentationMessage, proofRecord }
  }

  /**
   * Process a received {@link PresentationMessage}. This will not accept the presentation
   * or send a presentation acknowledgement. It will only update the existing proof record with
   * the information from the presentation message. Use {@link ProofService#createAck}
   * after calling this method to create a presentation acknowledgement.
   *
   * @param messageContext The message context containing a presentation message
   * @returns proof record associated with the presentation message
   *
   */
  public async processPresentation(messageContext: InboundMessageContext<PresentationMessage>): Promise<ProofRecord> {
    const { message: presentationMessage, connection } = messageContext

    // Assert connection
    connection?.assertReady()
    if (!connection) {
      throw new AriesFrameworkError(
        `No connection associated with incoming presentation message with thread id ${presentationMessage.threadId}`
      )
    }

    // Assert proof record
    const proofRecord = await this.getByConnectionAndThreadId(connection.id, presentationMessage.threadId)
    proofRecord.assertState(ProofState.RequestSent)

    // TODO: add proof class with validator
    const indyProofJson = presentationMessage.indyProof
    const indyProofRequest = proofRecord.requestMessage?.indyProofRequest

    if (!indyProofJson) {
      throw new AriesFrameworkError(
        `Missing required base64 encoded attachment data for presentation with thread id ${presentationMessage.threadId}`
      )
    }

    if (!indyProofRequest) {
      throw new AriesFrameworkError(
        `Missing required base64 encoded attachment data for presentation request with thread id ${presentationMessage.threadId}`
      )
    }

    const isValid = await this.verifyProof(indyProofJson, indyProofRequest)

    // Update record
    proofRecord.isVerified = isValid
    proofRecord.presentationMessage = presentationMessage
    await this.updateState(proofRecord, ProofState.PresentationReceived)

    return proofRecord
  }

  /**
   * Create a {@link PresentationAckMessage} as response to a received presentation.
   *
   * @param proofRecord The proof record for which to create the presentation acknowledgement
   * @returns Object containing presentation acknowledgement message and associated proof record
   *
   */
  public async createAck(proofRecord: ProofRecord): Promise<ProofProtocolMsgReturnType<PresentationAckMessage>> {
    // Assert
    proofRecord.assertState(ProofState.PresentationReceived)

    // Create message
    const ackMessage = new PresentationAckMessage({
      status: AckStatus.OK,
      threadId: proofRecord.tags.threadId,
    })

    // Update record
    await this.updateState(proofRecord, ProofState.Done)

    return { message: ackMessage, proofRecord }
  }

  /**
   * Process a received {@link PresentationAckMessage}.
   *
   * @param messageContext The message context containing a presentation acknowledgement message
   * @returns proof record associated with the presentation acknowledgement message
   *
   */
  public async processAck(messageContext: InboundMessageContext<PresentationAckMessage>): Promise<ProofRecord> {
    const { message: presentationAckMessage, connection } = messageContext

    // Assert connection
    connection?.assertReady()
    if (!connection) {
      throw new AriesFrameworkError(
        `No connection associated with incoming presentation acknowledgement message with thread id ${presentationAckMessage.threadId}`
      )
    }

    // Assert proof record
    const proofRecord = await this.getByConnectionAndThreadId(connection.id, presentationAckMessage.threadId)
    proofRecord.assertState(ProofState.PresentationSent)

    // Update record
    await this.updateState(proofRecord, ProofState.Done)

    return proofRecord
  }

  public async generateProofRequestNonce() {
    return this.wallet.generateNonce()
  }

  /**
   * Create a {@link ProofRequest} from a presentation proposal. This method can be used to create the
   * proof request from a received proposal for use in {@link ProofService#createRequestAsResponse}
   *
   * @param presentationProposal The presentation proposal to create a proof request from
   * @param config Additional configuration to use for the proof request
   * @returns proof request object
   *
   */
  public async createProofRequestFromProposal(
    presentationProposal: PresentationPreview,
    config: { name: string; version: string; nonce?: string }
  ): Promise<ProofRequest> {
    const nonce = config.nonce ?? (await this.generateProofRequestNonce())

    const proofRequest = new ProofRequest({
      name: config.name,
      version: config.version,
      nonce,
    })

    /**
     * Create mapping of attributes by referent. This required the
     * attributes to come from the same credential.
     * @see https://github.com/hyperledger/aries-rfcs/blob/master/features/0037-present-proof/README.md#referent
     *
     * {
     *  "referent1": [Attribute1, Attribute2],
     *  "referent2": [Attribute3]
     * }
     */
    const attributesByReferent: Record<string, PresentationPreviewAttribute[]> = {}
    for (const proposedAttributes of presentationProposal.attributes) {
      if (!proposedAttributes.referent) proposedAttributes.referent = uuid()

      const referentAttributes = attributesByReferent[proposedAttributes.referent]

      // Referent key already exist, add to list
      if (referentAttributes) {
        referentAttributes.push(proposedAttributes)
      }
      // Referent key does not exist yet, create new entry
      else {
        attributesByReferent[proposedAttributes.referent] = [proposedAttributes]
      }
    }

    // Transform attributes by referent to requested attributes
    for (const [referent, proposedAttributes] of Object.entries(attributesByReferent)) {
      // Either attributeName or attributeNames will be undefined
      const attributeName = proposedAttributes.length == 1 ? proposedAttributes[0].name : undefined
      const attributeNames = proposedAttributes.length > 1 ? proposedAttributes.map((a) => a.name) : undefined

      const requestedAttribute = new ProofAttributeInfo({
        name: attributeName,
        names: attributeNames,
        restrictions: [
          new AttributeFilter({
            credentialDefinitionId: proposedAttributes[0].credentialDefinitionId,
          }),
        ],
      })

      proofRequest.requestedAttributes[referent] = requestedAttribute
    }

    this.logger.debug('proposal predicates', presentationProposal.predicates)
    // Transform proposed predicates to requested predicates
    for (const proposedPredicate of presentationProposal.predicates) {
      const requestedPredicate = new ProofPredicateInfo({
        name: proposedPredicate.name,
        predicateType: proposedPredicate.predicate,
        predicateValue: proposedPredicate.threshold,
        restrictions: [
          new AttributeFilter({
            credentialDefinitionId: proposedPredicate.credentialDefinitionId,
          }),
        ],
      })

      proofRequest.requestedPredicates[uuid()] = requestedPredicate
    }

    return proofRequest
  }

  public async getRequestedAttachmentsForRequestedCredentials(
    indyProofRequest: ProofRequest,
    requestedCredentials: RequestedCredentials
  ): Promise<Attachment[] | undefined> {
    let attachments: Attachment[] | undefined

    for (const [referent, requestedAttribute] of Object.entries(requestedCredentials.requestedAttributes)) {
      // set the credential ID
      const credentialId = requestedAttribute.credentialId

      // Find the credential record
      const credentialRecord = await this.credentialRepository.getSingleByQuery({ credentialId })

      // Find the requested Attributes
      const reqAttribute = indyProofRequest.requestedAttributes[referent]

      // List the requested attributes
      const arr = reqAttribute?.names ?? [reqAttribute?.name]

      // filter on hashlinks and see if list of requested attributes includes the credential name
      const reqCredential = credentialRecord.credentialAttributes?.find(
        (cred) => cred.value.toLowerCase().startsWith('hl:') && arr?.includes(cred.name)
      )
      // Add the matching attachments to an object
      if (reqCredential) {
        const requestedAttachments = credentialRecord.linkedAttachments?.find(
          (attachment) => reqCredential.value.split(':')[1].substring(0, 64) === attachment.id
        )
        if (requestedAttachments) {
          attachments = attachments ? [...attachments, requestedAttachments] : [requestedAttachments]
        }
      }
    }
    return attachments
  }

  /**
   * Create a {@link RetrievedCredentials} object. Given input proof request and presentation proposal,
   * use credentials in the wallet to build indy requested credentials object for input to proof creation.
   * If restrictions allow, self attested attributes will be used.
   *
   *
   * @param proofRequest The proof request to build the requested credentials object from
   * @param presentationProposal Optional presentation proposal to improve credential selection algorithm
   * @returns RetrievedCredentials object
   */
  public async getRequestedCredentialsForProofRequest(
    proofRequest: ProofRequest,
    presentationProposal?: PresentationPreview
  ): Promise<RetrievedCredentials> {
    const retrievedCredentials = new RetrievedCredentials({})

    for (const [referent, requestedAttribute] of Object.entries(proofRequest.requestedAttributes)) {
      let credentialMatch: Credential[] = []
      const credentials = await this.getCredentialsForProofRequest(proofRequest, referent)

      // If we have exactly one credential, or no proposal to pick preferences
      // on the credentials to use, we will use the first one
      if (credentials.length === 1 || !presentationProposal) {
        credentialMatch = credentials
      }
      // If we have a proposal we will use that to determine the credentials to use
      else {
        const names = requestedAttribute.names ?? [requestedAttribute.name]

        // Find credentials that matches all parameters from the proposal
        credentialMatch = credentials.filter((credential) => {
          const { attributes, credentialDefinitionId } = credential.credentialInfo

          // Check if credentials matches all parameters from proposal
          return names.every((name) =>
            presentationProposal.attributes.find(
              (a) =>
                a.name === name &&
                a.credentialDefinitionId === credentialDefinitionId &&
                (!a.value || a.value === attributes[name])
            )
          )
        })
      }

      retrievedCredentials.requestedAttributes[referent] = credentialMatch.map((credential: Credential) => {
        return new RequestedAttribute({
          credentialId: credential.credentialInfo.referent,
          revealed: true,
          credentialInfo: credential.credentialInfo,
        })
      })
    }

    for (const [referent] of Object.entries(proofRequest.requestedPredicates)) {
      const credentials = await this.getCredentialsForProofRequest(proofRequest, referent)

      retrievedCredentials.requestedPredicates[referent] = credentials.map((credential) => {
        return new RequestedPredicate({
          credentialId: credential.credentialInfo.referent,
          credentialInfo: credential.credentialInfo,
        })
      })
    }

    return retrievedCredentials
  }

  /**
   * Takes a RetrievedCredentials object and auto selects credentials in a RequestedCredentials object
   *
   * Use the return value of this method as input to {@link ProofService.createPresentation} to
   * automatically accept a received presentation request.
   *
   * @param retrievedCredentials The retrieved credentials object to get credentials from
   *
   * @returns RequestedCredentials
   */
  public autoSelectCredentialsForProofRequest(retrievedCredentials: RetrievedCredentials): RequestedCredentials {
    const requestedCredentials = new RequestedCredentials({})

    Object.keys(retrievedCredentials.requestedAttributes).forEach((attributeName) => {
      const attributeArray = retrievedCredentials.requestedAttributes[attributeName]

      if (attributeArray.length === 0) {
        throw new AriesFrameworkError('Unable to automatically select requested attributes.')
      } else {
        requestedCredentials.requestedAttributes[attributeName] = attributeArray[0]
      }
    })

    Object.keys(retrievedCredentials.requestedPredicates).forEach((attributeName) => {
      if (retrievedCredentials.requestedPredicates[attributeName].length === 0) {
        throw new AriesFrameworkError('Unable to automatically select requested predicates.')
      } else {
        requestedCredentials.requestedPredicates[attributeName] =
          retrievedCredentials.requestedPredicates[attributeName][0]
      }
    })

    return requestedCredentials
  }

  /**
   * Verify an indy proof object. Will also verify raw values against encodings.
   *
   * @param proofRequest The proof request to use for proof verification
   * @param proofJson The proof object to verify
   * @throws {Error} If the raw values do not match the encoded values
   * @returns Boolean whether the proof is valid
   *
   */
  public async verifyProof(proofJson: IndyProof, proofRequest: ProofRequest): Promise<boolean> {
    const proof = JsonTransformer.fromJSON(proofJson, PartialProof)

    for (const [referent, attribute] of proof.requestedProof.revealedAttributes.entries()) {
      if (!CredentialUtils.checkValidEncoding(attribute.raw, attribute.encoded)) {
        throw new AriesFrameworkError(
          `The encoded value for '${referent}' is invalid. ` +
            `Expected '${CredentialUtils.encode(attribute.raw)}'. ` +
            `Actual '${attribute.encoded}'`
        )
      }
    }

    // TODO: pre verify proof json
    // I'm not 100% sure how much indy does. Also if it checks whether the proof requests matches the proof
    // @see https://github.com/hyperledger/aries-cloudagent-python/blob/master/aries_cloudagent/indy/sdk/verifier.py#L79-L164

    const schemas = await this.getSchemas(new Set(proof.identifiers.map((i) => i.schemaId)))
    const credentialDefinitions = await this.getCredentialDefinitions(
      new Set(proof.identifiers.map((i) => i.credentialDefinitionId))
    )

    return await this.indyVerifierService.verifyProof({
      proofRequest: proofRequest.toJSON(),
      proof: proofJson,
      schemas,
      credentialDefinitions,
    })
  }

  /**
   * Retrieve all proof records
   *
   * @returns List containing all proof records
   */
  public async getAll(): Promise<ProofRecord[]> {
    return this.proofRepository.getAll()
  }

  /**
   * Retrieve a proof record by id
   *
   * @param proofRecordId The proof record id
   * @throws {RecordNotFoundError} If no record is found
   * @return The proof record
   *
   */
  public async getById(proofRecordId: string): Promise<ProofRecord> {
    return this.proofRepository.getById(proofRecordId)
  }

  /**
   * Retrieve a proof record by id
   *
   * @param proofRecordId The proof record id
   * @return The proof record or null if not found
   *
   */
  public async findById(proofRecordId: string): Promise<ProofRecord | null> {
    return this.proofRepository.findById(proofRecordId)
  }

  /**
   * Retrieve a proof record by connection id and thread id
   *
   * @param connectionId The connection id
   * @param threadId The thread id
   * @throws {RecordNotFoundError} If no record is found
   * @throws {RecordDuplicateError} If multiple records are found
   * @returns The proof record
   */
  public async getByConnectionAndThreadId(connectionId: string, threadId: string): Promise<ProofRecord> {
    return this.proofRepository.getSingleByQuery({ threadId, connectionId })
  }

  /**
   * Create indy proof from a given proof request and requested credential object.
   *
   * @param proofRequest The proof request to create the proof for
   * @param requestedCredentials The requested credentials object specifying which credentials to use for the proof
   * @returns indy proof object
   */
  private async createProof(
    proofRequest: ProofRequest,
    requestedCredentials: RequestedCredentials
  ): Promise<IndyProof> {
    const credentialObjects = [
      ...Object.values(requestedCredentials.requestedAttributes),
      ...Object.values(requestedCredentials.requestedPredicates),
    ].map((c) => c.credentialInfo)

    const schemas = await this.getSchemas(new Set(credentialObjects.map((c) => c.schemaId)))
    const credentialDefinitions = await this.getCredentialDefinitions(
      new Set(credentialObjects.map((c) => c.credentialDefinitionId))
    )

    const proof = await this.indyHolderService.createProof({
      proofRequest: proofRequest.toJSON(),
      requestedCredentials: requestedCredentials.toJSON(),
      schemas,
      credentialDefinitions,
    })

    return proof
  }

  private async getCredentialsForProofRequest(
    proofRequest: ProofRequest,
    attributeReferent: string
  ): Promise<Credential[]> {
    const credentialsJson = await this.indyHolderService.getCredentialsForProofRequest({
      proofRequest: proofRequest.toJSON(),
      attributeReferent,
    })

    return JsonTransformer.fromJSON(credentialsJson, Credential) as unknown as Credential[]
  }

  /**
   * Update the record to a new state and emit an state changed event. Also updates the record
   * in storage.
   *
   * @param proofRecord The proof record to update the state for
   * @param newState The state to update to
   *
   */
  private async updateState(proofRecord: ProofRecord, newState: ProofState) {
    const previousState = proofRecord.state
    proofRecord.state = newState
    await this.proofRepository.update(proofRecord)

    this.eventEmitter.emit<ProofStateChangedEvent>({
      type: ProofEventTypes.ProofStateChanged,
      payload: { proofRecord, previousState: previousState },
    })
  }

  /**
   * Build schemas object needed to create and verify proof objects.
   *
   * Creates object with `{ schemaId: Schema }` mapping
   *
   * @param schemaIds List of schema ids
   * @returns Object containing schemas for specified schema ids
   *
   */
  private async getSchemas(schemaIds: Set<string>) {
    const schemas: { [key: string]: Schema } = {}

    for (const schemaId of schemaIds) {
      const schema = await this.ledgerService.getSchema(schemaId)
      schemas[schemaId] = schema
    }

    return schemas
  }

  /**
   * Build credential definitions object needed to create and verify proof objects.
   *
   * Creates object with `{ credentialDefinitionId: CredentialDefinition }` mapping
   *
   * @param credentialDefinitionIds List of credential definition ids
   * @returns Object containing credential definitions for specified credential definition ids
   *
   */
  private async getCredentialDefinitions(credentialDefinitionIds: Set<string>) {
    const credentialDefinitions: { [key: string]: CredDef } = {}

    for (const credDefId of credentialDefinitionIds) {
      const credDef = await this.ledgerService.getCredentialDefinition(credDefId)
      credentialDefinitions[credDefId] = credDef
    }

    return credentialDefinitions
  }
}

export interface ProofProtocolMsgReturnType<MessageType extends AgentMessage> {
  message: MessageType
  proofRecord: ProofRecord
}<|MERGE_RESOLUTION|>--- conflicted
+++ resolved
@@ -19,11 +19,7 @@
 import { uuid } from '../../../utils/uuid'
 import { Wallet } from '../../../wallet/Wallet'
 import { AckStatus } from '../../common'
-<<<<<<< HEAD
-import { CredentialUtils, Credential, IndyCredentialInfo, CredentialRepository } from '../../credentials'
-=======
-import { CredentialUtils, Credential } from '../../credentials'
->>>>>>> 6a26337f
+import { CredentialUtils, Credential, CredentialRepository } from '../../credentials'
 import { IndyHolderService, IndyVerifierService } from '../../indy'
 import { LedgerService } from '../../ledger/services/LedgerService'
 import { ProofEventTypes } from '../ProofEvents'
