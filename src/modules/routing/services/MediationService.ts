<<<<<<< HEAD
import type { Verkey } from 'indy-sdk'
=======
import { Verkey } from 'indy-sdk'
import EventEmitter from 'node:events'
import { Logger } from 'tslog'
import {
  MediationRecord,
  KeylistUpdateMessage,
  KeylistUpdateAction,
  ForwardMessage,
  KeylistUpdateResponseMessage,
  KeylistUpdateResult,
  KeylistUpdated,
} from '..'
import { AgentConfig } from '../../../agent/AgentConfig'
>>>>>>> 1d9165d6
import { createOutboundMessage } from '../../../agent/helpers'
import { AgentConfig } from '../../../agent/AgentConfig'
import { MessageSender } from '../../../agent/MessageSender'
import { KeylistUpdateMessage, KeylistUpdate, KeylistUpdateAction, ForwardMessage, KeylistUpdateResponseMessage } from '../messages'
import { Logger } from '../../../logger'
import { EventEmitter } from 'events'
import { RoutingTable } from '../services'
import { MediationRecord } from '../repository'
import { Repository } from '../../../storage/Repository'
import { ConnectionRecord } from 'aries-framework'
import { InboundMessageContext } from '../../../agent/models/InboundMessageContext'
import { OutboundMessage } from '../../../types'
<<<<<<< HEAD
=======
import { ConnectionRecord } from '../../connections'

export interface RoutingTable {
  [recipientKey: string]: ConnectionRecord | undefined
}
>>>>>>> 1d9165d6

export enum MediationEventType {
  Grant = 'GRANT',
  Deny = 'DENY',
  KeylistUpdate = 'KEYLIST_UPDATE',
}

export class MediationService extends EventEmitter {
  private messageSender: MessageSender
  private logger: Logger
  private agentConfig: AgentConfig
  private mediationRepository: Repository<MediationRecord>


  public constructor(messageSender: MessageSender, mediationRepository: Repository<MediationRecord>, agentConfig: AgentConfig) {
    super()
    this.messageSender = messageSender
    this.mediationRepository = mediationRepository
    this.logger = agentConfig.logger
    this.agentConfig = agentConfig
  }
  
  public async create({ connectionId, recipientKey }: MediationProps): Promise<MediationRecord> {
    const mediationRecord = new MediationRecord({
      connectionId,
      recipientKey,
    })
    await this.mediationRepository.save(mediationRecord)
    return mediationRecord
  }

  public async find(mediatorId: string): Promise<string | MediationRecord> {
    try {
      const connection = await this.mediationRepository.find(mediatorId)

      return connection
    } catch {
      return 'No mediator found for ID'
      //  TODO - Make this better
    }
  }


  public fetchMediatorById(mediatorId: string): string {
    const mediator = 'DummyMediator'
    return mediator
  }
  // Copied from old Service

  private routingTable: RoutingTable = {}
  
  public getRoutes() {
    return this.routingTable
  }

  /**
   * @todo use connection from message context
   */
<<<<<<< HEAD
   public updateRoutes(messageContext: InboundMessageContext<KeylistUpdateMessage>): KeylistUpdateResponseMessage {
    const { connection, message } = messageContext

    if (!connection) {
      // TODO We could eventually remove this check if we do it at some higher level where we create messageContext that must have a connection.
      throw new Error(`Connection for verkey ${messageContext.recipientVerkey} not found!`)
    }

=======
  public updateRoutes(messageContext: InboundMessageContext<KeylistUpdateMessage>, connection: ConnectionRecord) {
    const { message } = messageContext
>>>>>>> 1d9165d6
    const updated = []

    for (const update of message.updates) {
      switch (update.action) {
        case KeylistUpdateAction.add:
          this.saveRoute(update.recipientKey, connection)
          break
        case KeylistUpdateAction.remove:
          this.removeRoute(update.recipientKey, connection)
          break
      }

      updated.push(
        new KeylistUpdated({
          action: update.action,
          recipientKey: update.recipientKey,
          result: KeylistUpdateResult.Success,
        })
      )
<<<<<<< HEAD
    }

    return new KeylistUpdateResponseMessage({ updated })
  }
  
  public saveRoute(recipientKey: Verkey, connection: ConnectionRecord) {
    if (this.routingTable[recipientKey]) {
      throw new Error(`Routing entry for recipientKey ${recipientKey} already exists.`)
    }
    this.routingTable[recipientKey] = connection
  }

  public removeRoute(recipientKey: Verkey, connection: ConnectionRecord) {
    const storedConnection = this.routingTable[recipientKey]

    if (!storedConnection) {
      throw new Error('Cannot remove non-existing routing entry')
    }

    if (storedConnection.id !== connection.id) {
      throw new Error('Cannot remove routing entry for another connection')
    }

    delete this.routingTable[recipientKey]
=======
    }
    return new KeylistUpdateResponseMessage({ updated })
>>>>>>> 1d9165d6
  }

  public forward(messageContext: InboundMessageContext<ForwardMessage>): OutboundMessage<ForwardMessage> {
    const { message, recipientVerkey } = messageContext

    // TODO: update to class-validator validation
    if (!message.to) {
      throw new Error('Invalid Message: Missing required attribute "to"')
    }

    const connection = this.findRecipient(message.to)

    if (!connection) {
      throw new Error(`Connection for verkey ${recipientVerkey} not found!`)
    }

    if (!connection.theirKey) {
      throw new Error(`Connection with verkey ${connection.verkey} has no recipient keys.`)
    }

    return createOutboundMessage(connection, message)
  }

  public getRoutes() {
    return this.routingTable
  }

  public findRecipient(recipientKey: Verkey) {
    const connection = this.routingTable[recipientKey]

    // TODO: function with find in name should now throw error when not found.
    // It should either be called getRecipient and throw error
    // or findRecipient and return null
    if (!connection) {
      throw new Error(`Routing entry for recipientKey ${recipientKey} does not exists.`)
    }

    return connection
  }

<<<<<<< HEAD
}

export interface MediationProps {
  connectionId: string
  recipientKey: string
=======
  public saveRoute(recipientKey: Verkey, connection: ConnectionRecord) {
    if (this.routingTable[recipientKey]) {
      throw new Error(`Routing entry for recipientKey ${recipientKey} already exists.`)
    }

    this.routingTable[recipientKey] = connection
  }

  public removeRoute(recipientKey: Verkey, connection: ConnectionRecord) {
    const storedConnection = this.routingTable[recipientKey]

    if (!storedConnection) {
      throw new Error('Cannot remove non-existing routing entry')
    }

    if (storedConnection.id !== connection.id) {
      throw new Error('Cannot remove routing entry for another connection')
    }

    delete this.routingTable[recipientKey]
  }
}

export interface MediationProps {
  connectionRecord: ConnectionRecord
>>>>>>> 1d9165d6
}<|MERGE_RESOLUTION|>--- conflicted
+++ resolved
@@ -1,9 +1,4 @@
-<<<<<<< HEAD
-import type { Verkey } from 'indy-sdk'
-=======
 import { Verkey } from 'indy-sdk'
-import EventEmitter from 'node:events'
-import { Logger } from 'tslog'
 import {
   MediationRecord,
   KeylistUpdateMessage,
@@ -12,29 +7,21 @@
   KeylistUpdateResponseMessage,
   KeylistUpdateResult,
   KeylistUpdated,
+  MediationRecordProps,
 } from '..'
 import { AgentConfig } from '../../../agent/AgentConfig'
->>>>>>> 1d9165d6
 import { createOutboundMessage } from '../../../agent/helpers'
-import { AgentConfig } from '../../../agent/AgentConfig'
 import { MessageSender } from '../../../agent/MessageSender'
-import { KeylistUpdateMessage, KeylistUpdate, KeylistUpdateAction, ForwardMessage, KeylistUpdateResponseMessage } from '../messages'
 import { Logger } from '../../../logger'
 import { EventEmitter } from 'events'
-import { RoutingTable } from '../services'
-import { MediationRecord } from '../repository'
 import { Repository } from '../../../storage/Repository'
-import { ConnectionRecord } from 'aries-framework'
 import { InboundMessageContext } from '../../../agent/models/InboundMessageContext'
 import { OutboundMessage } from '../../../types'
-<<<<<<< HEAD
-=======
 import { ConnectionRecord } from '../../connections'
 
 export interface RoutingTable {
   [recipientKey: string]: ConnectionRecord | undefined
 }
->>>>>>> 1d9165d6
 
 export enum MediationEventType {
   Grant = 'GRANT',
@@ -57,10 +44,10 @@
     this.agentConfig = agentConfig
   }
   
-  public async create({ connectionId, recipientKey }: MediationProps): Promise<MediationRecord> {
+  public async create({ connectionId, recipientKeys }: MediationRecordProps): Promise<MediationRecord> {
     const mediationRecord = new MediationRecord({
       connectionId,
-      recipientKey,
+      recipientKeys,
     })
     await this.mediationRepository.save(mediationRecord)
     return mediationRecord
@@ -77,11 +64,6 @@
     }
   }
 
-
-  public fetchMediatorById(mediatorId: string): string {
-    const mediator = 'DummyMediator'
-    return mediator
-  }
   // Copied from old Service
 
   private routingTable: RoutingTable = {}
@@ -93,19 +75,8 @@
   /**
    * @todo use connection from message context
    */
-<<<<<<< HEAD
-   public updateRoutes(messageContext: InboundMessageContext<KeylistUpdateMessage>): KeylistUpdateResponseMessage {
-    const { connection, message } = messageContext
-
-    if (!connection) {
-      // TODO We could eventually remove this check if we do it at some higher level where we create messageContext that must have a connection.
-      throw new Error(`Connection for verkey ${messageContext.recipientVerkey} not found!`)
-    }
-
-=======
   public updateRoutes(messageContext: InboundMessageContext<KeylistUpdateMessage>, connection: ConnectionRecord) {
     const { message } = messageContext
->>>>>>> 1d9165d6
     const updated = []
 
     for (const update of message.updates) {
@@ -125,7 +96,6 @@
           result: KeylistUpdateResult.Success,
         })
       )
-<<<<<<< HEAD
     }
 
     return new KeylistUpdateResponseMessage({ updated })
@@ -150,10 +120,6 @@
     }
 
     delete this.routingTable[recipientKey]
-=======
-    }
-    return new KeylistUpdateResponseMessage({ updated })
->>>>>>> 1d9165d6
   }
 
   public forward(messageContext: InboundMessageContext<ForwardMessage>): OutboundMessage<ForwardMessage> {
@@ -177,10 +143,6 @@
     return createOutboundMessage(connection, message)
   }
 
-  public getRoutes() {
-    return this.routingTable
-  }
-
   public findRecipient(recipientKey: Verkey) {
     const connection = this.routingTable[recipientKey]
 
@@ -193,38 +155,4 @@
 
     return connection
   }
-
-<<<<<<< HEAD
-}
-
-export interface MediationProps {
-  connectionId: string
-  recipientKey: string
-=======
-  public saveRoute(recipientKey: Verkey, connection: ConnectionRecord) {
-    if (this.routingTable[recipientKey]) {
-      throw new Error(`Routing entry for recipientKey ${recipientKey} already exists.`)
-    }
-
-    this.routingTable[recipientKey] = connection
-  }
-
-  public removeRoute(recipientKey: Verkey, connection: ConnectionRecord) {
-    const storedConnection = this.routingTable[recipientKey]
-
-    if (!storedConnection) {
-      throw new Error('Cannot remove non-existing routing entry')
-    }
-
-    if (storedConnection.id !== connection.id) {
-      throw new Error('Cannot remove routing entry for another connection')
-    }
-
-    delete this.routingTable[recipientKey]
-  }
-}
-
-export interface MediationProps {
-  connectionRecord: ConnectionRecord
->>>>>>> 1d9165d6
 }