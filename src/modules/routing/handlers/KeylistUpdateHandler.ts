--- conflicted
+++ resolved
@@ -1,14 +1,6 @@
-<<<<<<< HEAD
 import { Handler, HandlerInboundMessage } from '../../../agent/Handler'
-import { MediatorService, KeylistUpdateMessage } from '..'
-=======
-import type { Handler, HandlerInboundMessage } from '../../../agent/Handler'
-import type { ProviderRoutingService } from '../services'
-
-import { createOutboundMessage } from '../../../agent/helpers'
->>>>>>> 6a26337f
+import { MediatorService, KeylistUpdateMessage } from '../index'
 import { AriesFrameworkError } from '../../../error'
-import { KeylistUpdateMessage } from '../messages'
 
 export class KeylistUpdateHandler implements Handler {
   private mediatorService: MediatorService
