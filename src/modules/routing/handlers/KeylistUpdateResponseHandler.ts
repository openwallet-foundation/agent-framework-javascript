import type { Handler } from '../../../agent/Handler'

import { KeylistUpdateResponseMessage } from '../messages'
import { RecipientService } from '../services'

export class KeylistUpdateResponseHandler implements Handler {
  public recipientService: RecipientService
  public supportedMessages = [KeylistUpdateResponseMessage]

<<<<<<< HEAD
  public constructor(recipientService: RecipientService) {
    this.recipientService = recipientService
  }

  public async handle(messageContext: HandlerInboundMessage<KeylistUpdateResponseHandler>) {
    if (!messageContext.connection) {
      throw new Error(`Connection for verkey ${messageContext.recipientVerkey} not found!`)
    }
    return await this.recipientService.processKeylistUpdateResults(messageContext)
=======
  public async handle() {
    // TODO It should handle the response when agent calls `await this.consumerRoutingService.createRoute(connectionRecord.verkey)` and notify about the result.
>>>>>>> 6a26337f
  }
}<|MERGE_RESOLUTION|>--- conflicted
+++ resolved
@@ -1,4 +1,4 @@
-import type { Handler } from '../../../agent/Handler'
+import type { Handler, HandlerInboundMessage } from '../../../agent/Handler'
 
 import { KeylistUpdateResponseMessage } from '../messages'
 import { RecipientService } from '../services'
@@ -7,7 +7,6 @@
   public recipientService: RecipientService
   public supportedMessages = [KeylistUpdateResponseMessage]
 
-<<<<<<< HEAD
   public constructor(recipientService: RecipientService) {
     this.recipientService = recipientService
   }
@@ -17,9 +16,5 @@
       throw new Error(`Connection for verkey ${messageContext.recipientVerkey} not found!`)
     }
     return await this.recipientService.processKeylistUpdateResults(messageContext)
-=======
-  public async handle() {
-    // TODO It should handle the response when agent calls `await this.consumerRoutingService.createRoute(connectionRecord.verkey)` and notify about the result.
->>>>>>> 6a26337f
   }
 }