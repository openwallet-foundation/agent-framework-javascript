--- conflicted
+++ resolved
@@ -1,17 +1,4 @@
-<<<<<<< HEAD
-export enum RecordType {
-  BaseRecord = 'BaseRecord',
-  ConnectionRecord = 'ConnectionRecord',
-  BasicMessageRecord = 'BasicMessageRecord',
-  MediationRecipientRecord = 'MediationRecipientRecord',
-  CredentialRecord = 'CredentialRecord',
-  ProofRecord = 'PresentationRecord',
-  MediationRecord = 'MediationRecord',
-  DefaultMediationRecord = 'DefaultMediationRecord',
-}
-=======
 import { Exclude, Type } from 'class-transformer'
->>>>>>> e07b90e2
 
 export type Tags = Record<string, string | undefined>
 
