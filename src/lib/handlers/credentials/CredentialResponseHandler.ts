import { Handler, HandlerInboundMessage } from '../Handler';
import { CredentialService } from '../../protocols/credentials/CredentialService';
import { CredentialResponseMessage } from '../../protocols/credentials/messages/CredentialResponseMessage';
import { LedgerService } from '../../agent/LedgerService';
import { JsonEncoder } from '../../utils/JsonEncoder';
import { createOutboundMessage } from '../../protocols/helpers';

export class CredentialResponseHandler implements Handler {
  private credentialService: CredentialService;
  private ledgerService: LedgerService;
  public supportedMessages = [CredentialResponseMessage];

  public constructor(credentialService: CredentialService, ledgerService: LedgerService) {
    this.credentialService = credentialService;
    this.ledgerService = ledgerService;
  }

  public async handle(messageContext: HandlerInboundMessage<CredentialResponseHandler>) {
    const [responseAttachment] = messageContext.message.attachments;
    const cred = JsonEncoder.fromBase64(responseAttachment.data.base64);
    const credentialDefinition = await this.ledgerService.getCredentialDefinition(cred.cred_def_id);
<<<<<<< HEAD
    const credential = await this.credentialService.processCredentialResponse(messageContext, credentialDefinition);
=======
    const credential = await this.credentialService.processResponse(messageContext, credentialDefinition);
>>>>>>> 39b7dde3

    if (messageContext.message.requiresAck()) {
      if (!messageContext.connection) {
        throw new Error('There is no connection in message context.');
      }
      const message = await this.credentialService.createAck(credential.id);
      return createOutboundMessage(messageContext.connection, message);
    }
  }
}<|MERGE_RESOLUTION|>--- conflicted
+++ resolved
@@ -19,11 +19,7 @@
     const [responseAttachment] = messageContext.message.attachments;
     const cred = JsonEncoder.fromBase64(responseAttachment.data.base64);
     const credentialDefinition = await this.ledgerService.getCredentialDefinition(cred.cred_def_id);
-<<<<<<< HEAD
-    const credential = await this.credentialService.processCredentialResponse(messageContext, credentialDefinition);
-=======
     const credential = await this.credentialService.processResponse(messageContext, credentialDefinition);
->>>>>>> 39b7dde3
 
     if (messageContext.message.requiresAck()) {
       if (!messageContext.connection) {
