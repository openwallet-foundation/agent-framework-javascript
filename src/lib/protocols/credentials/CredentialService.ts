import { v4 as uuid } from 'uuid';
import { EventEmitter } from 'events';
import { CredentialRecord } from '../../storage/CredentialRecord';
import { Repository } from '../../storage/Repository';
import { Wallet } from '../../wallet/Wallet';
import { CredentialOfferMessage, CredentialPreview } from './messages/CredentialOfferMessage';
import { InboundMessageContext } from '../../agent/models/InboundMessageContext';
import { CredentialState } from './CredentialState';
import { ConnectionRecord } from '../../storage/ConnectionRecord';
import { CredentialRequestMessage } from './messages/CredentialRequestMessage';
import { Attachment } from './messages/Attachment';
import logger from '../../logger';
import { CredentialResponseMessage } from './messages/CredentialResponseMessage';
import { JsonEncoder } from '../../utils/JsonEncoder';
import { CredentialUtils } from './CredentialUtils';
import { JsonTransformer } from '../../utils/JsonTransformer';
import { CredentialAckMessage } from './messages/CredentialAckMessage';

export enum EventType {
  StateChanged = 'stateChanged',
}

export class CredentialService extends EventEmitter {
  private wallet: Wallet;
  private credentialRepository: Repository<CredentialRecord>;

  public constructor(wallet: Wallet, credentialRepository: Repository<CredentialRecord>) {
    super();
    this.wallet = wallet;
    this.credentialRepository = credentialRepository;
  }

  /**
   * Create a new credential record and credential offer message to be send by issuer to holder.
   *
   * @param connection Connection to which issuer wants to issue a credential
   * @param credentialOfferTemplate Template for credential offer
   * @returns Credential offer message
   */
  public async createOffer(
    connection: ConnectionRecord,
    credentialTemplate: CredentialOfferTemplate
  ): Promise<CredentialOfferMessage> {
    const { credentialDefinitionId, comment, preview } = credentialTemplate;
    const credOffer = await this.wallet.createCredentialOffer(credentialDefinitionId);
    const attachment = new Attachment({
      mimeType: 'application/json',
      data: {
        base64: JsonEncoder.toBase64(credOffer),
      },
    });
    const credentialOffer = new CredentialOfferMessage({
      comment,
      attachments: [attachment],
      credentialPreview: preview,
    });

    const credential = new CredentialRecord({
      connectionId: connection.id,
      offer: credentialOffer,
      state: CredentialState.OfferSent,
      tags: { threadId: credentialOffer.id },
    });
    await this.credentialRepository.save(credential);
    this.emit(EventType.StateChanged, { credential, prevState: null });
    return credentialOffer;
  }

  /**
   * Creates a new credential record by holder based on incoming credential offer from issuer.
   *
   * It does not accept the credential offer. Holder needs to call `createCredentialRequest` method
   * to accept the credential offer.
   *
   * @param messageContext
   */
<<<<<<< HEAD
  public async processCredentialOffer(
    messageContext: InboundMessageContext<CredentialOfferMessage>
  ): Promise<CredentialRecord> {
=======
  public async processOffer(messageContext: InboundMessageContext<CredentialOfferMessage>): Promise<CredentialRecord> {
>>>>>>> 39b7dde3
    const credentialOffer = messageContext.message;
    const connection = messageContext.connection;

    if (!connection) {
      throw new Error('There is no connection in message context.');
    }

    const credentialRecord = new CredentialRecord({
      connectionId: connection.id,
      offer: credentialOffer,
      state: CredentialState.OfferReceived,
      tags: { threadId: credentialOffer.id },
    });
    await this.credentialRepository.save(credentialRecord);
    this.emit(EventType.StateChanged, { credential: credentialRecord, prevState: null });
    return credentialRecord;
  }

  /**
   * Creates credential request message by holder to be send to issuer.
   *
   * @param connection Connection between holder and issuer
   * @param credential
   * @param credentialDefinition
   */
  public async createRequest(
    connection: ConnectionRecord,
    credential: CredentialRecord,
    credentialDefinition: CredDef,
    options: CredentialRequestOptions = {}
  ): Promise<CredentialRequestMessage> {
    this.assertState(credential.state, CredentialState.OfferReceived);

    const proverDid = connection.did;

    // FIXME: TypeScript thinks the type of credential.offer is already CredentialOfferMessage, but it still needs to be transformed
    // eslint-disable-next-line @typescript-eslint/ban-ts-comment
    // @ts-ignore
    const offer = JsonTransformer.fromJSON(credential.offer, CredentialOfferMessage);
    const [offerAttachment] = offer.attachments;
    const credOffer = JsonEncoder.fromBase64(offerAttachment.data.base64);

    const [credReq, credReqMetadata] = await this.wallet.createCredentialRequest(
      proverDid,
      credOffer,
      credentialDefinition
    );
    const attachment = new Attachment({
      mimeType: 'application/json',
      data: {
        base64: JsonEncoder.toBase64(credReq),
      },
    });

    const { comment } = options;
    const credentialRequest = new CredentialRequestMessage({ comment, attachments: [attachment] });
    credentialRequest.setThread({ threadId: credential.tags.threadId });

    credential.requestMetadata = credReqMetadata;
    await this.updateState(credential, CredentialState.RequestSent);
    return credentialRequest;
  }

  /**
   * Updates credential record by issuer based on incoming credential request from holder.
   *
   * @param messageContext
   */
  public async processRequest(
    messageContext: InboundMessageContext<CredentialRequestMessage>
  ): Promise<CredentialRecord> {
    const [requestAttachment] = messageContext.message.attachments;
    const credReq = JsonEncoder.fromBase64(requestAttachment.data.base64);

    const [credential] = await this.credentialRepository.findByQuery({
      threadId: messageContext.message.thread?.threadId,
    });

    this.assertState(credential.state, CredentialState.OfferSent);

    logger.log('Credential record found when processing credential request', credential);

    credential.request = credReq;
    await this.updateState(credential, CredentialState.RequestReceived);
    return credential;
  }

  /**
   * Creates credential request message by issuer to be send to holder.
   *
   * @param credentialId Credential record ID
   * @param credentialResponseOptions
   */
  public async createResponse(
    credentialId: string,
    options: CredentialResponseOptions = {}
  ): Promise<CredentialResponseMessage> {
    const credential = await this.credentialRepository.find(credentialId);

    if (!credential.request) {
      throw new Error(`Credential does not contain request.`);
    }

    this.assertState(credential.state, CredentialState.RequestReceived);

    // FIXME: credential.offer is already CredentialOfferMessage type
    // eslint-disable-next-line @typescript-eslint/ban-ts-comment
    // @ts-ignore
    const offer = JsonTransformer.fromJSON(credential.offer, CredentialOfferMessage);
    const [offerAttachment] = offer.attachments;
    const credOffer = JsonEncoder.fromBase64(offerAttachment.data.base64);
    const credValues = CredentialUtils.convertPreviewToValues(offer.credentialPreview);
    const [cred] = await this.wallet.createCredential(credOffer, credential.request, credValues);

    const responseAttachment = new Attachment({
      mimeType: 'application/json',
      data: {
        base64: JsonEncoder.toBase64(cred),
      },
    });

    const { comment } = options;
    const credentialResponse = new CredentialResponseMessage({ comment, attachments: [responseAttachment] });
    credentialResponse.setThread({ threadId: credential.tags.threadId });
    credentialResponse.setPleaseAck();

    await this.updateState(credential, CredentialState.CredentialIssued);
    return credentialResponse;
  }

  /**
   * Updates credential record by holder based on incoming credential request from issuer.
   *
   * @param messageContext
   * @param credentialDefinition
   */
  public async processResponse(
    messageContext: InboundMessageContext<CredentialResponseMessage>,
    credentialDefinition: CredDef
  ): Promise<CredentialRecord> {
    const threadId = messageContext.message.thread?.threadId;
    const [credential] = await this.credentialRepository.findByQuery({ threadId });

    if (!credential) {
      throw new Error(`No credential found for threadId = ${threadId}`);
    }

    logger.log('Credential record found when processing credential response', credential);

    if (!credential.requestMetadata) {
      throw new Error('Credential does not contain request metadata.');
    }

    this.assertState(credential.state, CredentialState.RequestSent);

    const [responseAttachment] = messageContext.message.attachments;
    const cred = JsonEncoder.fromBase64(responseAttachment.data.base64);

    const credentialId = await this.wallet.storeCredential(
      uuid(),
      credential.requestMetadata,
      cred,
      credentialDefinition
    );

    credential.credentialId = credentialId;
    await this.updateState(credential, CredentialState.CredentialReceived);
    return credential;
  }

  public async createAck(credentialId: string): Promise<CredentialAckMessage> {
    const credential = await this.credentialRepository.find(credentialId);
<<<<<<< HEAD
    const ackMessage = new CredentialAckMessage({});
    ackMessage.setThread({ threadId: credential.tags.threadId });
=======

    this.assertState(credential.state, CredentialState.CredentialReceived);

    const ackMessage = new CredentialAckMessage({});
    ackMessage.setThread({ threadId: credential.tags.threadId });

>>>>>>> 39b7dde3
    await this.updateState(credential, CredentialState.Done);
    return ackMessage;
  }

<<<<<<< HEAD
  public async processAck(messageContext: InboundMessageContext<CredentialAckMessage>) {
=======
  public async processAck(messageContext: InboundMessageContext<CredentialAckMessage>): Promise<CredentialRecord> {
>>>>>>> 39b7dde3
    const threadId = messageContext.message.thread?.threadId;
    const [credential] = await this.credentialRepository.findByQuery({ threadId });

    if (!credential) {
      throw new Error(`No credential found for threadId = ${threadId}`);
    }

<<<<<<< HEAD
=======
    this.assertState(credential.state, CredentialState.CredentialIssued);

>>>>>>> 39b7dde3
    await this.updateState(credential, CredentialState.Done);
    return credential;
  }

  public async getAll(): Promise<CredentialRecord[]> {
    return this.credentialRepository.findAll();
  }

  public async find(id: string): Promise<CredentialRecord> {
    return this.credentialRepository.find(id);
  }

  private assertState(current: CredentialState, expected: CredentialState) {
    if (current !== expected) {
      throw new Error(`Credential record is in invalid state ${current}. Valid states are: ${expected}.`);
    }
  }

  private async updateState(credential: CredentialRecord, newState: CredentialState) {
    const prevState = credential.state;
    credential.state = newState;
    await this.credentialRepository.update(credential);
    this.emit(EventType.StateChanged, { credential, prevState });
  }
}

export interface CredentialOfferTemplate {
  credentialDefinitionId: CredDefId;
  comment?: string;
  preview: CredentialPreview;
}

interface CredentialRequestOptions {
  comment?: string;
}

interface CredentialResponseOptions {
  comment?: string;
}<|MERGE_RESOLUTION|>--- conflicted
+++ resolved
@@ -74,13 +74,7 @@
    *
    * @param messageContext
    */
-<<<<<<< HEAD
-  public async processCredentialOffer(
-    messageContext: InboundMessageContext<CredentialOfferMessage>
-  ): Promise<CredentialRecord> {
-=======
   public async processOffer(messageContext: InboundMessageContext<CredentialOfferMessage>): Promise<CredentialRecord> {
->>>>>>> 39b7dde3
     const credentialOffer = messageContext.message;
     const connection = messageContext.connection;
 
@@ -253,26 +247,17 @@
 
   public async createAck(credentialId: string): Promise<CredentialAckMessage> {
     const credential = await this.credentialRepository.find(credentialId);
-<<<<<<< HEAD
+
+    this.assertState(credential.state, CredentialState.CredentialReceived);
+
     const ackMessage = new CredentialAckMessage({});
     ackMessage.setThread({ threadId: credential.tags.threadId });
-=======
-
-    this.assertState(credential.state, CredentialState.CredentialReceived);
-
-    const ackMessage = new CredentialAckMessage({});
-    ackMessage.setThread({ threadId: credential.tags.threadId });
-
->>>>>>> 39b7dde3
+
     await this.updateState(credential, CredentialState.Done);
     return ackMessage;
   }
 
-<<<<<<< HEAD
-  public async processAck(messageContext: InboundMessageContext<CredentialAckMessage>) {
-=======
   public async processAck(messageContext: InboundMessageContext<CredentialAckMessage>): Promise<CredentialRecord> {
->>>>>>> 39b7dde3
     const threadId = messageContext.message.thread?.threadId;
     const [credential] = await this.credentialRepository.findByQuery({ threadId });
 
@@ -280,11 +265,8 @@
       throw new Error(`No credential found for threadId = ${threadId}`);
     }
 
-<<<<<<< HEAD
-=======
     this.assertState(credential.state, CredentialState.CredentialIssued);
 
->>>>>>> 39b7dde3
     await this.updateState(credential, CredentialState.Done);
     return credential;
   }
