--- conflicted
+++ resolved
@@ -1,35 +1,27 @@
-<<<<<<< HEAD
-import type { TransportSession } from '../agent/TransportService'
-=======
-import type { Agent } from '../agent/Agent'
->>>>>>> d35ede53
 import type { BasicMessage, BasicMessageReceivedEvent } from '../modules/basic-messages'
 import type { ConnectionRecordProps } from '../modules/connections'
-import type { CredentialRecord, CredentialOfferTemplate, CredentialStateChangedEvent } from '../modules/credentials'
-import type { SchemaTemplate, CredentialDefinitionTemplate } from '../modules/ledger'
-<<<<<<< HEAD
-import type { AutoAcceptProof, ProofRecord, ProofState, ProofStateChangedEvent } from '../modules/proofs'
-import type { InboundTransporter, OutboundTransporter } from '../transport'
-import type { InitConfig, OutboundPackage, WireMessage } from '../types'
-import type { Wallet } from '../wallet/Wallet'
-import type { Schema, CredDef, Did } from 'indy-sdk'
-=======
-import type { ProofAttributeInfo, ProofPredicateInfo, ProofRecord, ProofStateChangedEvent } from '../modules/proofs'
-import type { InitConfig } from '../types'
+import type { CredentialOfferTemplate, CredentialRecord, CredentialStateChangedEvent } from '../modules/credentials'
+import type { CredentialDefinitionTemplate, SchemaTemplate } from '../modules/ledger'
+import type {
+  AutoAcceptProof,
+  ProofAttributeInfo,
+  ProofPredicateInfo,
+  ProofRecord,
+  ProofStateChangedEvent,
+} from '../modules/proofs'
+import type { InitConfig, WireMessage } from '../types'
 import type { CredDef, Did, Schema } from 'indy-sdk'
->>>>>>> d35ede53
 
 import indy from 'indy-sdk'
 import path from 'path'
 import { Subject } from 'rxjs'
 
-<<<<<<< HEAD
+import { SubjectInboundTransporter } from '../../tests/transport/SubjectInboundTransport'
+import { SubjectOutboundTransporter } from '../../tests/transport/SubjectOutboundTransport'
 import { Agent } from '../agent/Agent'
-import { InjectionSymbols } from '../constants'
-=======
+import { Attachment, AttachmentData } from '../decorators/attachment/Attachment'
 import { AriesFrameworkError } from '../error'
 import { LogLevel } from '../logger/Logger'
->>>>>>> d35ede53
 import { BasicMessageEventTypes } from '../modules/basic-messages'
 import {
   ConnectionInvitationMessage,
@@ -40,11 +32,10 @@
   DidDoc,
 } from '../modules/connections'
 import {
+  CredentialEventTypes,
   CredentialPreview,
   CredentialPreviewAttribute,
-<<<<<<< HEAD
   CredentialState,
-  CredentialEventTypes,
 } from '../modules/credentials'
 import {
   PredicateType,
@@ -52,14 +43,10 @@
   PresentationPreviewAttribute,
   PresentationPreviewPredicate,
   ProofEventTypes,
+  ProofState,
 } from '../modules/proofs'
-=======
-  CredentialEventTypes,
-  CredentialState,
-} from '../modules/credentials'
-import { ProofEventTypes, ProofState } from '../modules/proofs'
->>>>>>> d35ede53
 import { NodeFileSystem } from '../storage/fs/NodeFileSystem'
+import { LinkedAttachment } from '../utils/LinkedAttachment'
 import { uuid } from '../utils/uuid'
 
 import testLogger, { TestLogger } from './logger'
@@ -417,7 +404,7 @@
   return fn as jest.MockedFunction<T>
 }
 
-export async function setupProofsTest(faberName: string, aliceName: string, autoAcceptProofs: AutoAcceptProof) {
+export async function setupProofsTest(faberName: string, aliceName: string, autoAcceptProofs?: AutoAcceptProof) {
   const credentialPreview = new CredentialPreview({
     attributes: [
       new CredentialPreviewAttribute({
@@ -433,32 +420,38 @@
     ],
   })
 
-  const faberMessages = new Subject()
-  const aliceMessages = new Subject()
-
   const faberConfig = getBaseConfig(faberName, {
     genesisPath,
     autoAcceptProofs,
+    endpoint: 'rxjs:faber',
   })
 
   const aliceConfig = getBaseConfig(aliceName, {
     genesisPath,
     autoAcceptProofs,
-  })
-
+    endpoint: 'rxjs:alice',
+  })
+
+  const faberMessages = new Subject<WireMessage>()
+  const aliceMessages = new Subject<WireMessage>()
+
+  const subjectMap = {
+    'rxjs:faber': faberMessages,
+    'rxjs:alice': aliceMessages,
+  }
   const faberAgent = new Agent(faberConfig)
-  faberAgent.setInboundTransporter(new SubjectInboundTransporter(faberMessages, aliceMessages))
-  faberAgent.setOutboundTransporter(new SubjectOutboundTransporter(aliceMessages))
+  faberAgent.setInboundTransporter(new SubjectInboundTransporter(faberMessages))
+  faberAgent.setOutboundTransporter(new SubjectOutboundTransporter(aliceMessages, subjectMap))
   await faberAgent.initialize()
 
   const aliceAgent = new Agent(aliceConfig)
-  aliceAgent.setInboundTransporter(new SubjectInboundTransporter(aliceMessages, faberMessages))
-  aliceAgent.setOutboundTransporter(new SubjectOutboundTransporter(faberMessages))
+  aliceAgent.setInboundTransporter(new SubjectInboundTransporter(aliceMessages))
+  aliceAgent.setOutboundTransporter(new SubjectOutboundTransporter(faberMessages, subjectMap))
   await aliceAgent.initialize()
 
   const schemaTemplate = {
     name: `test-schema-${Date.now()}`,
-    attributes: ['name', 'age'],
+    attributes: ['name', 'age', 'image_0', 'image_1'],
     version: '1.0',
   }
   const schema = await registerSchema(faberAgent, schemaTemplate)
@@ -475,7 +468,9 @@
   const publicDid = faberAgent.publicDid?.did
   // eslint-disable-next-line @typescript-eslint/no-non-null-assertion
   await ensurePublicDidIsOnLedger(faberAgent, publicDid!)
-  const { agentAConnection, agentBConnection } = await makeConnection(faberAgent, aliceAgent)
+  const [agentAConnection, agentBConnection] = await makeConnection(faberAgent, aliceAgent)
+  expect(agentAConnection.isReady).toBe(true)
+  expect(agentBConnection.isReady).toBe(true)
 
   const faberConnection = agentAConnection
   const aliceConnection = agentBConnection
@@ -487,6 +482,10 @@
         credentialDefinitionId: credDefId,
         referent: '0',
         value: 'John',
+      }),
+      new PresentationPreviewAttribute({
+        name: 'image_0',
+        credentialDefinitionId: credDefId,
       }),
     ],
     predicates: [
@@ -507,7 +506,24 @@
       credentialDefinitionId: credDefId,
       comment: 'some comment about credential',
       preview: credentialPreview,
+      linkedAttachments: [
+        new LinkedAttachment({
+          name: 'image_0',
+          attachment: new Attachment({
+            filename: 'picture-of-a-cat.png',
+            data: new AttachmentData({ base64: 'cGljdHVyZSBvZiBhIGNhdA==' }),
+          }),
+        }),
+        new LinkedAttachment({
+          name: 'image_1',
+          attachment: new Attachment({
+            filename: 'picture-of-a-dog.png',
+            data: new AttachmentData({ base64: 'UGljdHVyZSBvZiBhIGRvZw==' }),
+          }),
+        }),
+      ],
     },
   })
-  return { faberAgent, aliceAgent, faberConnection, aliceConnection, presentationPreview }
+
+  return { faberAgent, aliceAgent, credDefId, faberConnection, aliceConnection, presentationPreview }
 }