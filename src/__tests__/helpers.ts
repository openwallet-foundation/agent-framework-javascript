<<<<<<< HEAD
=======
import type { Agent } from '../agent/Agent'
import type { TransportSession } from '../agent/TransportService'
>>>>>>> a79e4f45
import type { BasicMessage, BasicMessageReceivedEvent } from '../modules/basic-messages'
import type { ConnectionRecordProps } from '../modules/connections'
import type { CredentialRecord, CredentialOfferTemplate, CredentialStateChangedEvent } from '../modules/credentials'
import type { SchemaTemplate, CredentialDefinitionTemplate } from '../modules/ledger'
import type { AutoAcceptProof, ProofRecord, ProofState, ProofStateChangedEvent } from '../modules/proofs'
import type { InboundTransporter, OutboundTransporter } from '../transport'
import type { InitConfig, OutboundPackage, WireMessage } from '../types'
import type { Wallet } from '../wallet/Wallet'
import type { Schema, CredDef, Did } from 'indy-sdk'

import indy from 'indy-sdk'
import path from 'path'
import { Subject } from 'rxjs'

<<<<<<< HEAD
import { Agent } from '../agent/Agent'
=======
import { InjectionSymbols } from '../constants'
>>>>>>> a79e4f45
import { BasicMessageEventTypes } from '../modules/basic-messages'
import {
  ConnectionInvitationMessage,
  ConnectionRecord,
  ConnectionRole,
  ConnectionState,
  DidCommService,
  DidDoc,
} from '../modules/connections'
import {
  CredentialPreview,
  CredentialPreviewAttribute,
  CredentialState,
  CredentialEventTypes,
} from '../modules/credentials'
import {
  PredicateType,
  PresentationPreview,
  PresentationPreviewAttribute,
  PresentationPreviewPredicate,
  ProofEventTypes,
} from '../modules/proofs'
import { NodeFileSystem } from '../storage/fs/NodeFileSystem'

import testLogger from './logger'

export const genesisPath = process.env.GENESIS_TXN_PATH
  ? path.resolve(process.env.GENESIS_TXN_PATH)
  : path.join(__dirname, '../../network/genesis/local-genesis.txn')

export const publicDidSeed = process.env.TEST_AGENT_PUBLIC_DID_SEED ?? '000000000000000000000000Trustee9'

export function getBaseConfig(name: string, extraConfig: Partial<InitConfig> = {}) {
  const config: InitConfig = {
    label: `Agent: ${name}`,
    mediatorUrl: 'http://localhost:3001',
    walletConfig: { id: `Wallet: ${name}` },
    walletCredentials: { key: `Key: ${name}` },
    publicDidSeed,
    autoAcceptConnections: true,
    poolName: `pool-${name.toLowerCase()}`,
    logger: testLogger,
    indy,
    fileSystem: new NodeFileSystem(),
    ...extraConfig,
  }

  return config
}

export async function closeAndDeleteWallet(agent: Agent) {
  const wallet = agent.injectionContainer.resolve<Wallet>(InjectionSymbols.Wallet)

  await wallet.delete()
}

export async function waitForProofRecord(
  agent: Agent,
  {
    threadId,
    state,
    previousState,
  }: {
    threadId?: string
    state?: ProofState
    previousState?: ProofState | null
  }
): Promise<ProofRecord> {
  return new Promise((resolve) => {
    const listener = (event: ProofStateChangedEvent) => {
      const previousStateMatches = previousState === undefined || event.payload.previousState === previousState
      const threadIdMatches = threadId === undefined || event.payload.proofRecord.threadId === threadId
      const stateMatches = state === undefined || event.payload.proofRecord.state === state

      if (previousStateMatches && threadIdMatches && stateMatches) {
        agent.events.off<ProofStateChangedEvent>(ProofEventTypes.ProofStateChanged, listener)

        resolve(event.payload.proofRecord)
      }
    }

    agent.events.on<ProofStateChangedEvent>(ProofEventTypes.ProofStateChanged, listener)
  })
}

export async function waitForCredentialRecord(
  agent: Agent,
  {
    threadId,
    state,
    previousState,
  }: {
    threadId?: string
    state?: CredentialState
    previousState?: CredentialState | null
  }
): Promise<CredentialRecord> {
  return new Promise((resolve) => {
    const listener = (event: CredentialStateChangedEvent) => {
      const previousStateMatches = previousState === undefined || event.payload.previousState === previousState
      const threadIdMatches = threadId === undefined || event.payload.credentialRecord.threadId === threadId
      const stateMatches = state === undefined || event.payload.credentialRecord.state === state

      if (previousStateMatches && threadIdMatches && stateMatches) {
        agent.events.off<CredentialStateChangedEvent>(CredentialEventTypes.CredentialStateChanged, listener)

        resolve(event.payload.credentialRecord)
      }
    }

    agent.events.on<CredentialStateChangedEvent>(CredentialEventTypes.CredentialStateChanged, listener)
  })
}

export async function waitForBasicMessage(agent: Agent, { content }: { content?: string }): Promise<BasicMessage> {
  return new Promise((resolve) => {
    const listener = (event: BasicMessageReceivedEvent) => {
      const contentMatches = content === undefined || event.payload.message.content === content

      if (contentMatches) {
        agent.events.off<BasicMessageReceivedEvent>(BasicMessageEventTypes.BasicMessageReceived, listener)

        resolve(event.payload.message)
      }
    }

    agent.events.on<BasicMessageReceivedEvent>(BasicMessageEventTypes.BasicMessageReceived, listener)
  })
}

class SubjectTransportSession implements TransportSession {
  public id: string
  public readonly type = 'subject'
  private theirSubject: Subject<WireMessage>

  public constructor(id: string, theirSubject: Subject<WireMessage>) {
    this.id = id
    this.theirSubject = theirSubject
  }

  public send(outboundMessage: OutboundPackage): Promise<void> {
    this.theirSubject.next(outboundMessage.payload)
    return Promise.resolve()
  }
}

export class SubjectInboundTransporter implements InboundTransporter {
  private subject: Subject<WireMessage>
  private theirSubject: Subject<WireMessage>

  public constructor(subject: Subject<WireMessage>, theirSubject: Subject<WireMessage>) {
    this.subject = subject
    this.theirSubject = theirSubject
  }

  public async start(agent: Agent) {
    this.subscribe(agent)
  }

  private subscribe(agent: Agent) {
    this.subject.subscribe({
      next: async (message: WireMessage) => {
        const session = new SubjectTransportSession('subject-session-1', this.theirSubject)
        await agent.receiveMessage(message, session)
      },
    })
  }
}

export class SubjectOutboundTransporter implements OutboundTransporter {
  private subject: Subject<WireMessage>

  public supportedSchemes = []

  public constructor(subject: Subject<WireMessage>) {
    this.subject = subject
  }

  public async start(): Promise<void> {
    // Nothing required to start
  }

  public async stop(): Promise<void> {
    // Nothing required to stop
  }

  public async sendMessage(outboundPackage: OutboundPackage) {
    testLogger.test(`Sending outbound message to connection ${outboundPackage.connection.id}`)
    const { payload } = outboundPackage
    this.subject.next(payload)
  }
}

export function getMockConnection({
  state = ConnectionState.Invited,
  role = ConnectionRole.Invitee,
  id = 'test',
  did = 'test-did',
  threadId = 'threadId',
  verkey = 'key-1',
  didDoc = new DidDoc({
    id: did,
    publicKey: [],
    authentication: [],
    service: [
      new DidCommService({
        id: `${did};indy`,
        serviceEndpoint: 'https://endpoint.com',
        recipientKeys: [verkey],
      }),
    ],
  }),
  tags = {},
  invitation = new ConnectionInvitationMessage({
    label: 'test',
    recipientKeys: [verkey],
    serviceEndpoint: 'https:endpoint.com/msg',
  }),
  theirDid = 'their-did',
  theirDidDoc = new DidDoc({
    id: theirDid,
    publicKey: [],
    authentication: [],
    service: [
      new DidCommService({
        id: `${did};indy`,
        serviceEndpoint: 'https://endpoint.com',
        recipientKeys: [verkey],
      }),
    ],
  }),
}: Partial<ConnectionRecordProps> = {}) {
  return new ConnectionRecord({
    did,
    didDoc,
    threadId,
    theirDid,
    theirDidDoc,
    id,
    role,
    state,
    tags,
    verkey,
    invitation,
  })
}

export async function makeConnection(agentA: Agent, agentB: Agent) {
  // eslint-disable-next-line prefer-const
  let { invitation, connectionRecord: agentAConnection } = await agentA.connections.createConnection()
  let agentBConnection = await agentB.connections.receiveInvitation(invitation)

  agentAConnection = await agentA.connections.returnWhenIsConnected(agentAConnection.id)
  agentBConnection = await agentB.connections.returnWhenIsConnected(agentBConnection.id)

  return {
    agentAConnection,
    agentBConnection,
  }
}

export async function registerSchema(agent: Agent, schemaTemplate: SchemaTemplate): Promise<Schema> {
  const schema = await agent.ledger.registerSchema(schemaTemplate)
  testLogger.test(`created schema with id ${schema.id}`, schema)
  return schema
}

export async function registerDefinition(
  agent: Agent,
  definitionTemplate: CredentialDefinitionTemplate
): Promise<CredDef> {
  const credentialDefinition = await agent.ledger.registerCredentialDefinition(definitionTemplate)
  testLogger.test(`created credential definition with id ${credentialDefinition.id}`, credentialDefinition)
  return credentialDefinition
}

export async function ensurePublicDidIsOnLedger(agent: Agent, publicDid: Did) {
  try {
    testLogger.test(`Ensure test DID ${publicDid} is written to ledger`)
    await agent.ledger.getPublicDid(publicDid)
  } catch (error) {
    // Unfortunately, this won't prevent from the test suite running because of Jest runner runs all tests
    // regardless of thrown errors. We're more explicit about the problem with this error handling.
    throw new Error(`Test DID ${publicDid} is not written on ledger or ledger is not available.`)
  }
}

export async function issueCredential({
  issuerAgent,
  issuerConnectionId,
  holderAgent,
  credentialTemplate,
}: {
  issuerAgent: Agent
  issuerConnectionId: string
  holderAgent: Agent
  credentialTemplate: CredentialOfferTemplate
}) {
  let issuerCredentialRecord = await issuerAgent.credentials.offerCredential(issuerConnectionId, credentialTemplate)

  let holderCredentialRecord = await waitForCredentialRecord(holderAgent, {
    threadId: issuerCredentialRecord.threadId,
    state: CredentialState.OfferReceived,
  })

  holderCredentialRecord = await holderAgent.credentials.acceptOffer(holderCredentialRecord.id)

  issuerCredentialRecord = await waitForCredentialRecord(issuerAgent, {
    threadId: holderCredentialRecord.threadId,
    state: CredentialState.RequestReceived,
  })

  issuerCredentialRecord = await issuerAgent.credentials.acceptRequest(issuerCredentialRecord.id)

  holderCredentialRecord = await waitForCredentialRecord(holderAgent, {
    threadId: issuerCredentialRecord.threadId,
    state: CredentialState.CredentialReceived,
  })

  holderCredentialRecord = await holderAgent.credentials.acceptCredential(holderCredentialRecord.id)

  issuerCredentialRecord = await waitForCredentialRecord(issuerAgent, {
    threadId: issuerCredentialRecord.threadId,
    state: CredentialState.Done,
  })

  return {
    issuerCredential: issuerCredentialRecord,
    holderCredential: holderCredentialRecord,
  }
}

/**
 * Returns mock of function with correct type annotations according to original function `fn`.
 * It can be used also for class methods.
 *
 * @param fn function you want to mock
 * @returns mock function with type annotations
 */
// eslint-disable-next-line @typescript-eslint/no-explicit-any
export function mockFunction<T extends (...args: any[]) => any>(fn: T): jest.MockedFunction<T> {
  return fn as jest.MockedFunction<T>
}

export async function setupProofsTest(faberName: string, aliceName: string, autoAcceptProofs: AutoAcceptProof) {
  const credentialPreview = new CredentialPreview({
    attributes: [
      new CredentialPreviewAttribute({
        name: 'name',
        mimeType: 'text/plain',
        value: 'John',
      }),
      new CredentialPreviewAttribute({
        name: 'age',
        mimeType: 'text/plain',
        value: '99',
      }),
    ],
  })

  const faberMessages = new Subject()
  const aliceMessages = new Subject()

  const faberConfig = getBaseConfig(faberName, {
    genesisPath,
    autoAcceptProofs,
  })

  const aliceConfig = getBaseConfig(aliceName, {
    genesisPath,
    autoAcceptProofs,
  })

  const faberAgent = new Agent(faberConfig)
  faberAgent.setInboundTransporter(new SubjectInboundTransporter(faberMessages, aliceMessages))
  faberAgent.setOutboundTransporter(new SubjectOutboundTransporter(aliceMessages))
  await faberAgent.init()

  const aliceAgent = new Agent(aliceConfig)
  aliceAgent.setInboundTransporter(new SubjectInboundTransporter(aliceMessages, faberMessages))
  aliceAgent.setOutboundTransporter(new SubjectOutboundTransporter(faberMessages))
  await aliceAgent.init()

  const schemaTemplate = {
    name: `test-schema-${Date.now()}`,
    attributes: ['name', 'age'],
    version: '1.0',
  }
  const schema = await registerSchema(faberAgent, schemaTemplate)

  const definitionTemplate = {
    schema,
    tag: 'TAG',
    signatureType: 'CL' as const,
    supportRevocation: false,
  }
  const credentialDefinition = await registerDefinition(faberAgent, definitionTemplate)
  const credDefId = credentialDefinition.id

  const publicDid = faberAgent.publicDid?.did
  // eslint-disable-next-line @typescript-eslint/no-non-null-assertion
  await ensurePublicDidIsOnLedger(faberAgent, publicDid!)
  const { agentAConnection, agentBConnection } = await makeConnection(faberAgent, aliceAgent)

  const faberConnection = agentAConnection
  const aliceConnection = agentBConnection

  const presentationPreview = new PresentationPreview({
    attributes: [
      new PresentationPreviewAttribute({
        name: 'name',
        credentialDefinitionId: credDefId,
        referent: '0',
        value: 'John',
      }),
    ],
    predicates: [
      new PresentationPreviewPredicate({
        name: 'age',
        credentialDefinitionId: credDefId,
        predicate: PredicateType.GreaterThanOrEqualTo,
        threshold: 50,
      }),
    ],
  })

  await issueCredential({
    issuerAgent: faberAgent,
    issuerConnectionId: faberConnection.id,
    holderAgent: aliceAgent,
    credentialTemplate: {
      credentialDefinitionId: credDefId,
      comment: 'some comment about credential',
      preview: credentialPreview,
    },
  })
  return { faberAgent, aliceAgent, faberConnection, aliceConnection, presentationPreview }
}<|MERGE_RESOLUTION|>--- conflicted
+++ resolved
@@ -1,8 +1,5 @@
-<<<<<<< HEAD
-=======
 import type { Agent } from '../agent/Agent'
 import type { TransportSession } from '../agent/TransportService'
->>>>>>> a79e4f45
 import type { BasicMessage, BasicMessageReceivedEvent } from '../modules/basic-messages'
 import type { ConnectionRecordProps } from '../modules/connections'
 import type { CredentialRecord, CredentialOfferTemplate, CredentialStateChangedEvent } from '../modules/credentials'
@@ -17,11 +14,7 @@
 import path from 'path'
 import { Subject } from 'rxjs'
 
-<<<<<<< HEAD
-import { Agent } from '../agent/Agent'
-=======
 import { InjectionSymbols } from '../constants'
->>>>>>> a79e4f45
 import { BasicMessageEventTypes } from '../modules/basic-messages'
 import {
   ConnectionInvitationMessage,
