import type { ConnectionRecord } from '../modules/connections'
import type { CredDefId } from 'indy-sdk'

import { Subject } from 'rxjs'

import { Agent } from '../agent/Agent'
<<<<<<< HEAD
import { AutoAcceptCredential, CredentialPreview, CredentialPreviewAttribute } from '../modules/credentials'
=======
import { Attachment, AttachmentData } from '../decorators/attachment/Attachment'
import { CredentialPreview, CredentialPreviewAttribute } from '../modules/credentials'
>>>>>>> 1fc71be0
import {
  PredicateType,
  PresentationPreview,
  PresentationPreviewAttribute,
  PresentationPreviewPredicate,
  ProofState,
  ProofAttributeInfo,
  AttributeFilter,
  ProofPredicateInfo,
} from '../modules/proofs'
import { LinkedAttachment } from '../utils/LinkedAttachment'

import {
  ensurePublicDidIsOnLedger,
  makeConnection,
  registerDefinition,
  registerSchema,
  SubjectInboundTransporter,
  SubjectOutboundTransporter,
  genesisPath,
  issueCredential,
  waitForProofRecord,
  getBaseConfig,
  closeAndDeleteWallet,
} from './helpers'
import testLogger from './logger'

const faberConfig = getBaseConfig('Faber Proofs', { genesisPath, autoAcceptCredentials: AutoAcceptCredential.Always })
const aliceConfig = getBaseConfig('Alice Proofs', { genesisPath, autoAcceptCredentials: AutoAcceptCredential.Always })

const credentialPreview = new CredentialPreview({
  attributes: [
    new CredentialPreviewAttribute({
      name: 'name',
      mimeType: 'text/plain',
      value: 'John',
    }),
    new CredentialPreviewAttribute({
      name: 'age',
      mimeType: 'text/plain',
      value: '99',
    }),
  ],
})

describe('Present Proof', () => {
  let faberAgent: Agent
  let aliceAgent: Agent
  let credDefId: CredDefId
  let faberConnection: ConnectionRecord
  let aliceConnection: ConnectionRecord
  let presentationPreview: PresentationPreview

  beforeAll(async () => {
    const faberMessages = new Subject()
    const aliceMessages = new Subject()

    faberAgent = new Agent(faberConfig)
    faberAgent.setInboundTransporter(new SubjectInboundTransporter(faberMessages, aliceMessages))
    faberAgent.setOutboundTransporter(new SubjectOutboundTransporter(aliceMessages))
    await faberAgent.initialize()

    aliceAgent = new Agent(aliceConfig)
    aliceAgent.setInboundTransporter(new SubjectInboundTransporter(aliceMessages, faberMessages))
    aliceAgent.setOutboundTransporter(new SubjectOutboundTransporter(faberMessages))
    await aliceAgent.initialize()

    const schemaTemplate = {
      name: `test-schema-${Date.now()}`,
      attributes: ['name', 'age', 'image_0', 'image_1'],
      version: '1.0',
    }
    const schema = await registerSchema(faberAgent, schemaTemplate)

    const definitionTemplate = {
      schema,
      tag: 'TAG',
      signatureType: 'CL' as const,
      supportRevocation: false,
    }
    const credentialDefinition = await registerDefinition(faberAgent, definitionTemplate)
    credDefId = credentialDefinition.id

    const publicDid = faberAgent.publicDid?.did
    await ensurePublicDidIsOnLedger(faberAgent, publicDid!)
    const { agentAConnection, agentBConnection } = await makeConnection(faberAgent, aliceAgent)

    faberConnection = agentAConnection
    aliceConnection = agentBConnection

    presentationPreview = new PresentationPreview({
      attributes: [
        new PresentationPreviewAttribute({
          name: 'name',
          credentialDefinitionId: credDefId,
          referent: '0',
          value: 'John',
        }),
        new PresentationPreviewAttribute({
          name: 'image_0',
          credentialDefinitionId: credDefId,
        }),
      ],
      predicates: [
        new PresentationPreviewPredicate({
          name: 'age',
          credentialDefinitionId: credDefId,
          predicate: PredicateType.GreaterThanOrEqualTo,
          threshold: 50,
        }),
      ],
    })

    await issueCredential({
      issuerAgent: faberAgent,
      issuerConnectionId: faberConnection.id,
      holderAgent: aliceAgent,
      credentialTemplate: {
        credentialDefinitionId: credDefId,
        comment: 'some comment about credential',
        preview: credentialPreview,
        linkedAttachments: [
          new LinkedAttachment({
            name: 'image_0',
            attachment: new Attachment({
              filename: 'picture-of-a-cat.png',
              data: new AttachmentData({ base64: 'cGljdHVyZSBvZiBhIGNhdA==' }),
            }),
          }),
          new LinkedAttachment({
            name: 'image_1',
            attachment: new Attachment({
              filename: 'picture-of-a-dog.png',
              data: new AttachmentData({ base64: 'UGljdHVyZSBvZiBhIGRvZw==' }),
            }),
          }),
        ],
      },
    })
  })

  afterAll(async () => {
    await closeAndDeleteWallet(aliceAgent)
    await closeAndDeleteWallet(faberAgent)
  })

  test('Alice starts with proof proposal to Faber', async () => {
    testLogger.test('Alice sends presentation proposal to Faber')
    let aliceProofRecord = await aliceAgent.proofs.proposeProof(aliceConnection.id, presentationPreview)

    testLogger.test('Faber waits for presentation proposal from Alice')
    let faberProofRecord = await waitForProofRecord(faberAgent, {
      threadId: aliceProofRecord.threadId,
      state: ProofState.ProposalReceived,
    })

    testLogger.test('Faber accepts presentation proposal from Alice')
    faberProofRecord = await faberAgent.proofs.acceptProposal(faberProofRecord.id)

    testLogger.test('Alice waits for presentation request from Faber')
    aliceProofRecord = await waitForProofRecord(aliceAgent, {
      threadId: aliceProofRecord.threadId,
      state: ProofState.RequestReceived,
    })

    testLogger.test('Alice accepts presentation request from Faber')
    const indyProofRequest = aliceProofRecord.requestMessage?.indyProofRequest
    const retrievedCredentials = await aliceAgent.proofs.getRequestedCredentialsForProofRequest(
      indyProofRequest!,
      presentationPreview
    )
    const requestedCredentials = aliceAgent.proofs.autoSelectCredentialsForProofRequest(retrievedCredentials)
    await aliceAgent.proofs.acceptRequest(aliceProofRecord.id, requestedCredentials)

    testLogger.test('Faber waits for presentation from Alice')
    faberProofRecord = await waitForProofRecord(faberAgent, {
      threadId: aliceProofRecord.threadId,
      state: ProofState.PresentationReceived,
    })

    // assert presentation is valid
    expect(faberProofRecord.isVerified).toBe(true)

    // Faber accepts presentation
    await faberAgent.proofs.acceptPresentation(faberProofRecord.id)

    // Alice waits till it receives presentation ack
    aliceProofRecord = await waitForProofRecord(aliceAgent, {
      threadId: aliceProofRecord.threadId,
      state: ProofState.Done,
    })
  })

  test('Faber starts with proof requests to Alice', async () => {
    testLogger.test('Faber sends presentation request to Alice')

    const attributes = {
      name: new ProofAttributeInfo({
        name: 'name',
        restrictions: [
          new AttributeFilter({
            credentialDefinitionId: credDefId,
          }),
        ],
      }),
      image_0: new ProofAttributeInfo({
        name: 'image_0',
        restrictions: [
          new AttributeFilter({
            credentialDefinitionId: credDefId,
          }),
        ],
      }),
      image_1: new ProofAttributeInfo({
        name: 'image_1',
        restrictions: [
          new AttributeFilter({
            credentialDefinitionId: credDefId,
          }),
        ],
      }),
    }

    const predicates = {
      age: new ProofPredicateInfo({
        name: 'age',
        predicateType: PredicateType.GreaterThanOrEqualTo,
        predicateValue: 50,
        restrictions: [
          new AttributeFilter({
            credentialDefinitionId: credDefId,
          }),
        ],
      }),
    }

    let faberProofRecord = await faberAgent.proofs.requestProof(faberConnection.id, {
      name: 'test-proof-request',
      requestedAttributes: attributes,
      requestedPredicates: predicates,
    })

    testLogger.test('Alice waits for presentation request from Faber')
    let aliceProofRecord = await waitForProofRecord(aliceAgent, {
      threadId: faberProofRecord.threadId,
      state: ProofState.RequestReceived,
    })

    testLogger.test('Alice accepts presentation request from Faber')
    const indyProofRequest = aliceProofRecord.requestMessage?.indyProofRequest
    const retrievedCredentials = await aliceAgent.proofs.getRequestedCredentialsForProofRequest(
      indyProofRequest!,
      presentationPreview
    )
    const requestedCredentials = aliceAgent.proofs.autoSelectCredentialsForProofRequest(retrievedCredentials)
    await aliceAgent.proofs.acceptRequest(aliceProofRecord.id, requestedCredentials)

    testLogger.test('Faber waits for presentation from Alice')
    faberProofRecord = await waitForProofRecord(faberAgent, {
      threadId: aliceProofRecord.threadId,
      state: ProofState.PresentationReceived,
    })

    // assert presentation is valid
    expect(faberProofRecord.isVerified).toBe(true)

    // Faber accepts presentation
    await faberAgent.proofs.acceptPresentation(faberProofRecord.id)

    // Alice waits till it receives presentation ack
    aliceProofRecord = await waitForProofRecord(aliceAgent, {
      threadId: aliceProofRecord.threadId,
      state: ProofState.Done,
    })
  })
})<|MERGE_RESOLUTION|>--- conflicted
+++ resolved
@@ -4,12 +4,8 @@
 import { Subject } from 'rxjs'
 
 import { Agent } from '../agent/Agent'
-<<<<<<< HEAD
+import { Attachment, AttachmentData } from '../decorators/attachment/Attachment'
 import { AutoAcceptCredential, CredentialPreview, CredentialPreviewAttribute } from '../modules/credentials'
-=======
-import { Attachment, AttachmentData } from '../decorators/attachment/Attachment'
-import { CredentialPreview, CredentialPreviewAttribute } from '../modules/credentials'
->>>>>>> 1fc71be0
 import {
   PredicateType,
   PresentationPreview,
