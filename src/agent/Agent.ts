--- conflicted
+++ resolved
@@ -1,19 +1,19 @@
-import { EventEmitter } from 'events'
-import { Logger } from '../logger'
-import { InitConfig } from '../types'
-import { IndyWallet } from '../wallet/IndyWallet'
-import { MessageReceiver } from './MessageReceiver'
-import { EnvelopeService } from './EnvelopeService'
-import { ConnectionService, TrustPingService, ConnectionRecord } from '../modules/connections'
-import { CredentialService, CredentialRecord } from '../modules/credentials'
-import { ProofService, ProofRecord } from '../modules/proofs'
+import { EventEmitter } from 'events';
+import { Logger } from '../logger';
+import { InitConfig } from '../types';
+import { IndyWallet } from '../wallet/IndyWallet';
+import { MessageReceiver } from './MessageReceiver';
+import { EnvelopeService } from './EnvelopeService';
+import { ConnectionService, TrustPingService, ConnectionRecord } from '../modules/connections';
+import { CredentialService, CredentialRecord } from '../modules/credentials';
+import { ProofService, ProofRecord } from '../modules/proofs';
 import {
   ProviderRoutingService,
   MessagePickupService,
-<<<<<<< HEAD
   MediationRecipientService,
   MediationRecipientRecord,
   MediationRecord,
+  MediationService,
 } from '../modules/routing';
 import { BasicMessageService, BasicMessageRecord } from '../modules/basic-messages';
 import { LedgerService } from '../modules/ledger';
@@ -29,37 +29,38 @@
 import { ConnectionsModule } from '../modules/connections/ConnectionsModule';
 import { CredentialsModule } from '../modules/credentials/CredentialsModule';
 import { ProofsModule } from '../modules/proofs/ProofsModule';
-import { MediationRecipientModule } from '../modules/routing/MediationRecipientModule';
+import { RoutingModule } from '../modules/routing/RoutingModule';
 import { BasicMessagesModule } from '../modules/basic-messages/BasicMessagesModule';
 import { LedgerModule } from '../modules/ledger/LedgerModule';
-import { RoutingModule } from '../modules/routing/RoutingModule';
-import { MediationService } from '../modules/routing/services/MediationService';
+import { MediationRecipientModule } from '../modules/routing/MediationRecipientModule';
+import { MediationModule } from '../modules/routing/MediationModule';
 
 export class Agent {
   protected logger: Logger;
+  protected eventEmitter: EventEmitter;
   protected wallet: Wallet;
   protected agentConfig: AgentConfig;
   protected messageReceiver: MessageReceiver;
   protected dispatcher: Dispatcher;
   protected messageSender: MessageSender;
+  public inboundTransporter?: InboundTransporter;
+
   protected connectionService: ConnectionService;
   protected proofService: ProofService;
   protected basicMessageService: BasicMessageService;
   protected providerRoutingService: ProviderRoutingService;
   protected trustPingService: TrustPingService;
   protected messagePickupService: MessagePickupService;
+  protected ledgerService: LedgerService;
+  protected credentialService: CredentialService;
   protected mediationRecipientService: MediationRecipientService;
   protected mediationService: MediationService;
-  protected ledgerService: LedgerService;
-  protected credentialService: CredentialService;
   protected basicMessageRepository: Repository<BasicMessageRecord>;
   protected connectionRepository: Repository<ConnectionRecord>;
+  protected credentialRepository: Repository<CredentialRecord>;
+  protected proofRepository: Repository<ProofRecord>;
   protected mediationRepository: Repository<MediationRecord>;
   protected mediationRecipientRepository: Repository<MediationRecipientRecord>;
-  protected credentialRepository: Repository<CredentialRecord>;
-  protected proofRepository: Repository<ProofRecord>;
-
-  public inboundTransporter: InboundTransporter;
 
   public connections!: ConnectionsModule;
   public proofs!: ProofsModule;
@@ -68,74 +69,11 @@
   public ledger!: LedgerModule;
   public credentials!: CredentialsModule;
   public mediationRecipient!: MediationRecipientModule;
-
-  public constructor(
-    initialConfig: InitConfig,
-    inboundTransporter: InboundTransporter,
-    outboundTransporter: OutboundTransporter,
-    messageRepository?: MessageRepository
-  ) {
+  public mediator!: MediationModule;
+
+  public constructor(initialConfig: InitConfig, messageRepository?: MessageRepository) {
     this.agentConfig = new AgentConfig(initialConfig);
     this.logger = this.agentConfig.logger;
-=======
-  ProvisioningService,
-  ProvisioningRecord,
-} from '../modules/routing'
-import { BasicMessageService, BasicMessageRecord } from '../modules/basic-messages'
-import { LedgerService } from '../modules/ledger'
-import { Dispatcher } from './Dispatcher'
-import { MessageSender } from './MessageSender'
-import { InboundTransporter } from '../transport/InboundTransporter'
-import { OutboundTransporter } from '../transport/OutboundTransporter'
-import { MessageRepository } from '../storage/MessageRepository'
-import { Repository } from '../storage/Repository'
-import { IndyStorageService } from '../storage/IndyStorageService'
-import { AgentConfig } from './AgentConfig'
-import { Wallet } from '../wallet/Wallet'
-import { ConnectionsModule } from '../modules/connections/ConnectionsModule'
-import { CredentialsModule } from '../modules/credentials/CredentialsModule'
-import { ProofsModule } from '../modules/proofs/ProofsModule'
-import { RoutingModule } from '../modules/routing/RoutingModule'
-import { BasicMessagesModule } from '../modules/basic-messages/BasicMessagesModule'
-import { LedgerModule } from '../modules/ledger/LedgerModule'
-
-export class Agent {
-  protected logger: Logger
-  protected eventEmitter: EventEmitter
-  protected wallet: Wallet
-  protected agentConfig: AgentConfig
-  protected messageReceiver: MessageReceiver
-  protected dispatcher: Dispatcher
-  protected messageSender: MessageSender
-  public inboundTransporter?: InboundTransporter
-
-  protected connectionService: ConnectionService
-  protected proofService: ProofService
-  protected basicMessageService: BasicMessageService
-  protected providerRoutingService: ProviderRoutingService
-  protected consumerRoutingService: ConsumerRoutingService
-  protected trustPingService: TrustPingService
-  protected messagePickupService: MessagePickupService
-  protected provisioningService: ProvisioningService
-  protected ledgerService: LedgerService
-  protected credentialService: CredentialService
-  protected basicMessageRepository: Repository<BasicMessageRecord>
-  protected connectionRepository: Repository<ConnectionRecord>
-  protected provisioningRepository: Repository<ProvisioningRecord>
-  protected credentialRepository: Repository<CredentialRecord>
-  protected proofRepository: Repository<ProofRecord>
-
-  public connections!: ConnectionsModule
-  public proofs!: ProofsModule
-  public routing!: RoutingModule
-  public basicMessages!: BasicMessagesModule
-  public ledger!: LedgerModule
-  public credentials!: CredentialsModule
-
-  public constructor(initialConfig: InitConfig, messageRepository?: MessageRepository) {
-    this.agentConfig = new AgentConfig(initialConfig)
-    this.logger = this.agentConfig.logger
->>>>>>> ce48d422
 
     this.logger.info('Creating agent with config', {
       ...initialConfig,
@@ -143,22 +81,27 @@
       // Will display true/false to indicate if value is present in config
       indy: initialConfig.indy != undefined,
       logger: initialConfig.logger != undefined,
-<<<<<<< HEAD
     });
+
+    this.eventEmitter = new EventEmitter();
+    this.eventEmitter.addListener('agentMessage', async payload => {
+      await this.receiveMessage(payload);
+    });
+
     this.wallet = new IndyWallet(this.agentConfig);
     const envelopeService = new EnvelopeService(this.wallet, this.agentConfig);
 
-    this.messageSender = new MessageSender(envelopeService, outboundTransporter);
+    this.messageSender = new MessageSender(envelopeService);
     this.dispatcher = new Dispatcher(this.messageSender);
-    this.inboundTransporter = inboundTransporter;
+
     const storageService = new IndyStorageService(this.wallet);
-    this.basicMessageRepository = new Repository<BasicMessageRecord>(BasicMessageRecord, storageService);
-    this.connectionRepository = new Repository<ConnectionRecord>(ConnectionRecord, storageService);
     this.mediationRepository = new Repository<MediationRecord>(MediationRecord, storageService);
     this.mediationRecipientRepository = new Repository<MediationRecipientRecord>(
       MediationRecipientRecord,
       storageService
     );
+    this.basicMessageRepository = new Repository<BasicMessageRecord>(BasicMessageRecord, storageService);
+    this.connectionRepository = new Repository<ConnectionRecord>(ConnectionRecord, storageService);
     this.credentialRepository = new Repository<CredentialRecord>(CredentialRecord, storageService);
     this.proofRepository = new Repository<ProofRecord>(ProofRecord, storageService);
     this.connectionService = new ConnectionService(this.wallet, this.agentConfig, this.connectionRepository);
@@ -173,69 +116,40 @@
       this.mediationRecipientRepository,
       this.messageSender
     );
-=======
-    })
-
-    this.eventEmitter = new EventEmitter()
-    this.eventEmitter.addListener('agentMessage', async (payload) => {
-      await this.receiveMessage(payload)
-    })
-
-    this.wallet = new IndyWallet(this.agentConfig)
-    const envelopeService = new EnvelopeService(this.wallet, this.agentConfig)
-
-    this.messageSender = new MessageSender(envelopeService)
-    this.dispatcher = new Dispatcher(this.messageSender)
-
-    const storageService = new IndyStorageService(this.wallet)
-    this.basicMessageRepository = new Repository<BasicMessageRecord>(BasicMessageRecord, storageService)
-    this.connectionRepository = new Repository<ConnectionRecord>(ConnectionRecord, storageService)
-    this.provisioningRepository = new Repository<ProvisioningRecord>(ProvisioningRecord, storageService)
-    this.credentialRepository = new Repository<CredentialRecord>(CredentialRecord, storageService)
-    this.proofRepository = new Repository<ProofRecord>(ProofRecord, storageService)
-    this.provisioningService = new ProvisioningService(this.provisioningRepository, this.agentConfig)
-    this.connectionService = new ConnectionService(this.wallet, this.agentConfig, this.connectionRepository)
-    this.basicMessageService = new BasicMessageService(this.basicMessageRepository)
-    this.providerRoutingService = new ProviderRoutingService()
-    this.consumerRoutingService = new ConsumerRoutingService(this.messageSender, this.agentConfig)
-    this.trustPingService = new TrustPingService()
-    this.messagePickupService = new MessagePickupService(messageRepository)
-    this.ledgerService = new LedgerService(this.wallet, this.agentConfig)
->>>>>>> ce48d422
     this.credentialService = new CredentialService(
       this.wallet,
       this.credentialRepository,
       this.connectionService,
       this.ledgerService,
       this.agentConfig
-    )
-    this.proofService = new ProofService(this.proofRepository, this.ledgerService, this.wallet, this.agentConfig)
+    );
+    this.proofService = new ProofService(this.proofRepository, this.ledgerService, this.wallet, this.agentConfig);
 
     this.messageReceiver = new MessageReceiver(
       this.agentConfig,
       envelopeService,
       this.connectionService,
       this.dispatcher
-    )
-
-    this.registerModules()
+    );
+
+    this.registerModules();
   }
 
   public setInboundTransporter(inboundTransporter: InboundTransporter) {
-    this.inboundTransporter = inboundTransporter
+    this.inboundTransporter = inboundTransporter;
   }
 
   public setOutboundTransporter(outboundTransporter: OutboundTransporter) {
-    this.messageSender.setOutboundTransporter(outboundTransporter)
+    this.messageSender.setOutboundTransporter(outboundTransporter);
   }
 
   public async init() {
-    await this.wallet.init()
-
-    const { publicDidSeed, genesisPath, poolName } = this.agentConfig
+    await this.wallet.init();
+
+    const { publicDidSeed, genesisPath, poolName } = this.agentConfig;
     if (publicDidSeed) {
       // If an agent has publicDid it will be used as routing key.
-      await this.wallet.initPublicDid({ seed: publicDidSeed })
+      await this.wallet.initPublicDid({ seed: publicDidSeed });
     }
 
     // If the genesisPath is provided in the config, we will automatically handle ledger connection
@@ -243,30 +157,30 @@
     if (genesisPath) {
       await this.ledger.connect(poolName, {
         genesis_txn: genesisPath,
-      })
+      });
     }
 
     if (this.inboundTransporter) {
-      await this.inboundTransporter.start(this)
+      await this.inboundTransporter.start(this);
     }
   }
 
   public get publicDid() {
-    return this.wallet.publicDid
+    return this.wallet.publicDid;
   }
 
   // TODO - Possibly unneeded. Update to use mediation recipient repository.
   public getMediatorUrl() {
-    return this.agentConfig.mediatorUrl
+    return this.agentConfig.mediatorUrl;
   }
 
   public async receiveMessage(inboundPackedMessage: unknown) {
-    return await this.messageReceiver.receiveMessage(inboundPackedMessage)
+    return await this.messageReceiver.receiveMessage(inboundPackedMessage);
   }
 
   public async closeAndDeleteWallet() {
-    await this.wallet.close()
-    await this.wallet.delete()
+    await this.wallet.close();
+    await this.wallet.delete();
   }
 
   protected registerModules() {
@@ -276,17 +190,26 @@
       this.connectionService,
       this.trustPingService,
       this.messageSender
-    )
+    );
+
+    this.mediator = new MediationModule(
+      this.dispatcher,
+      this.agentConfig,
+      this.mediationService,
+      this.messagePickupService,
+      this.connectionService,
+      this.messageSender,
+      this.eventEmitter
+    );
 
     this.mediationRecipient = new MediationRecipientModule(
       this.dispatcher,
       this.agentConfig,
-      this.providerRoutingService,
       this.mediationRecipientService,
       this.messagePickupService,
       this.connectionService,
       this.messageSender,
-      this.logger
+      this.eventEmitter
     );
 
     this.credentials = new CredentialsModule(
@@ -294,35 +217,12 @@
       this.connectionService,
       this.credentialService,
       this.messageSender
-    )
-
-    this.proofs = new ProofsModule(this.dispatcher, this.proofService, this.connectionService, this.messageSender)
-
-<<<<<<< HEAD
-    // this.routing = new RoutingModule(
-    //   this.dispatcher,
-    //   this.agentConfig,
-    //   this.providerRoutingService,
-    //   this.mediationRecipientService,
-    //   this.messagePickupService,
-    //   this.connectionService,
-    //   this.messageSender
-    // );
-=======
-    this.routing = new RoutingModule(
-      this.dispatcher,
-      this.agentConfig,
-      this.providerRoutingService,
-      this.provisioningService,
-      this.messagePickupService,
-      this.connectionService,
-      this.messageSender,
-      this.eventEmitter
-    )
->>>>>>> ce48d422
-
-    this.basicMessages = new BasicMessagesModule(this.dispatcher, this.basicMessageService, this.messageSender)
-
-    this.ledger = new LedgerModule(this.wallet, this.ledgerService)
+    );
+
+    this.proofs = new ProofsModule(this.dispatcher, this.proofService, this.connectionService, this.messageSender);
+
+    this.basicMessages = new BasicMessagesModule(this.dispatcher, this.basicMessageService, this.messageSender);
+
+    this.ledger = new LedgerModule(this.wallet, this.ledgerService);
   }
 }