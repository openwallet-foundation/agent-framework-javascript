--- conflicted
+++ resolved
@@ -1,18 +1,11 @@
 import type { Logger } from '../logger'
-<<<<<<< HEAD
-import type { InboundConnection, InitConfig } from '../types'
-=======
 import type { InitConfig } from '../types'
->>>>>>> d35ede53
 
 import { DID_COMM_TRANSPORT_QUEUE } from '../constants'
 import { AriesFrameworkError } from '../error'
 import { ConsoleLogger, LogLevel } from '../logger'
-<<<<<<< HEAD
 import { AutoAcceptProof } from '../modules/proofs/ProofAutoAcceptType'
-=======
 import { MediatorPickupStrategy } from '../modules/routing/MediatorPickupStrategy'
->>>>>>> d35ede53
 import { DidCommMimeType } from '../types'
 
 export class AgentConfig {
